#include "diablo.h"

DEVILUTION_BEGIN_NAMESPACE

void *optbar_cel;
BOOLEAN mouseNavigation; // weak
void *PentSpin_cel;
TMenuItem *sgpCurrItem;
void *BigTGold_cel;
int dword_634474; // weak
char byte_634478; // weak
void(*dword_63447C)(TMenuItem *);
TMenuItem *sgpCurrentMenu; // idb
void *option_cel;
void *sgpLogo;
int sgCurrentMenuIdx; // weak

const unsigned char lfontframe[127] = {
	0, 0, 0, 0, 0, 0, 0, 0, 0, 0,
	0, 0, 0, 0, 0, 0, 0, 0, 0, 0,
	0, 0, 0, 0, 0, 0, 0, 0, 0, 0,
	0, 0, 0, 37, 49, 38, 0, 39, 40, 47,
	42, 43, 41, 45, 52, 44, 53, 55, 36, 27,
	28, 29, 30, 31, 32, 33, 34, 35, 51, 50,
	0, 46, 0, 54, 0, 1, 2, 3, 4, 5,
	6, 7, 8, 9, 10, 11, 12, 13, 14, 15,
	16, 17, 18, 19, 20, 21, 22, 23, 24, 25,
	26, 42, 0, 43, 0, 0, 0, 1, 2, 3,
	4, 5, 6, 7, 8, 9, 10, 11, 12, 13,
	14, 15, 16, 17, 18, 19, 20, 21, 22, 23,
	24, 25, 26, 20, 0, 21, 0
};
const unsigned char lfontkern[56] = {
	18, 33, 21, 26, 28, 19, 19, 26, 25, 11,
	12, 25, 19, 34, 28, 32, 20, 32, 28, 20,
	28, 36, 35, 46, 33, 33, 24, 11, 23, 22,
	22, 21, 22, 21, 21, 21, 32, 10, 20, 36,
	31, 17, 13, 12, 13, 18, 16, 11, 20, 21,
	11, 10, 12, 11, 21, 23
};

void gmenu_draw_pause()
{
	if (currlevel)
		RedBack();
	if (!sgpCurrentMenu) {
		light_table_index = 0;
		gmenu_print_text(316, 336, "Pause");
	}
}
// 69BEF8: using guessed type int light_table_index;

void gmenu_print_text(int x, int y, char *pszStr)
{
	BYTE c;

	while (*pszStr) {
		c = gbFontTransTbl[(BYTE)*pszStr++];
		c = lfontframe[c];
		if (c)
			CelDecodeLightOnly(x, y, (BYTE *)BigTGold_cel, c, 46);
		x += lfontkern[c] + 2;
	}
}

void FreeGMenu()
{
	MemFreeDbg(sgpLogo);
	MemFreeDbg(BigTGold_cel);
	MemFreeDbg(PentSpin_cel);
	MemFreeDbg(option_cel);
	MemFreeDbg(optbar_cel);
}

void gmenu_init_menu()
{
	byte_634478 = 1;
	sgpCurrentMenu = 0;
	sgpCurrItem = 0;
	dword_63447C = 0;
	sgCurrentMenuIdx = 0;
	mouseNavigation = 0;
	sgpLogo = LoadFileInMem("Data\\Diabsmal.CEL", 0);
	BigTGold_cel = LoadFileInMem("Data\\BigTGold.CEL", 0);
	PentSpin_cel = LoadFileInMem("Data\\PentSpin.CEL", 0);
	option_cel = LoadFileInMem("Data\\option.CEL", 0);
	optbar_cel = LoadFileInMem("Data\\optbar.CEL", 0);
}
// 634464: using guessed type char mouseNavigation;
// 634478: using guessed type char byte_634478;
// 63448C: using guessed type int sgCurrentMenuIdx;

BOOL gmenu_exception()
{
	return sgpCurrentMenu != 0;
}

void gmenu_call_proc(TMenuItem *pItem, void(*gmFunc)(TMenuItem *))
{
	TMenuItem *v2;         // eax
	int v3;                // ecx
	void(* *v4)(BOOL); // edx

	PauseMode = 0;
	mouseNavigation = 0;
	v2 = pItem;
	dword_63447C = gmFunc;
	sgpCurrentMenu = pItem;
	if (gmFunc) {
		gmFunc(sgpCurrentMenu);
		v2 = sgpCurrentMenu;
	}
	v3 = 0;
	sgCurrentMenuIdx = 0;
	if (v2) {
		v4 = &v2->fnMenu;
		while (*v4) {
			++v3;
			v4 += 3;
			sgCurrentMenuIdx = v3;
		}
	}
	sgpCurrItem = &v2[v3 - 1];
	gmenu_up_down(TRUE);
}
// 525740: using guessed type int PauseMode;
// 634464: using guessed type char mouseNavigation;
// 63448C: using guessed type int sgCurrentMenuIdx;

void gmenu_up_down(BOOL isDown)
{
	int i;

	if (!sgpCurrItem) {
		return;
	}
	mouseNavigation = FALSE;
	i = sgCurrentMenuIdx;
	if (sgCurrentMenuIdx) {
		while (i) {
			i--;
			if (isDown) {
				sgpCurrItem++;
				if (!sgpCurrItem->fnMenu)
					sgpCurrItem = &sgpCurrentMenu[0];
			} else {
				if (sgpCurrItem == sgpCurrentMenu)
					sgpCurrItem = &sgpCurrentMenu[sgCurrentMenuIdx];
				sgpCurrItem--;
			}
			if ((sgpCurrItem->dwFlags & 0x80000000) != 0) {
				if (i)
					PlaySFX(IS_TITLEMOV);
				return;
			}
		}
	}
}
// 634464: using guessed type char mouseNavigation;
// 63448C: using guessed type int sgCurrentMenuIdx;

void gmenu_draw()
{
	int v0;       // edi
	TMenuItem *i; // esi
	DWORD v2;     // eax

	if (sgpCurrentMenu) {
		if (dword_63447C)
			dword_63447C(sgpCurrentMenu);
		CelDecodeOnly(236, 262, (BYTE *)sgpLogo, 1, 296);
		v0 = 320;
		for (i = sgpCurrentMenu; i->fnMenu; v0 += 45) {
			gmenu_draw_menu_item(i, v0);
			++i;
		}
		v2 = GetTickCount();
		if ((signed int)(v2 - dword_634474) > 25) {
			if (++byte_634478 == 9)
				byte_634478 = 1;
			dword_634474 = v2;
		}
	}
}
// 634474: using guessed type int dword_634474;
// 634478: using guessed type char byte_634478;

void gmenu_draw_menu_item(TMenuItem *pItem, int a2)
{
	int v2;           // edi
	TMenuItem *v3;    // ebx
	unsigned int v4;  // eax
	unsigned int v5;  // ebp
	int v6;           // esi
	unsigned int v7;  // ecx
	unsigned int v8;  // eax
	int v9;           // ecx
	unsigned int v10; // ebp
	int v11;          // esi
	int v12;          // eax
	int v13;          // edi
	unsigned int v14; // [esp+10h] [ebp-4h]

	v2 = a2;
	v3 = pItem;
	v4 = gmenu_get_lfont(pItem);
	v5 = v4;
	v14 = v4;
	if (v3->dwFlags & 0x40000000) {
		v6 = (v4 >> 1) + 80;
		CelDecodeOnly(v6, v2 - 10, (BYTE *)optbar_cel, 1, 287);
		v7 = (v3->dwFlags >> 12) & 0xFFF;
		if (v7 < 2)
			v7 = 2;
		v8 = ((v3->dwFlags & 0xFFF) << 8) / v7;
		v9 = (v5 >> 1) + 82;
		v10 = v8;
		gmenu_clear_buffer(v9, v2 - 12, v8 + 13, 28);
		CelDecodeOnly(v6 + v10 + 2, v2 - 12, (BYTE *)option_cel, 1, 27);
		v5 = v14;
	}
	v11 = 384 - (v5 >> 1);
	v12 = -((v3->dwFlags & 0x80000000) != 0);
	_LOBYTE(v12) = v12 & 0xF1;
	light_table_index = v12 + 15;
	gmenu_print_text(384 - (v5 >> 1), v2, v3->pszStr);
	if (v3 == sgpCurrItem) {
		v13 = v2 + 1;
		CelDecodeOnly(v11 - 54, v13, (BYTE *)PentSpin_cel, (unsigned char)byte_634478, 48);
		CelDecodeOnly(v11 + v5 + 4, v13, (BYTE *)PentSpin_cel, (unsigned char)byte_634478, 48);
	}
}
// 634478: using guessed type char byte_634478;
// 69BEF8: using guessed type int light_table_index;

void gmenu_clear_buffer(int x, int y, int width, int height)
{
	BYTE *i;

	for (i = gpBuffer + PitchTbl[y] + x; height; height--) {
		memset(i, 205, width);
		i -= BUFFER_WIDTH;
	}
}

int gmenu_get_lfont(TMenuItem *pItem)
{
	char *text;
	int i;
	BYTE c;

	if (pItem->dwFlags & 0x40000000)
		return 490;
	text = pItem->pszStr;
	i = 0;
	while (*text) {
		c = gbFontTransTbl[(BYTE)*text++];
		i += lfontkern[lfontframe[c]] + 2;
	}
	return i - 2;
}

BOOL gmenu_presskeys(int a1)
{
	if (!sgpCurrentMenu)
		return 0;
	switch (a1) {
	case VK_RETURN:
		if ((sgpCurrItem->dwFlags & 0x80000000) != 0) {
			PlaySFX(IS_TITLEMOV);
			sgpCurrItem->fnMenu(TRUE);
		}
		break;
	case VK_ESCAPE:
		PlaySFX(IS_TITLEMOV);
		gmenu_call_proc(0, 0);
		break;
	case VK_SPACE:
		return FALSE;
	case VK_LEFT:
		gmenu_left_right(FALSE);
		break;
	case VK_RIGHT:
		gmenu_left_right(TRUE);
		break;
	case VK_UP:
		gmenu_up_down(FALSE);
		break;
	case VK_DOWN:
		gmenu_up_down(TRUE);
		break;
	}
	return TRUE;
}

void gmenu_left_right(BOOL isRight)
{
	int plOffset;

	if (sgpCurrItem->dwFlags & 0x40000000) {
		plOffset = sgpCurrItem->dwFlags & 0xFFF;
		if (isRight) {
			if (plOffset == (int)(sgpCurrItem->dwFlags & 0xFFF000) >> 12)
				return;
			plOffset++;
		} else {
			if (!plOffset)
				return;
			plOffset--;
		}
		sgpCurrItem->dwFlags &= 0xFFFFF000;
		sgpCurrItem->dwFlags |= plOffset;
		sgpCurrItem->fnMenu(FALSE);
	}
}

BOOL gmenu_on_mouse_move()
{
	int plOffset, v;

	if (!mouseNavigation)
		return FALSE;
	gmenu_valid_mouse_pos(&plOffset);
	v = (sgpCurrItem->dwFlags & 0xFFF000);
	v >>= 12;
	plOffset *= v;
	plOffset /= 256;

	sgpCurrItem->dwFlags &= 0xFFFFF000;
	sgpCurrItem->dwFlags |= plOffset;
	sgpCurrItem->fnMenu(FALSE);
	return TRUE;
}

BOOLEAN gmenu_valid_mouse_pos(int *plOffset)
{
	*plOffset = 282;
	if (MouseX < 282) {
		*plOffset = 0;
		return 0;
	}
	if (MouseX > 538) {
		*plOffset = 256;
		return 0;
	}
	*plOffset = MouseX - 282;
	return 1;
}

int gmenu_left_mouse(int a1)
{
	int result;      // eax
	unsigned int v2; // eax
	unsigned int v3; // eax
	TMenuItem *v4;   // esi
	unsigned int v5; // eax
	//LPARAM v6; // ecx
	int a1a; // [esp+4h] [ebp-4h]

	if (a1) {
		if (!sgpCurrentMenu || MouseY >= 352)
			return 0;
		if (MouseY - 117 >= 0) {
			v2 = (MouseY - 117) / 45;
			if (v2 < sgCurrentMenuIdx) {
				v3 = v2;
				v4 = &sgpCurrentMenu[v3];
				if ((v4->dwFlags & 0x80000000) != 0) {
					v5 = (unsigned int)gmenu_get_lfont(&sgpCurrentMenu[v3]) >> 1;
					if (MouseX >= 320 - v5 && MouseX <= v5 + 320) {
						sgpCurrItem = v4;
						PlaySFX(IS_TITLEMOV);
						if (v4->dwFlags & 0x40000000) {
							mouseNavigation = gmenu_valid_mouse_pos(&a1a);
							gmenu_on_mouse_move();
						} else {
							sgpCurrItem->fnMenu(TRUE);
						}
					}
				}
			}
		}
	} else {
		result = 0;
		if (!mouseNavigation)
			return result;
		mouseNavigation = 0;
	}
	return 1;
}
// 634464: using guessed type char mouseNavigation;
// 63448C: using guessed type int sgCurrentMenuIdx;

void gmenu_enable(TMenuItem *pMenuItem, BOOL enable)
{
	if (enable)
		pMenuItem->dwFlags |= 0x80000000;
	else
		pMenuItem->dwFlags &= ~0x80000000;
}

void gmenu_slider_1(TMenuItem *pItem, int min, int max, int gamma)
{
	int v;

	/// ASSERT: assertassert(pItem, "gmenu.cpp", 445);
	v = (int)(pItem->dwFlags & 0xFFF000) >> 12;
	if (v < 2)
		v = 2;
	pItem->dwFlags &= 0xFFFFF000;
	pItem->dwFlags |= ((max - min - 1) / 2 + (gamma - min) * v) / (max - min);
}

int gmenu_slider_get(TMenuItem *pItem, int min, int max)
{
	int v3;          // eax
	unsigned int v4; // ecx

	v3 = (pItem->dwFlags >> 12) & 0xFFF;
	v4 = pItem->dwFlags & 0xFFF;
	if (v3 < 2)
		v3 = 2;
	return min + (v4 * (max - min) + (v3 - 1) / 2) / v3;
}

void gmenu_slider_3(TMenuItem *pItem, int dwTicks)
{
<<<<<<< HEAD
	pItem->dwFlags ^= (pItem->dwFlags ^ (dwTicks << 12)) & 0xFFF000;
}

DEVILUTION_END_NAMESPACE

=======
	pItem->dwFlags &= 0xFF000FFF;
	pItem->dwFlags |= (dwTicks << 12) & 0xFFF000;
}

>>>>>>> 2d008ead
<|MERGE_RESOLUTION|>--- conflicted
+++ resolved
@@ -1,439 +1,432 @@
-#include "diablo.h"
-
-DEVILUTION_BEGIN_NAMESPACE
-
-void *optbar_cel;
-BOOLEAN mouseNavigation; // weak
-void *PentSpin_cel;
-TMenuItem *sgpCurrItem;
-void *BigTGold_cel;
-int dword_634474; // weak
-char byte_634478; // weak
-void(*dword_63447C)(TMenuItem *);
-TMenuItem *sgpCurrentMenu; // idb
-void *option_cel;
-void *sgpLogo;
-int sgCurrentMenuIdx; // weak
-
-const unsigned char lfontframe[127] = {
-	0, 0, 0, 0, 0, 0, 0, 0, 0, 0,
-	0, 0, 0, 0, 0, 0, 0, 0, 0, 0,
-	0, 0, 0, 0, 0, 0, 0, 0, 0, 0,
-	0, 0, 0, 37, 49, 38, 0, 39, 40, 47,
-	42, 43, 41, 45, 52, 44, 53, 55, 36, 27,
-	28, 29, 30, 31, 32, 33, 34, 35, 51, 50,
-	0, 46, 0, 54, 0, 1, 2, 3, 4, 5,
-	6, 7, 8, 9, 10, 11, 12, 13, 14, 15,
-	16, 17, 18, 19, 20, 21, 22, 23, 24, 25,
-	26, 42, 0, 43, 0, 0, 0, 1, 2, 3,
-	4, 5, 6, 7, 8, 9, 10, 11, 12, 13,
-	14, 15, 16, 17, 18, 19, 20, 21, 22, 23,
-	24, 25, 26, 20, 0, 21, 0
-};
-const unsigned char lfontkern[56] = {
-	18, 33, 21, 26, 28, 19, 19, 26, 25, 11,
-	12, 25, 19, 34, 28, 32, 20, 32, 28, 20,
-	28, 36, 35, 46, 33, 33, 24, 11, 23, 22,
-	22, 21, 22, 21, 21, 21, 32, 10, 20, 36,
-	31, 17, 13, 12, 13, 18, 16, 11, 20, 21,
-	11, 10, 12, 11, 21, 23
-};
-
-void gmenu_draw_pause()
-{
-	if (currlevel)
-		RedBack();
-	if (!sgpCurrentMenu) {
-		light_table_index = 0;
-		gmenu_print_text(316, 336, "Pause");
-	}
-}
-// 69BEF8: using guessed type int light_table_index;
-
-void gmenu_print_text(int x, int y, char *pszStr)
-{
-	BYTE c;
-
-	while (*pszStr) {
-		c = gbFontTransTbl[(BYTE)*pszStr++];
-		c = lfontframe[c];
-		if (c)
-			CelDecodeLightOnly(x, y, (BYTE *)BigTGold_cel, c, 46);
-		x += lfontkern[c] + 2;
-	}
-}
-
-void FreeGMenu()
-{
-	MemFreeDbg(sgpLogo);
-	MemFreeDbg(BigTGold_cel);
-	MemFreeDbg(PentSpin_cel);
-	MemFreeDbg(option_cel);
-	MemFreeDbg(optbar_cel);
-}
-
-void gmenu_init_menu()
-{
-	byte_634478 = 1;
-	sgpCurrentMenu = 0;
-	sgpCurrItem = 0;
-	dword_63447C = 0;
-	sgCurrentMenuIdx = 0;
-	mouseNavigation = 0;
-	sgpLogo = LoadFileInMem("Data\\Diabsmal.CEL", 0);
-	BigTGold_cel = LoadFileInMem("Data\\BigTGold.CEL", 0);
-	PentSpin_cel = LoadFileInMem("Data\\PentSpin.CEL", 0);
-	option_cel = LoadFileInMem("Data\\option.CEL", 0);
-	optbar_cel = LoadFileInMem("Data\\optbar.CEL", 0);
-}
-// 634464: using guessed type char mouseNavigation;
-// 634478: using guessed type char byte_634478;
-// 63448C: using guessed type int sgCurrentMenuIdx;
-
-BOOL gmenu_exception()
-{
-	return sgpCurrentMenu != 0;
-}
-
-void gmenu_call_proc(TMenuItem *pItem, void(*gmFunc)(TMenuItem *))
-{
-	TMenuItem *v2;         // eax
-	int v3;                // ecx
-	void(* *v4)(BOOL); // edx
-
-	PauseMode = 0;
-	mouseNavigation = 0;
-	v2 = pItem;
-	dword_63447C = gmFunc;
-	sgpCurrentMenu = pItem;
-	if (gmFunc) {
-		gmFunc(sgpCurrentMenu);
-		v2 = sgpCurrentMenu;
-	}
-	v3 = 0;
-	sgCurrentMenuIdx = 0;
-	if (v2) {
-		v4 = &v2->fnMenu;
-		while (*v4) {
-			++v3;
-			v4 += 3;
-			sgCurrentMenuIdx = v3;
-		}
-	}
-	sgpCurrItem = &v2[v3 - 1];
-	gmenu_up_down(TRUE);
-}
-// 525740: using guessed type int PauseMode;
-// 634464: using guessed type char mouseNavigation;
-// 63448C: using guessed type int sgCurrentMenuIdx;
-
-void gmenu_up_down(BOOL isDown)
-{
-	int i;
-
-	if (!sgpCurrItem) {
-		return;
-	}
-	mouseNavigation = FALSE;
-	i = sgCurrentMenuIdx;
-	if (sgCurrentMenuIdx) {
-		while (i) {
-			i--;
-			if (isDown) {
-				sgpCurrItem++;
-				if (!sgpCurrItem->fnMenu)
-					sgpCurrItem = &sgpCurrentMenu[0];
-			} else {
-				if (sgpCurrItem == sgpCurrentMenu)
-					sgpCurrItem = &sgpCurrentMenu[sgCurrentMenuIdx];
-				sgpCurrItem--;
-			}
-			if ((sgpCurrItem->dwFlags & 0x80000000) != 0) {
-				if (i)
-					PlaySFX(IS_TITLEMOV);
-				return;
-			}
-		}
-	}
-}
-// 634464: using guessed type char mouseNavigation;
-// 63448C: using guessed type int sgCurrentMenuIdx;
-
-void gmenu_draw()
-{
-	int v0;       // edi
-	TMenuItem *i; // esi
-	DWORD v2;     // eax
-
-	if (sgpCurrentMenu) {
-		if (dword_63447C)
-			dword_63447C(sgpCurrentMenu);
-		CelDecodeOnly(236, 262, (BYTE *)sgpLogo, 1, 296);
-		v0 = 320;
-		for (i = sgpCurrentMenu; i->fnMenu; v0 += 45) {
-			gmenu_draw_menu_item(i, v0);
-			++i;
-		}
-		v2 = GetTickCount();
-		if ((signed int)(v2 - dword_634474) > 25) {
-			if (++byte_634478 == 9)
-				byte_634478 = 1;
-			dword_634474 = v2;
-		}
-	}
-}
-// 634474: using guessed type int dword_634474;
-// 634478: using guessed type char byte_634478;
-
-void gmenu_draw_menu_item(TMenuItem *pItem, int a2)
-{
-	int v2;           // edi
-	TMenuItem *v3;    // ebx
-	unsigned int v4;  // eax
-	unsigned int v5;  // ebp
-	int v6;           // esi
-	unsigned int v7;  // ecx
-	unsigned int v8;  // eax
-	int v9;           // ecx
-	unsigned int v10; // ebp
-	int v11;          // esi
-	int v12;          // eax
-	int v13;          // edi
-	unsigned int v14; // [esp+10h] [ebp-4h]
-
-	v2 = a2;
-	v3 = pItem;
-	v4 = gmenu_get_lfont(pItem);
-	v5 = v4;
-	v14 = v4;
-	if (v3->dwFlags & 0x40000000) {
-		v6 = (v4 >> 1) + 80;
-		CelDecodeOnly(v6, v2 - 10, (BYTE *)optbar_cel, 1, 287);
-		v7 = (v3->dwFlags >> 12) & 0xFFF;
-		if (v7 < 2)
-			v7 = 2;
-		v8 = ((v3->dwFlags & 0xFFF) << 8) / v7;
-		v9 = (v5 >> 1) + 82;
-		v10 = v8;
-		gmenu_clear_buffer(v9, v2 - 12, v8 + 13, 28);
-		CelDecodeOnly(v6 + v10 + 2, v2 - 12, (BYTE *)option_cel, 1, 27);
-		v5 = v14;
-	}
-	v11 = 384 - (v5 >> 1);
-	v12 = -((v3->dwFlags & 0x80000000) != 0);
-	_LOBYTE(v12) = v12 & 0xF1;
-	light_table_index = v12 + 15;
-	gmenu_print_text(384 - (v5 >> 1), v2, v3->pszStr);
-	if (v3 == sgpCurrItem) {
-		v13 = v2 + 1;
-		CelDecodeOnly(v11 - 54, v13, (BYTE *)PentSpin_cel, (unsigned char)byte_634478, 48);
-		CelDecodeOnly(v11 + v5 + 4, v13, (BYTE *)PentSpin_cel, (unsigned char)byte_634478, 48);
-	}
-}
-// 634478: using guessed type char byte_634478;
-// 69BEF8: using guessed type int light_table_index;
-
-void gmenu_clear_buffer(int x, int y, int width, int height)
-{
-	BYTE *i;
-
-	for (i = gpBuffer + PitchTbl[y] + x; height; height--) {
-		memset(i, 205, width);
-		i -= BUFFER_WIDTH;
-	}
-}
-
-int gmenu_get_lfont(TMenuItem *pItem)
-{
-	char *text;
-	int i;
-	BYTE c;
-
-	if (pItem->dwFlags & 0x40000000)
-		return 490;
-	text = pItem->pszStr;
-	i = 0;
-	while (*text) {
-		c = gbFontTransTbl[(BYTE)*text++];
-		i += lfontkern[lfontframe[c]] + 2;
-	}
-	return i - 2;
-}
-
-BOOL gmenu_presskeys(int a1)
-{
-	if (!sgpCurrentMenu)
-		return 0;
-	switch (a1) {
-	case VK_RETURN:
-		if ((sgpCurrItem->dwFlags & 0x80000000) != 0) {
-			PlaySFX(IS_TITLEMOV);
-			sgpCurrItem->fnMenu(TRUE);
-		}
-		break;
-	case VK_ESCAPE:
-		PlaySFX(IS_TITLEMOV);
-		gmenu_call_proc(0, 0);
-		break;
-	case VK_SPACE:
-		return FALSE;
-	case VK_LEFT:
-		gmenu_left_right(FALSE);
-		break;
-	case VK_RIGHT:
-		gmenu_left_right(TRUE);
-		break;
-	case VK_UP:
-		gmenu_up_down(FALSE);
-		break;
-	case VK_DOWN:
-		gmenu_up_down(TRUE);
-		break;
-	}
-	return TRUE;
-}
-
-void gmenu_left_right(BOOL isRight)
-{
-	int plOffset;
-
-	if (sgpCurrItem->dwFlags & 0x40000000) {
-		plOffset = sgpCurrItem->dwFlags & 0xFFF;
-		if (isRight) {
-			if (plOffset == (int)(sgpCurrItem->dwFlags & 0xFFF000) >> 12)
-				return;
-			plOffset++;
-		} else {
-			if (!plOffset)
-				return;
-			plOffset--;
-		}
-		sgpCurrItem->dwFlags &= 0xFFFFF000;
-		sgpCurrItem->dwFlags |= plOffset;
-		sgpCurrItem->fnMenu(FALSE);
-	}
-}
-
-BOOL gmenu_on_mouse_move()
-{
-	int plOffset, v;
-
-	if (!mouseNavigation)
-		return FALSE;
-	gmenu_valid_mouse_pos(&plOffset);
-	v = (sgpCurrItem->dwFlags & 0xFFF000);
-	v >>= 12;
-	plOffset *= v;
-	plOffset /= 256;
-
-	sgpCurrItem->dwFlags &= 0xFFFFF000;
-	sgpCurrItem->dwFlags |= plOffset;
-	sgpCurrItem->fnMenu(FALSE);
-	return TRUE;
-}
-
-BOOLEAN gmenu_valid_mouse_pos(int *plOffset)
-{
-	*plOffset = 282;
-	if (MouseX < 282) {
-		*plOffset = 0;
-		return 0;
-	}
-	if (MouseX > 538) {
-		*plOffset = 256;
-		return 0;
-	}
-	*plOffset = MouseX - 282;
-	return 1;
-}
-
-int gmenu_left_mouse(int a1)
-{
-	int result;      // eax
-	unsigned int v2; // eax
-	unsigned int v3; // eax
-	TMenuItem *v4;   // esi
-	unsigned int v5; // eax
-	//LPARAM v6; // ecx
-	int a1a; // [esp+4h] [ebp-4h]
-
-	if (a1) {
-		if (!sgpCurrentMenu || MouseY >= 352)
-			return 0;
-		if (MouseY - 117 >= 0) {
-			v2 = (MouseY - 117) / 45;
-			if (v2 < sgCurrentMenuIdx) {
-				v3 = v2;
-				v4 = &sgpCurrentMenu[v3];
-				if ((v4->dwFlags & 0x80000000) != 0) {
-					v5 = (unsigned int)gmenu_get_lfont(&sgpCurrentMenu[v3]) >> 1;
-					if (MouseX >= 320 - v5 && MouseX <= v5 + 320) {
-						sgpCurrItem = v4;
-						PlaySFX(IS_TITLEMOV);
-						if (v4->dwFlags & 0x40000000) {
-							mouseNavigation = gmenu_valid_mouse_pos(&a1a);
-							gmenu_on_mouse_move();
-						} else {
-							sgpCurrItem->fnMenu(TRUE);
-						}
-					}
-				}
-			}
-		}
-	} else {
-		result = 0;
-		if (!mouseNavigation)
-			return result;
-		mouseNavigation = 0;
-	}
-	return 1;
-}
-// 634464: using guessed type char mouseNavigation;
-// 63448C: using guessed type int sgCurrentMenuIdx;
-
-void gmenu_enable(TMenuItem *pMenuItem, BOOL enable)
-{
-	if (enable)
-		pMenuItem->dwFlags |= 0x80000000;
-	else
-		pMenuItem->dwFlags &= ~0x80000000;
-}
-
-void gmenu_slider_1(TMenuItem *pItem, int min, int max, int gamma)
-{
-	int v;
-
-	/// ASSERT: assertassert(pItem, "gmenu.cpp", 445);
-	v = (int)(pItem->dwFlags & 0xFFF000) >> 12;
-	if (v < 2)
-		v = 2;
-	pItem->dwFlags &= 0xFFFFF000;
-	pItem->dwFlags |= ((max - min - 1) / 2 + (gamma - min) * v) / (max - min);
-}
-
-int gmenu_slider_get(TMenuItem *pItem, int min, int max)
-{
-	int v3;          // eax
-	unsigned int v4; // ecx
-
-	v3 = (pItem->dwFlags >> 12) & 0xFFF;
-	v4 = pItem->dwFlags & 0xFFF;
-	if (v3 < 2)
-		v3 = 2;
-	return min + (v4 * (max - min) + (v3 - 1) / 2) / v3;
-}
-
-void gmenu_slider_3(TMenuItem *pItem, int dwTicks)
-{
-<<<<<<< HEAD
-	pItem->dwFlags ^= (pItem->dwFlags ^ (dwTicks << 12)) & 0xFFF000;
-}
-
-DEVILUTION_END_NAMESPACE
-
-=======
-	pItem->dwFlags &= 0xFF000FFF;
-	pItem->dwFlags |= (dwTicks << 12) & 0xFFF000;
-}
-
->>>>>>> 2d008ead
+#include "diablo.h"
+
+DEVILUTION_BEGIN_NAMESPACE
+
+void *optbar_cel;
+BOOLEAN mouseNavigation; // weak
+void *PentSpin_cel;
+TMenuItem *sgpCurrItem;
+void *BigTGold_cel;
+int dword_634474; // weak
+char byte_634478; // weak
+void(*dword_63447C)(TMenuItem *);
+TMenuItem *sgpCurrentMenu; // idb
+void *option_cel;
+void *sgpLogo;
+int sgCurrentMenuIdx; // weak
+
+const unsigned char lfontframe[127] = {
+	0, 0, 0, 0, 0, 0, 0, 0, 0, 0,
+	0, 0, 0, 0, 0, 0, 0, 0, 0, 0,
+	0, 0, 0, 0, 0, 0, 0, 0, 0, 0,
+	0, 0, 0, 37, 49, 38, 0, 39, 40, 47,
+	42, 43, 41, 45, 52, 44, 53, 55, 36, 27,
+	28, 29, 30, 31, 32, 33, 34, 35, 51, 50,
+	0, 46, 0, 54, 0, 1, 2, 3, 4, 5,
+	6, 7, 8, 9, 10, 11, 12, 13, 14, 15,
+	16, 17, 18, 19, 20, 21, 22, 23, 24, 25,
+	26, 42, 0, 43, 0, 0, 0, 1, 2, 3,
+	4, 5, 6, 7, 8, 9, 10, 11, 12, 13,
+	14, 15, 16, 17, 18, 19, 20, 21, 22, 23,
+	24, 25, 26, 20, 0, 21, 0
+};
+const unsigned char lfontkern[56] = {
+	18, 33, 21, 26, 28, 19, 19, 26, 25, 11,
+	12, 25, 19, 34, 28, 32, 20, 32, 28, 20,
+	28, 36, 35, 46, 33, 33, 24, 11, 23, 22,
+	22, 21, 22, 21, 21, 21, 32, 10, 20, 36,
+	31, 17, 13, 12, 13, 18, 16, 11, 20, 21,
+	11, 10, 12, 11, 21, 23
+};
+
+void gmenu_draw_pause()
+{
+	if (currlevel)
+		RedBack();
+	if (!sgpCurrentMenu) {
+		light_table_index = 0;
+		gmenu_print_text(316, 336, "Pause");
+	}
+}
+// 69BEF8: using guessed type int light_table_index;
+
+void gmenu_print_text(int x, int y, char *pszStr)
+{
+	BYTE c;
+
+	while (*pszStr) {
+		c = gbFontTransTbl[(BYTE)*pszStr++];
+		c = lfontframe[c];
+		if (c)
+			CelDecodeLightOnly(x, y, (BYTE *)BigTGold_cel, c, 46);
+		x += lfontkern[c] + 2;
+	}
+}
+
+void FreeGMenu()
+{
+	MemFreeDbg(sgpLogo);
+	MemFreeDbg(BigTGold_cel);
+	MemFreeDbg(PentSpin_cel);
+	MemFreeDbg(option_cel);
+	MemFreeDbg(optbar_cel);
+}
+
+void gmenu_init_menu()
+{
+	byte_634478 = 1;
+	sgpCurrentMenu = 0;
+	sgpCurrItem = 0;
+	dword_63447C = 0;
+	sgCurrentMenuIdx = 0;
+	mouseNavigation = 0;
+	sgpLogo = LoadFileInMem("Data\\Diabsmal.CEL", 0);
+	BigTGold_cel = LoadFileInMem("Data\\BigTGold.CEL", 0);
+	PentSpin_cel = LoadFileInMem("Data\\PentSpin.CEL", 0);
+	option_cel = LoadFileInMem("Data\\option.CEL", 0);
+	optbar_cel = LoadFileInMem("Data\\optbar.CEL", 0);
+}
+// 634464: using guessed type char mouseNavigation;
+// 634478: using guessed type char byte_634478;
+// 63448C: using guessed type int sgCurrentMenuIdx;
+
+BOOL gmenu_exception()
+{
+	return sgpCurrentMenu != 0;
+}
+
+void gmenu_call_proc(TMenuItem *pItem, void(*gmFunc)(TMenuItem *))
+{
+	TMenuItem *v2;         // eax
+	int v3;                // ecx
+	void(* *v4)(BOOL); // edx
+
+	PauseMode = 0;
+	mouseNavigation = 0;
+	v2 = pItem;
+	dword_63447C = gmFunc;
+	sgpCurrentMenu = pItem;
+	if (gmFunc) {
+		gmFunc(sgpCurrentMenu);
+		v2 = sgpCurrentMenu;
+	}
+	v3 = 0;
+	sgCurrentMenuIdx = 0;
+	if (v2) {
+		v4 = &v2->fnMenu;
+		while (*v4) {
+			++v3;
+			v4 += 3;
+			sgCurrentMenuIdx = v3;
+		}
+	}
+	sgpCurrItem = &v2[v3 - 1];
+	gmenu_up_down(TRUE);
+}
+// 525740: using guessed type int PauseMode;
+// 634464: using guessed type char mouseNavigation;
+// 63448C: using guessed type int sgCurrentMenuIdx;
+
+void gmenu_up_down(BOOL isDown)
+{
+	int i;
+
+	if (!sgpCurrItem) {
+		return;
+	}
+	mouseNavigation = FALSE;
+	i = sgCurrentMenuIdx;
+	if (sgCurrentMenuIdx) {
+		while (i) {
+			i--;
+			if (isDown) {
+				sgpCurrItem++;
+				if (!sgpCurrItem->fnMenu)
+					sgpCurrItem = &sgpCurrentMenu[0];
+			} else {
+				if (sgpCurrItem == sgpCurrentMenu)
+					sgpCurrItem = &sgpCurrentMenu[sgCurrentMenuIdx];
+				sgpCurrItem--;
+			}
+			if ((sgpCurrItem->dwFlags & 0x80000000) != 0) {
+				if (i)
+					PlaySFX(IS_TITLEMOV);
+				return;
+			}
+		}
+	}
+}
+// 634464: using guessed type char mouseNavigation;
+// 63448C: using guessed type int sgCurrentMenuIdx;
+
+void gmenu_draw()
+{
+	int v0;       // edi
+	TMenuItem *i; // esi
+	DWORD v2;     // eax
+
+	if (sgpCurrentMenu) {
+		if (dword_63447C)
+			dword_63447C(sgpCurrentMenu);
+		CelDecodeOnly(236, 262, (BYTE *)sgpLogo, 1, 296);
+		v0 = 320;
+		for (i = sgpCurrentMenu; i->fnMenu; v0 += 45) {
+			gmenu_draw_menu_item(i, v0);
+			++i;
+		}
+		v2 = GetTickCount();
+		if ((signed int)(v2 - dword_634474) > 25) {
+			if (++byte_634478 == 9)
+				byte_634478 = 1;
+			dword_634474 = v2;
+		}
+	}
+}
+// 634474: using guessed type int dword_634474;
+// 634478: using guessed type char byte_634478;
+
+void gmenu_draw_menu_item(TMenuItem *pItem, int a2)
+{
+	int v2;           // edi
+	TMenuItem *v3;    // ebx
+	unsigned int v4;  // eax
+	unsigned int v5;  // ebp
+	int v6;           // esi
+	unsigned int v7;  // ecx
+	unsigned int v8;  // eax
+	int v9;           // ecx
+	unsigned int v10; // ebp
+	int v11;          // esi
+	int v12;          // eax
+	int v13;          // edi
+	unsigned int v14; // [esp+10h] [ebp-4h]
+
+	v2 = a2;
+	v3 = pItem;
+	v4 = gmenu_get_lfont(pItem);
+	v5 = v4;
+	v14 = v4;
+	if (v3->dwFlags & 0x40000000) {
+		v6 = (v4 >> 1) + 80;
+		CelDecodeOnly(v6, v2 - 10, (BYTE *)optbar_cel, 1, 287);
+		v7 = (v3->dwFlags >> 12) & 0xFFF;
+		if (v7 < 2)
+			v7 = 2;
+		v8 = ((v3->dwFlags & 0xFFF) << 8) / v7;
+		v9 = (v5 >> 1) + 82;
+		v10 = v8;
+		gmenu_clear_buffer(v9, v2 - 12, v8 + 13, 28);
+		CelDecodeOnly(v6 + v10 + 2, v2 - 12, (BYTE *)option_cel, 1, 27);
+		v5 = v14;
+	}
+	v11 = 384 - (v5 >> 1);
+	v12 = -((v3->dwFlags & 0x80000000) != 0);
+	_LOBYTE(v12) = v12 & 0xF1;
+	light_table_index = v12 + 15;
+	gmenu_print_text(384 - (v5 >> 1), v2, v3->pszStr);
+	if (v3 == sgpCurrItem) {
+		v13 = v2 + 1;
+		CelDecodeOnly(v11 - 54, v13, (BYTE *)PentSpin_cel, (unsigned char)byte_634478, 48);
+		CelDecodeOnly(v11 + v5 + 4, v13, (BYTE *)PentSpin_cel, (unsigned char)byte_634478, 48);
+	}
+}
+// 634478: using guessed type char byte_634478;
+// 69BEF8: using guessed type int light_table_index;
+
+void gmenu_clear_buffer(int x, int y, int width, int height)
+{
+	BYTE *i;
+
+	for (i = gpBuffer + PitchTbl[y] + x; height; height--) {
+		memset(i, 205, width);
+		i -= BUFFER_WIDTH;
+	}
+}
+
+int gmenu_get_lfont(TMenuItem *pItem)
+{
+	char *text;
+	int i;
+	BYTE c;
+
+	if (pItem->dwFlags & 0x40000000)
+		return 490;
+	text = pItem->pszStr;
+	i = 0;
+	while (*text) {
+		c = gbFontTransTbl[(BYTE)*text++];
+		i += lfontkern[lfontframe[c]] + 2;
+	}
+	return i - 2;
+}
+
+BOOL gmenu_presskeys(int a1)
+{
+	if (!sgpCurrentMenu)
+		return 0;
+	switch (a1) {
+	case VK_RETURN:
+		if ((sgpCurrItem->dwFlags & 0x80000000) != 0) {
+			PlaySFX(IS_TITLEMOV);
+			sgpCurrItem->fnMenu(TRUE);
+		}
+		break;
+	case VK_ESCAPE:
+		PlaySFX(IS_TITLEMOV);
+		gmenu_call_proc(0, 0);
+		break;
+	case VK_SPACE:
+		return FALSE;
+	case VK_LEFT:
+		gmenu_left_right(FALSE);
+		break;
+	case VK_RIGHT:
+		gmenu_left_right(TRUE);
+		break;
+	case VK_UP:
+		gmenu_up_down(FALSE);
+		break;
+	case VK_DOWN:
+		gmenu_up_down(TRUE);
+		break;
+	}
+	return TRUE;
+}
+
+void gmenu_left_right(BOOL isRight)
+{
+	int plOffset;
+
+	if (sgpCurrItem->dwFlags & 0x40000000) {
+		plOffset = sgpCurrItem->dwFlags & 0xFFF;
+		if (isRight) {
+			if (plOffset == (int)(sgpCurrItem->dwFlags & 0xFFF000) >> 12)
+				return;
+			plOffset++;
+		} else {
+			if (!plOffset)
+				return;
+			plOffset--;
+		}
+		sgpCurrItem->dwFlags &= 0xFFFFF000;
+		sgpCurrItem->dwFlags |= plOffset;
+		sgpCurrItem->fnMenu(FALSE);
+	}
+}
+
+BOOL gmenu_on_mouse_move()
+{
+	int plOffset, v;
+
+	if (!mouseNavigation)
+		return FALSE;
+	gmenu_valid_mouse_pos(&plOffset);
+	v = (sgpCurrItem->dwFlags & 0xFFF000);
+	v >>= 12;
+	plOffset *= v;
+	plOffset /= 256;
+
+	sgpCurrItem->dwFlags &= 0xFFFFF000;
+	sgpCurrItem->dwFlags |= plOffset;
+	sgpCurrItem->fnMenu(FALSE);
+	return TRUE;
+}
+
+BOOLEAN gmenu_valid_mouse_pos(int *plOffset)
+{
+	*plOffset = 282;
+	if (MouseX < 282) {
+		*plOffset = 0;
+		return 0;
+	}
+	if (MouseX > 538) {
+		*plOffset = 256;
+		return 0;
+	}
+	*plOffset = MouseX - 282;
+	return 1;
+}
+
+int gmenu_left_mouse(int a1)
+{
+	int result;      // eax
+	unsigned int v2; // eax
+	unsigned int v3; // eax
+	TMenuItem *v4;   // esi
+	unsigned int v5; // eax
+	//LPARAM v6; // ecx
+	int a1a; // [esp+4h] [ebp-4h]
+
+	if (a1) {
+		if (!sgpCurrentMenu || MouseY >= 352)
+			return 0;
+		if (MouseY - 117 >= 0) {
+			v2 = (MouseY - 117) / 45;
+			if (v2 < sgCurrentMenuIdx) {
+				v3 = v2;
+				v4 = &sgpCurrentMenu[v3];
+				if ((v4->dwFlags & 0x80000000) != 0) {
+					v5 = (unsigned int)gmenu_get_lfont(&sgpCurrentMenu[v3]) >> 1;
+					if (MouseX >= 320 - v5 && MouseX <= v5 + 320) {
+						sgpCurrItem = v4;
+						PlaySFX(IS_TITLEMOV);
+						if (v4->dwFlags & 0x40000000) {
+							mouseNavigation = gmenu_valid_mouse_pos(&a1a);
+							gmenu_on_mouse_move();
+						} else {
+							sgpCurrItem->fnMenu(TRUE);
+						}
+					}
+				}
+			}
+		}
+	} else {
+		result = 0;
+		if (!mouseNavigation)
+			return result;
+		mouseNavigation = 0;
+	}
+	return 1;
+}
+// 634464: using guessed type char mouseNavigation;
+// 63448C: using guessed type int sgCurrentMenuIdx;
+
+void gmenu_enable(TMenuItem *pMenuItem, BOOL enable)
+{
+	if (enable)
+		pMenuItem->dwFlags |= 0x80000000;
+	else
+		pMenuItem->dwFlags &= ~0x80000000;
+}
+
+void gmenu_slider_1(TMenuItem *pItem, int min, int max, int gamma)
+{
+	int v;
+
+	/// ASSERT: assertassert(pItem, "gmenu.cpp", 445);
+	v = (int)(pItem->dwFlags & 0xFFF000) >> 12;
+	if (v < 2)
+		v = 2;
+	pItem->dwFlags &= 0xFFFFF000;
+	pItem->dwFlags |= ((max - min - 1) / 2 + (gamma - min) * v) / (max - min);
+}
+
+int gmenu_slider_get(TMenuItem *pItem, int min, int max)
+{
+	int v3;          // eax
+	unsigned int v4; // ecx
+
+	v3 = (pItem->dwFlags >> 12) & 0xFFF;
+	v4 = pItem->dwFlags & 0xFFF;
+	if (v3 < 2)
+		v3 = 2;
+	return min + (v4 * (max - min) + (v3 - 1) / 2) / v3;
+}
+
+void gmenu_slider_3(TMenuItem *pItem, int dwTicks)
+{
+	pItem->dwFlags &= 0xFF000FFF;
+	pItem->dwFlags |= (dwTicks << 12) & 0xFFF000;
+}
+
+DEVILUTION_END_NAMESPACE