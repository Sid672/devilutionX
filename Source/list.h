--- conflicted
+++ resolved
@@ -4,14 +4,8 @@
 
 #include "../3rdParty/Storm/Source/storm.h"
 
-<<<<<<< HEAD
 DEVILUTION_BEGIN_NAMESPACE
-#ifdef _MSC_VER
-#pragma warning (disable : 4291) // no matching operator delete found
-#endif
-
-=======
->>>>>>> ce520b39
+
 #define OBJECT_NAME(obj) (((const char *)&typeid(obj)) + 8)
 
 /******************************************************************************
@@ -64,18 +58,7 @@
 	TList(const TList &);
 	TList &operator=(const TList &);
 
-<<<<<<< HEAD
-	// replacement new/delete operators for Storm objects
-	static __inline T *SNew(size_t extralen, int flags)
-	{
-		void *obj = SMemAlloc(sizeof(T) + extralen, (char *)OBJECT_NAME(T), SLOG_OBJECT, flags | (1<<3));
-		return new (obj) T();
-	}
-
 	static __inline void SDelete(T *node)
-=======
-	static __forceinline void SDelete(T *node)
->>>>>>> ce520b39
 	{
 		SMemFree(node, (char *)OBJECT_NAME(T), SLOG_OBJECT, 0);
 	}
