--- conflicted
+++ resolved
@@ -1,41 +1,35 @@
-/**
- * @file mainmenu.h
- *
- * Interface of functions for interacting with the main menu.
- */
-#ifndef __MAINMENU_H__
-#define __MAINMENU_H__
-
-DEVILUTION_BEGIN_NAMESPACE
-
-#ifdef __cplusplus
-extern "C" {
-#endif
-
-extern char gszHero[16];
-
-<<<<<<< HEAD
-void mainmenu_refresh_music();
-void mainmenu_change_name(int arg1, int arg2, int arg3, int arg4, char *name_1, char *name_2);
-BOOL mainmenu_select_hero_dialog(
-=======
-void __stdcall mainmenu_change_name(int arg1, int arg2, int arg3, int arg4, char *name_1, char *name_2);
-BOOL __stdcall mainmenu_select_hero_dialog(
->>>>>>> f2f4de8e
-    const _SNETPROGRAMDATA *client_info,
-    const _SNETPLAYERDATA *user_info,
-    const _SNETUIDATA *ui_info,
-    const _SNETVERSIONDATA *fileinfo,
-    DWORD mode,               // 4 chars, e.g. 'IPXN', 'BNET' etc. */
-    char *cname, DWORD clen,  // character name will be copied here
-    char *cdesc, DWORD cdlen, // character "description" will be copied here (used to advertise games)
-    BOOL *multi);             // new character? - unsure about this
-void mainmenu_loop();
-
-#ifdef __cplusplus
-}
-#endif
-
-DEVILUTION_END_NAMESPACE
-
-#endif /* __MAINMENU_H__ */
+/**
+ * @file mainmenu.h
+ *
+ * Interface of functions for interacting with the main menu.
+ */
+#ifndef __MAINMENU_H__
+#define __MAINMENU_H__
+
+DEVILUTION_BEGIN_NAMESPACE
+
+#ifdef __cplusplus
+extern "C" {
+#endif
+
+extern char gszHero[16];
+
+void mainmenu_change_name(int arg1, int arg2, int arg3, int arg4, char *name_1, char *name_2);
+BOOL mainmenu_select_hero_dialog(
+    const _SNETPROGRAMDATA *client_info,
+    const _SNETPLAYERDATA *user_info,
+    const _SNETUIDATA *ui_info,
+    const _SNETVERSIONDATA *fileinfo,
+    DWORD mode,               // 4 chars, e.g. 'IPXN', 'BNET' etc. */
+    char *cname, DWORD clen,  // character name will be copied here
+    char *cdesc, DWORD cdlen, // character "description" will be copied here (used to advertise games)
+    BOOL *multi);             // new character? - unsure about this
+void mainmenu_loop();
+
+#ifdef __cplusplus
+}
+#endif
+
+DEVILUTION_END_NAMESPACE
+
+#endif /* __MAINMENU_H__ */