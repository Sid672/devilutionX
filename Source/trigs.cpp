#include "diablo.h"

BOOL townwarps[3];
BOOL trigflag;
int numtrigs;
TriggerStruct trigs[MAXTRIGGERS];
int TWarpFrom;

int TownDownList[11] = { 716, 715, 719, 720, 721, 723, 724, 725, 726, 727, -1 };
int TownWarp1List[13] = {
	1171,
	1172,
	1173,
	1174,
	1175,
	1176,
	1177,
	1178,
	1179,
	1181,
	1183,
	1185,
	-1
};
#ifdef HELLFIRE
int TownCryptList[9] = { 1331, 1332, 1333, 1334, 1335, 1336, 1337, 1338, -1 };
int TownHiveList[5] = { 1307, 1308, 1309, 1310, -1 };
#endif
int L1UpList[12] = { 127, 129, 130, 131, 132, 133, 135, 137, 138, 139, 140, -1 };
int L1DownList[10] = { 106, 107, 108, 109, 110, 112, 114, 115, 118, -1 };
int L2UpList[3] = { 266, 267, -1 };
int L2DownList[5] = { 269, 270, 271, 272, -1 };
int L2TWarpUpList[3] = { 558, 559, -1 };
int L3UpList[15] = {
	170,
	171,
	172,
	173,
	174,
	175,
	176,
	177,
	178,
	179,
	180,
	181,
	182,
	183,
	-1
};
int L3DownList[9] = { 162, 163, 164, 165, 166, 167, 168, 169, -1 };
int L3TWarpUpList[14] = { 548, 549, 550, 551, 552, 553, 554, 555, 556, 557, 558, 559, 560, -1 };
int L4UpList[4] = { 82, 83, 90, -1 };
int L4DownList[6] = { 120, 130, 131, 132, 133, -1 };
int L4TWarpUpList[4] = { 421, 422, 429, -1 };
int L4PentaList[33] = {
	353,
	354,
	355,
	356,
	357,
	358,
	359,
	360,
	361,
	362,
	363,
	364,
	365,
	366,
	367,
	368,
	369,
	370,
	371,
	372,
	373,
	374,
	375,
	376,
	377,
	378,
	379,
	380,
	381,
	382,
	383,
	384,
	-1
};
#ifdef HELLFIRE
int L5TWarpUpList[10] = { 172, 173, 174, 175, 176, 177, 178, 179, 184, -1 };
int L5UpList[11] = { 149, 150, 151, 152, 153, 154, 155, 157, 158, 159, -1 };
int L5DownList[10] = { 125, 126, 129, 131, 132, 135, 136, 140, 142, -1 };
int L6TWarpUpList[15] = { 79, 80, 81, 82, 83, 84, 85, 86, 87, 88, 89, 90, 91, 92, -1 };
int L6UpList[15] = { 65, 66, 67, 68, 69, 70, 71, 72, 73, 74, 75, 76, 77, 78, -1 };
int L6DownList[9] = { 57, 58, 59, 60, 61, 62, 63, 64, -1 };
#endif

#ifndef SPAWN
void InitNoTriggers()
{
	numtrigs = 0;
	trigflag = 0;
}
#endif

void InitTownTriggers()
{
	int i;

	trigs[0]._tx = 25;
	trigs[0]._ty = 29;
	trigs[0]._tmsg = WM_DIABNEXTLVL;

	numtrigs = 1;

#ifndef SPAWN
	if (gbMaxPlayers == MAX_PLRS) {
		for (i = 0; i < sizeof(townwarps) / sizeof(townwarps[0]); i++) {
			townwarps[i] = TRUE;
		}
		trigs[1]._tx = 49;
		trigs[1]._ty = 21;
		trigs[1]._tmsg = WM_DIABTOWNWARP;
		trigs[1]._tlvl = 5;
		trigs[2]._tx = 17;
		trigs[2]._ty = 69;
		trigs[2]._tmsg = WM_DIABTOWNWARP;
		trigs[2]._tlvl = 9;
		trigs[3]._tx = 41;
		trigs[3]._ty = 80;
		trigs[3]._tmsg = WM_DIABTOWNWARP;
		trigs[3]._tlvl = 13;
#ifdef HELLFIRE
		trigs[4]._tx = 36;
		trigs[4]._ty = 24;
		trigs[4]._tmsg = WM_DIABTOWNWARP;
		trigs[4]._tlvl = 21;
		trigs[5]._tx = 80;
		trigs[5]._ty = 62;
		trigs[5]._tmsg = WM_DIABTOWNWARP;
		trigs[5]._tlvl = 17;
		numtrigs = 6;
#else
		numtrigs = 4;
#endif
	} else {
#endif
		for (i = 0; i < 3; i++) {
			townwarps[i] = FALSE;
		}
#ifndef SPAWN
#ifdef HELLFIRE
		if (plr[myplr].pTownWarps & 1 || plr[myplr]._pLevel >= 10) {
#else
		if (plr[myplr].pTownWarps & 1) {
#endif
			trigs[1]._tx = 49;
			trigs[1]._ty = 21;
			trigs[1]._tmsg = WM_DIABTOWNWARP;
			trigs[1]._tlvl = 5;
			numtrigs = 2;
			townwarps[0] = TRUE;
		}
#ifdef HELLFIRE
		if (plr[myplr].pTownWarps & 2 || plr[myplr]._pLevel >= 15) {
#else
		if (plr[myplr].pTownWarps & 2) {
#endif
			townwarps[1] = TRUE;
			trigs[numtrigs]._tx = 17;
			trigs[numtrigs]._ty = 69;
			trigs[numtrigs]._tmsg = WM_DIABTOWNWARP;
			trigs[numtrigs]._tlvl = 9;
			numtrigs++;
		}
#ifdef HELLFIRE
		if (plr[myplr].pTownWarps & 4 || plr[myplr]._pLevel >= 20) {
#else
		if (plr[myplr].pTownWarps & 4) {
#endif
			townwarps[2] = TRUE;
			trigs[numtrigs]._tx = 41;
			trigs[numtrigs]._ty = 80;
			trigs[numtrigs]._tmsg = WM_DIABTOWNWARP;
			trigs[numtrigs]._tlvl = 13;
			numtrigs++;
		}
#ifdef HELLFIRE
		if (quests[QTYPE_GRAVE]._qactive == 3) {
			trigs[numtrigs]._tx = 36;
			trigs[numtrigs]._ty = 24;
			trigs[numtrigs]._tmsg = WM_DIABTOWNWARP;
			trigs[numtrigs]._tlvl = 21;
			numtrigs++;
		}
		trigs[numtrigs]._tx = 80;
		trigs[numtrigs]._ty = 62;
		trigs[numtrigs]._tmsg = WM_DIABTOWNWARP;
		trigs[numtrigs]._tlvl = 17;
		numtrigs++;
#endif
	}
#endif

	trigflag = FALSE;
}

void InitL1Triggers()
{
	int j, i;

	numtrigs = 0;
#ifdef HELLFIRE
	if (currlevel < 17) {
#endif
		for (j = 0; j < MAXDUNY; j++) {
			for (i = 0; i < MAXDUNX; i++) {
				if (dPiece[i][j] == 129) {
					trigs[numtrigs]._tx = i;
					trigs[numtrigs]._ty = j;
					trigs[numtrigs]._tmsg = WM_DIABPREVLVL;
					numtrigs++;
				}
				if (dPiece[i][j] == 115) {
					trigs[numtrigs]._tx = i;
					trigs[numtrigs]._ty = j;
					trigs[numtrigs]._tmsg = WM_DIABNEXTLVL;
					numtrigs++;
				}
			}
		}
#ifdef HELLFIRE
	} else {
		for (j = 0; j < MAXDUNY; j++) {
			for (i = 0; i < MAXDUNX; i++) {
				if (dPiece[i][j] == 184) {
					trigs[numtrigs]._tx = i;
					trigs[numtrigs]._ty = j;
					trigs[numtrigs]._tmsg = WM_DIABTWARPUP;
					trigs[numtrigs]._tlvl = 0;
					numtrigs++;
				}
				if (dPiece[i][j] == 158) {
					trigs[numtrigs]._tx = i;
					trigs[numtrigs]._ty = j;
					trigs[numtrigs]._tmsg = WM_DIABPREVLVL;
					numtrigs++;
				}
				if (dPiece[i][j] == 126) {
					trigs[numtrigs]._tx = i;
					trigs[numtrigs]._ty = j;
					trigs[numtrigs]._tmsg = WM_DIABNEXTLVL;
					numtrigs++;
				}
			}
		}
	}
#endif
	trigflag = 0;
}

#ifndef SPAWN
void InitL2Triggers()
{
	int i, j;

	numtrigs = 0;
	for (j = 0; j < MAXDUNY; j++) {
		for (i = 0; i < MAXDUNX; i++) {
			if (dPiece[i][j] == 267 && (i != quests[QTYPE_BONE]._qtx || j != quests[QTYPE_BONE]._qty)) {
				trigs[numtrigs]._tx = i;
				trigs[numtrigs]._ty = j;
				trigs[numtrigs]._tmsg = WM_DIABPREVLVL;
				numtrigs++;
			}

			if (dPiece[i][j] == 559) {
				trigs[numtrigs]._tx = i;
				trigs[numtrigs]._ty = j;
				trigs[numtrigs]._tmsg = WM_DIABTWARPUP;
				trigs[numtrigs]._tlvl = 0;
				numtrigs++;
			}

			if (dPiece[i][j] == 271) {
				trigs[numtrigs]._tx = i;
				trigs[numtrigs]._ty = j;
				trigs[numtrigs]._tmsg = WM_DIABNEXTLVL;
				numtrigs++;
			}
		}
	}
	trigflag = 0;
}

void InitL3Triggers()
{
	int i, j;

#ifdef HELLFIRE
	if (currlevel < 17) {
#endif
		numtrigs = 0;
		for (j = 0; j < MAXDUNY; j++) {
			for (i = 0; i < MAXDUNX; i++) {
				if (dPiece[i][j] == 171) {
					trigs[numtrigs]._tx = i;
					trigs[numtrigs]._ty = j;
					trigs[numtrigs]._tmsg = WM_DIABPREVLVL;
					numtrigs++;
				}

				if (dPiece[i][j] == 168) {
					trigs[numtrigs]._tx = i;
					trigs[numtrigs]._ty = j;
					trigs[numtrigs]._tmsg = WM_DIABNEXTLVL;
					numtrigs++;
				}

				if (dPiece[i][j] == 549) {
					trigs[numtrigs]._tx = i;
					trigs[numtrigs]._ty = j;
					trigs[numtrigs]._tmsg = WM_DIABTWARPUP;
					numtrigs++;
				}
			}
		}
#ifdef HELLFIRE
	} else {
		numtrigs = 0;
		for (j = 0; j < MAXDUNY; j++) {
			for (i = 0; i < MAXDUNX; i++) {
				if (dPiece[i][j] == 66) {
					trigs[numtrigs]._tx = i;
					trigs[numtrigs]._ty = j;
					trigs[numtrigs]._tmsg = WM_DIABPREVLVL;
					numtrigs++;
				}

				if (dPiece[i][j] == 63) {
					trigs[numtrigs]._tx = i;
					trigs[numtrigs]._ty = j;
					trigs[numtrigs]._tmsg = WM_DIABNEXTLVL;
					numtrigs++;
				}

				if (dPiece[i][j] == 80) {
					trigs[numtrigs]._tx = i;
					trigs[numtrigs]._ty = j;
					trigs[numtrigs]._tmsg = WM_DIABTWARPUP;
					numtrigs++;
				}
			}
		}
	}
#endif
	trigflag = 0;
}

void InitL4Triggers()
{
	int i, j;

	numtrigs = 0;
	for (j = 0; j < MAXDUNY; j++) {
		for (i = 0; i < MAXDUNX; i++) {
			if (dPiece[i][j] == 83) {
				trigs[numtrigs]._tx = i;
				trigs[numtrigs]._ty = j;
				trigs[numtrigs]._tmsg = WM_DIABPREVLVL;
				numtrigs++;
			}

			if (dPiece[i][j] == 422) {
				trigs[numtrigs]._tx = i;
				trigs[numtrigs]._ty = j;
				trigs[numtrigs]._tmsg = WM_DIABTWARPUP;
				trigs[numtrigs]._tlvl = 0;
				numtrigs++;
			}

			if (dPiece[i][j] == 120) {
				trigs[numtrigs]._tx = i;
				trigs[numtrigs]._ty = j;
				trigs[numtrigs]._tmsg = WM_DIABNEXTLVL;
				numtrigs++;
			}
		}
	}

	for (j = 0; j < MAXDUNY; j++) {
		for (i = 0; i < MAXDUNX; i++) {
			if (dPiece[i][j] == 370 && quests[QTYPE_VB]._qactive == 3) {
				trigs[numtrigs]._tx = i;
				trigs[numtrigs]._ty = j;
				trigs[numtrigs]._tmsg = WM_DIABNEXTLVL;
				numtrigs++;
			}
		}
	}
	trigflag = 0;
}

void InitSKingTriggers()
{
	trigflag = 0;
	numtrigs = 1;
	trigs[0]._tx = 82;
	trigs[0]._ty = 42;
	trigs[0]._tmsg = WM_DIABRTNLVL;
}

void InitSChambTriggers()
{
	trigflag = 0;
	numtrigs = 1;
	trigs[0]._tx = 70;
	trigs[0]._ty = 39;
	trigs[0]._tmsg = WM_DIABRTNLVL;
}

void InitPWaterTriggers()
{
	trigflag = 0;
	numtrigs = 1;
	trigs[0]._tx = 30;
	trigs[0]._ty = 83;
	trigs[0]._tmsg = WM_DIABRTNLVL;
}

void InitVPTriggers()
{
	trigflag = 0;
	numtrigs = 1;
	trigs[0]._tx = 35;
	trigs[0]._ty = 32;
	trigs[0]._tmsg = WM_DIABRTNLVL;
}
#endif

BOOL ForceTownTrig()
{
	int i, j, k, l;

#ifdef HELLFIRE
	for (i = 0; TownCryptList[i] != -1; i++) {
		if (dPiece[cursmx][cursmy] == TownCryptList[i]) {
			strcpy(infostr, "Down to Crypt");
			cursmx = 36;
			cursmy = 24;
			return TRUE;
		}
	}
	for (i = 0; TownHiveList[i] != -1; i++) {
		if (dPiece[cursmx][cursmy] == TownHiveList[i]) {
			strcpy(infostr, "Down to Hive");
			cursmx = 80;
			cursmy = 62;
			return TRUE;
		}
	}
#endif

	for (i = 0; TownDownList[i] != -1; i++) {
		if (dPiece[cursmx][cursmy] == TownDownList[i]) {
			strcpy(infostr, "Down to dungeon");
			cursmx = 25;
			cursmy = 29;
			return TRUE;
		}
	}

	if (townwarps[0]) {
		for (j = 0; TownWarp1List[j] != -1; j++) {
			if (dPiece[cursmx][cursmy] == TownWarp1List[j]) {
				strcpy(infostr, "Down to catacombs");
				cursmx = 49;
				cursmy = 21;
				return TRUE;
			}
		}
	}

	if (townwarps[1]) {
		for (k = 1199; k <= 1220; k++) {
			if (dPiece[cursmx][cursmy] == k) {
				strcpy(infostr, "Down to caves");
				cursmx = 17;
				cursmy = 69;
				return TRUE;
			}
		}
	}

	if (townwarps[2]) {
		for (l = 1240; l <= 1255; l++) {
			if (dPiece[cursmx][cursmy] == l) {
				strcpy(infostr, "Down to hell");
				cursmx = 41;
				cursmy = 80;
				return TRUE;
			}
		}
	}

	return FALSE;
}

BOOL ForceL1Trig()
{
	int i, j;
#ifdef HELLFIRE
	int dx, dy;
#endif

#ifdef HELLFIRE
	if (currlevel < 17) {
#endif
		for (i = 0; L1UpList[i] != -1; i++) {
			if (dPiece[cursmx][cursmy] == L1UpList[i]) {
				if (currlevel > 1)
					sprintf(infostr, "Up to level %i", currlevel - 1);
				else
					strcpy(infostr, "Up to town");
				for (j = 0; j < numtrigs; j++) {
					if (trigs[j]._tmsg == WM_DIABPREVLVL) {
						cursmx = trigs[j]._tx;
						cursmy = trigs[j]._ty;
						return TRUE;
					}
				}
			}
		}
		for (i = 0; L1DownList[i] != -1; i++) {
			if (dPiece[cursmx][cursmy] == L1DownList[i]) {
				sprintf(infostr, "Down to level %i", currlevel + 1);
				for (j = 0; j < numtrigs; j++) {
					if (trigs[j]._tmsg == WM_DIABNEXTLVL) {
						cursmx = trigs[j]._tx;
						cursmy = trigs[j]._ty;
						return TRUE;
					}
				}
			}
		}
#ifdef HELLFIRE
	} else {
		for (i = 0; L5UpList[i] != -1; i++) {
			if (dPiece[cursmx][cursmy] == L5UpList[i]) {
				sprintf(infostr, "Up to Crypt level %i", currlevel - 21);
				for (j = 0; j < numtrigs; j++) {
					if (trigs[j]._tmsg == WM_DIABPREVLVL) {
						cursmx = trigs[j]._tx;
						cursmy = trigs[j]._ty;
						return TRUE;
					}
				}
			}
		}
		if (dPiece[cursmx][cursmy] == 317) {
			strcpy(infostr, "Cornerstone of the World");
			return TRUE;
		}
		for (i = 0; L5DownList[i] != -1; i++) {
			if (dPiece[cursmx][cursmy] == L5DownList[i]) {
				sprintf(infostr, "Down to Crypt level %i", currlevel - 19);
				for (j = 0; j < numtrigs; j++) {
					if (trigs[j]._tmsg == WM_DIABNEXTLVL) {
						cursmx = trigs[j]._tx;
						cursmy = trigs[j]._ty;
						return TRUE;
					}
				}
			}
		}
		if (currlevel == 21) {
			for (i = 0; L5TWarpUpList[i] != -1; i++) {
				if (dPiece[cursmx][cursmy] == L5TWarpUpList[i]) {
					for (j = 0; j < numtrigs; j++) {
						if (trigs[j]._tmsg == WM_DIABTWARPUP) {
							dx = abs(trigs[j]._tx - cursmx);
							dy = abs(trigs[j]._ty - cursmy);
							if (dx < 4 && dy < 4) {
								strcpy(infostr, "Up to town");
								cursmx = trigs[j]._tx;
								cursmy = trigs[j]._ty;
								return TRUE;
							}
						}
					}
				}
			}
		}
	}
#endif

	return FALSE;
}

BOOL ForceL2Trig()
{
	int i, j, dx, dy;

	for (i = 0; L2UpList[i] != -1; i++) {
		if (dPiece[cursmx][cursmy] == L2UpList[i]) {
			for (j = 0; j < numtrigs; j++) {
				if (trigs[j]._tmsg == WM_DIABPREVLVL) {
					dx = abs(trigs[j]._tx - cursmx);
					dy = abs(trigs[j]._ty - cursmy);
					if (dx < 4 && dy < 4) {
						sprintf(infostr, "Up to level %i", currlevel - 1);
						cursmx = trigs[j]._tx;
						cursmy = trigs[j]._ty;
						return TRUE;
					}
				}
			}
		}
	}

	for (i = 0; L2DownList[i] != -1; i++) {
		if (dPiece[cursmx][cursmy] == L2DownList[i]) {
			sprintf(infostr, "Down to level %i", currlevel + 1);
			for (j = 0; j < numtrigs; j++) {
				if (trigs[j]._tmsg == WM_DIABNEXTLVL) {
					cursmx = trigs[j]._tx;
					cursmy = trigs[j]._ty;
					return TRUE;
				}
			}
		}
	}

	if (currlevel == 5) {
		for (i = 0; L2TWarpUpList[i] != -1; i++) {
			if (dPiece[cursmx][cursmy] == L2TWarpUpList[i]) {
				for (j = 0; j < numtrigs; j++) {
					if (trigs[j]._tmsg == WM_DIABTWARPUP) {
						dx = abs(trigs[j]._tx - cursmx);
						dy = abs(trigs[j]._ty - cursmy);
						if (dx < 4 && dy < 4) {
							strcpy(infostr, "Up to town");
							cursmx = trigs[j]._tx;
							cursmy = trigs[j]._ty;
							return TRUE;
						}
					}
				}
			}
		}
	}

	return FALSE;
}

BOOL ForceL3Trig()
{
	int i, j, dx, dy;

#ifdef HELLFIRE
	if (currlevel < 17) {
#endif
		for (i = 0; L3UpList[i] != -1; ++i) {
			if (dPiece[cursmx][cursmy] == L3UpList[i]) {
				sprintf(infostr, "Up to level %i", currlevel - 1);
				for (j = 0; j < numtrigs; j++) {
					if (trigs[j]._tmsg == WM_DIABPREVLVL) {
						cursmx = trigs[j]._tx;
						cursmy = trigs[j]._ty;
						return TRUE;
					}
				}
			}
		}
<<<<<<< HEAD
		for (i = 0; L3DownList[i] != -1; i++) {
			if (dPiece[cursmx][cursmy] == L3DownList[i]
			|| dPiece[cursmx + 1][cursmy] == L3DownList[i]
			|| dPiece[cursmx + 2][cursmy] == L3DownList[i]) {
				sprintf(infostr, "Down to level %i", currlevel + 1);
				for (j = 0; j < numtrigs; j++) {
					if (trigs[j]._tmsg == WM_DIABNEXTLVL) {
						cursmx = trigs[j]._tx;
						cursmy = trigs[j]._ty;
						return TRUE;
					}
				}
			}
		}
#ifdef HELLFIRE
	} else {
		for (i = 0; L6UpList[i] != -1; ++i) {
			if (dPiece[cursmx][cursmy] == L6UpList[i]) {
				sprintf(infostr, "Up to Nest level %i", currlevel - 17);
				for (j = 0; j < numtrigs; j++) {
					if (trigs[j]._tmsg == WM_DIABPREVLVL) {
						cursmx = trigs[j]._tx;
						cursmy = trigs[j]._ty;
						return TRUE;
					}
				}
			}
		}
		for (i = 0; L6DownList[i] != -1; i++) {
			if (dPiece[cursmx][cursmy] == L6DownList[i]
			|| dPiece[cursmx + 1][cursmy] == L6DownList[i]
			|| dPiece[cursmx + 2][cursmy] == L6DownList[i]) {
				sprintf(infostr, "Down to level %i", currlevel - 15);
				for (j = 0; j < numtrigs; j++) {
					if (trigs[j]._tmsg == WM_DIABNEXTLVL) {
						cursmx = trigs[j]._tx;
						cursmy = trigs[j]._ty;
						return TRUE;
					}
=======
	}

	for (i = 0; L3DownList[i] != -1; i++) {
		if (dPiece[cursmx][cursmy] == L3DownList[i]
		    || dPiece[cursmx + 1][cursmy] == L3DownList[i]
		    || dPiece[cursmx + 2][cursmy] == L3DownList[i]) {
			sprintf(infostr, "Down to level %i", currlevel + 1);
			for (j = 0; j < numtrigs; j++) {
				if (trigs[j]._tmsg == WM_DIABNEXTLVL) {
					cursmx = trigs[j]._tx;
					cursmy = trigs[j]._ty;
					return TRUE;
>>>>>>> 5fa0c578
				}
			}
		}
	}
#endif

	if (currlevel == 9) {
		for (i = 0; L3TWarpUpList[i] != -1; i++) {
			if (dPiece[cursmx][cursmy] == L3TWarpUpList[i]) {
				for (j = 0; j < numtrigs; j++) {
					if (trigs[j]._tmsg == WM_DIABTWARPUP) {
						dx = abs(trigs[j]._tx - cursmx);
						dy = abs(trigs[j]._ty - cursmy);
						if (dx < 4 && dy < 4) {
							strcpy(infostr, "Up to town");
							cursmx = trigs[j]._tx;
							cursmy = trigs[j]._ty;
							return TRUE;
						}
					}
				}
			}
		}
	}
#ifdef HELLFIRE
	if (currlevel == 17) {
		for (i = 0; L6TWarpUpList[i] != -1; i++) {
			if (dPiece[cursmx][cursmy] == L6TWarpUpList[i]) {
				for (j = 0; j < numtrigs; j++) {
					if (trigs[j]._tmsg == WM_DIABTWARPUP) {
						dx = abs(trigs[j]._tx - cursmx);
						dy = abs(trigs[j]._ty - cursmy);
						if (dx < 4 && dy < 4) {
							strcpy(infostr, "Up to town");
							cursmx = trigs[j]._tx;
							cursmy = trigs[j]._ty;
							return TRUE;
						}
					}
				}
			}
		}
	}
#endif

	return FALSE;
}

BOOL ForceL4Trig()
{
	int i, j, dx, dy;

	for (i = 0; L4UpList[i] != -1; ++i) {
		if (dPiece[cursmx][cursmy] == L4UpList[i]) {
			sprintf(infostr, "Up to level %i", currlevel - 1);
			for (j = 0; j < numtrigs; j++) {
				if (trigs[j]._tmsg == WM_DIABPREVLVL) {
					cursmx = trigs[j]._tx;
					cursmy = trigs[j]._ty;
					return TRUE;
				}
			}
		}
	}

	for (i = 0; L4DownList[i] != -1; i++) {
		if (dPiece[cursmx][cursmy] == L4DownList[i]) {
			sprintf(infostr, "Down to level %i", currlevel + 1);
			for (j = 0; j < numtrigs; j++) {
				if (trigs[j]._tmsg == WM_DIABNEXTLVL) {
					cursmx = trigs[j]._tx;
					cursmy = trigs[j]._ty;
					return TRUE;
				}
			}
		}
	}

	if (currlevel == 13) {
		for (i = 0; L4TWarpUpList[i] != -1; i++) {
			if (dPiece[cursmx][cursmy] == L4TWarpUpList[i]) {
				for (j = 0; j < numtrigs; j++) {
					if (trigs[j]._tmsg == WM_DIABTWARPUP) {
						dx = abs(trigs[j]._tx - cursmx);
						dy = abs(trigs[j]._ty - cursmy);
						if (dx < 4 && dy < 4) {
							strcpy(infostr, "Up to town");
							cursmx = trigs[j]._tx;
							cursmy = trigs[j]._ty;
							return TRUE;
						}
					}
				}
			}
		}
	}

	if (currlevel == 15) {
		for (i = 0; L4PentaList[i] != -1; i++) {
			if (dPiece[cursmx][cursmy] == L4PentaList[i]) {
				strcpy(infostr, "Down to Diablo");
				for (j = 0; j < numtrigs; j++) {
					if (trigs[j]._tmsg == WM_DIABNEXTLVL) {
						cursmx = trigs[j]._tx;
						cursmy = trigs[j]._ty;
						return TRUE;
					}
				}
			}
		}
	}

	return FALSE;
}

void Freeupstairs()
{
	int i, tx, ty, yy, xx;

	for (i = 0; i < numtrigs; i++) {
		tx = trigs[i]._tx;
		ty = trigs[i]._ty;

		for (yy = -2; yy <= 2; yy++) {
			for (xx = -2; xx <= 2; xx++) {
				dFlags[tx + xx][ty + yy] |= BFLAG_POPULATED;
			}
		}
	}
}

BOOL ForceSKingTrig()
{
	int i;

	for (i = 0; L1UpList[i] != -1; i++) {
		if (dPiece[cursmx][cursmy] == L1UpList[i]) {
			sprintf(infostr, "Back to Level %i", quests[QTYPE_KING]._qlevel);
			cursmx = trigs[0]._tx;
			cursmy = trigs[0]._ty;

			return TRUE;
		}
	}

	return FALSE;
}

BOOL ForceSChambTrig()
{
	int i;

	for (i = 0; L2DownList[i] != -1; i++) {
		if (dPiece[cursmx][cursmy] == L2DownList[i]) {
			sprintf(infostr, "Back to Level %i", quests[QTYPE_BONE]._qlevel);
			cursmx = trigs[0]._tx;
			cursmy = trigs[0]._ty;

			return TRUE;
		}
	}

	return FALSE;
}

BOOL ForcePWaterTrig()
{
	int i;

	for (i = 0; L3DownList[i] != -1; i++) {
		if (dPiece[cursmx][cursmy] == L3DownList[i]) {
			sprintf(infostr, "Back to Level %i", quests[QTYPE_PW]._qlevel);
			cursmx = trigs[0]._tx;
			cursmy = trigs[0]._ty;

			return TRUE;
		}
	}

	return FALSE;
}

void CheckTrigForce()
{
	trigflag = FALSE;

	if (MouseY > PANEL_TOP - 1) {
		return;
	}

	if (!setlevel) {
		switch (leveltype) {
		case DTYPE_TOWN:
			trigflag = ForceTownTrig();
			break;
		case DTYPE_CATHEDRAL:
			trigflag = ForceL1Trig();
			break;
		case DTYPE_CATACOMBS:
			trigflag = ForceL2Trig();
			break;
		case DTYPE_CAVES:
			trigflag = ForceL3Trig();
			break;
		case DTYPE_HELL:
			trigflag = ForceL4Trig();
			break;
		}
		if (leveltype != DTYPE_TOWN && !trigflag) {
			trigflag = ForceQuests();
		}
	} else {
		switch (setlvlnum) {
		case SL_SKELKING:
			trigflag = ForceSKingTrig();
			break;
		case SL_BONECHAMB:
			trigflag = ForceSChambTrig();
			break;
		case SL_POISONWATER:
			trigflag = ForcePWaterTrig();
			break;
		}
	}

	if (trigflag) {
		ClearPanel();
	}
}

void CheckTriggers()
{
	int x, y, i;
	BOOL abort;
	char abortflag;

	if (plr[myplr]._pmode)
		return;

	for (i = 0; i < numtrigs; i++) {
		if (plr[myplr].WorldX != trigs[i]._tx || plr[myplr].WorldY != trigs[i]._ty) {
			continue;
		}

		switch (trigs[i]._tmsg) {
		case WM_DIABNEXTLVL:
#ifdef SPAWN
			if (currlevel >= 2) {
				NetSendCmdLoc(TRUE, CMD_WALKXY, plr[myplr].WorldX, plr[myplr].WorldY + 1);
				PlaySFX(PS_WARR18);
				InitDiabloMsg(EMSG_NOT_IN_SHAREWARE);
			} else {
#endif
				if (pcurs >= CURSOR_FIRSTITEM && DropItemBeforeTrig())
					return;
				StartNewLvl(myplr, trigs[i]._tmsg, currlevel + 1);
#ifdef SPAWN
			}
#endif
			break;
		case WM_DIABPREVLVL:
			if (pcurs >= CURSOR_FIRSTITEM && DropItemBeforeTrig())
				return;
			StartNewLvl(myplr, trigs[i]._tmsg, currlevel - 1);
			break;
		case WM_DIABRTNLVL:
			StartNewLvl(myplr, trigs[i]._tmsg, ReturnLvl);
			break;
		case WM_DIABTOWNWARP:
			if (gbMaxPlayers != 1) {
				abort = FALSE;

				if (trigs[i]._tlvl == 5 && plr[myplr]._pLevel < 8) {
					abort = TRUE;
					x = plr[myplr].WorldX;
					y = plr[myplr].WorldY + 1;
					abortflag = EMSG_REQUIRES_LVL_8;
				}

				if (trigs[i]._tlvl == 9 && plr[myplr]._pLevel < 13) {
					abort = TRUE;
					x = plr[myplr].WorldX + 1;
					y = plr[myplr].WorldY;
					abortflag = EMSG_REQUIRES_LVL_13;
				}

				if (trigs[i]._tlvl == 13 && plr[myplr]._pLevel < 17) {
					abort = TRUE;
					x = plr[myplr].WorldX;
					y = plr[myplr].WorldY + 1;
					abortflag = EMSG_REQUIRES_LVL_17;
				}

				if (abort) {
					if (plr[myplr]._pClass == PC_WARRIOR) {
						PlaySFX(PS_WARR43);
#ifndef SPAWN
					} else if (plr[myplr]._pClass == PC_ROGUE) {
						PlaySFX(PS_ROGUE43);
					} else if (plr[myplr]._pClass == PC_SORCERER) {
						PlaySFX(PS_MAGE43);
#endif
					}
#ifdef HELLFIRE
					else if (plr[myplr]._pClass == PC_MONK) {
						PlaySFX(PS_MONK43);
					} else if (plr[myplr]._pClass == PC_BARD) {
						PlaySFX(PS_ROGUE43);
					} else if (plr[myplr]._pClass == PC_BARBARIAN) {
						PlaySFX(PS_WARR43);
					}
#endif

					InitDiabloMsg(abortflag);
					NetSendCmdLoc(TRUE, CMD_WALKXY, x, y);
					return;
				}
			}

			StartNewLvl(myplr, trigs[i]._tmsg, trigs[i]._tlvl);
			break;
		case WM_DIABTWARPUP:
			TWarpFrom = currlevel;
			StartNewLvl(myplr, trigs[i]._tmsg, 0);
			break;
		default:
			app_fatal("Unknown trigger msg");
			break;
		}
	}
}
<|MERGE_RESOLUTION|>--- conflicted
+++ resolved
@@ -1,1061 +1,1046 @@
-#include "diablo.h"
-
-BOOL townwarps[3];
-BOOL trigflag;
-int numtrigs;
-TriggerStruct trigs[MAXTRIGGERS];
-int TWarpFrom;
-
-int TownDownList[11] = { 716, 715, 719, 720, 721, 723, 724, 725, 726, 727, -1 };
-int TownWarp1List[13] = {
-	1171,
-	1172,
-	1173,
-	1174,
-	1175,
-	1176,
-	1177,
-	1178,
-	1179,
-	1181,
-	1183,
-	1185,
-	-1
-};
-#ifdef HELLFIRE
-int TownCryptList[9] = { 1331, 1332, 1333, 1334, 1335, 1336, 1337, 1338, -1 };
-int TownHiveList[5] = { 1307, 1308, 1309, 1310, -1 };
-#endif
-int L1UpList[12] = { 127, 129, 130, 131, 132, 133, 135, 137, 138, 139, 140, -1 };
-int L1DownList[10] = { 106, 107, 108, 109, 110, 112, 114, 115, 118, -1 };
-int L2UpList[3] = { 266, 267, -1 };
-int L2DownList[5] = { 269, 270, 271, 272, -1 };
-int L2TWarpUpList[3] = { 558, 559, -1 };
-int L3UpList[15] = {
-	170,
-	171,
-	172,
-	173,
-	174,
-	175,
-	176,
-	177,
-	178,
-	179,
-	180,
-	181,
-	182,
-	183,
-	-1
-};
-int L3DownList[9] = { 162, 163, 164, 165, 166, 167, 168, 169, -1 };
-int L3TWarpUpList[14] = { 548, 549, 550, 551, 552, 553, 554, 555, 556, 557, 558, 559, 560, -1 };
-int L4UpList[4] = { 82, 83, 90, -1 };
-int L4DownList[6] = { 120, 130, 131, 132, 133, -1 };
-int L4TWarpUpList[4] = { 421, 422, 429, -1 };
-int L4PentaList[33] = {
-	353,
-	354,
-	355,
-	356,
-	357,
-	358,
-	359,
-	360,
-	361,
-	362,
-	363,
-	364,
-	365,
-	366,
-	367,
-	368,
-	369,
-	370,
-	371,
-	372,
-	373,
-	374,
-	375,
-	376,
-	377,
-	378,
-	379,
-	380,
-	381,
-	382,
-	383,
-	384,
-	-1
-};
-#ifdef HELLFIRE
-int L5TWarpUpList[10] = { 172, 173, 174, 175, 176, 177, 178, 179, 184, -1 };
-int L5UpList[11] = { 149, 150, 151, 152, 153, 154, 155, 157, 158, 159, -1 };
-int L5DownList[10] = { 125, 126, 129, 131, 132, 135, 136, 140, 142, -1 };
-int L6TWarpUpList[15] = { 79, 80, 81, 82, 83, 84, 85, 86, 87, 88, 89, 90, 91, 92, -1 };
-int L6UpList[15] = { 65, 66, 67, 68, 69, 70, 71, 72, 73, 74, 75, 76, 77, 78, -1 };
-int L6DownList[9] = { 57, 58, 59, 60, 61, 62, 63, 64, -1 };
-#endif
-
-#ifndef SPAWN
-void InitNoTriggers()
-{
-	numtrigs = 0;
-	trigflag = 0;
-}
-#endif
-
-void InitTownTriggers()
-{
-	int i;
-
-	trigs[0]._tx = 25;
-	trigs[0]._ty = 29;
-	trigs[0]._tmsg = WM_DIABNEXTLVL;
-
-	numtrigs = 1;
-
-#ifndef SPAWN
-	if (gbMaxPlayers == MAX_PLRS) {
-		for (i = 0; i < sizeof(townwarps) / sizeof(townwarps[0]); i++) {
-			townwarps[i] = TRUE;
-		}
-		trigs[1]._tx = 49;
-		trigs[1]._ty = 21;
-		trigs[1]._tmsg = WM_DIABTOWNWARP;
-		trigs[1]._tlvl = 5;
-		trigs[2]._tx = 17;
-		trigs[2]._ty = 69;
-		trigs[2]._tmsg = WM_DIABTOWNWARP;
-		trigs[2]._tlvl = 9;
-		trigs[3]._tx = 41;
-		trigs[3]._ty = 80;
-		trigs[3]._tmsg = WM_DIABTOWNWARP;
-		trigs[3]._tlvl = 13;
-#ifdef HELLFIRE
-		trigs[4]._tx = 36;
-		trigs[4]._ty = 24;
-		trigs[4]._tmsg = WM_DIABTOWNWARP;
-		trigs[4]._tlvl = 21;
-		trigs[5]._tx = 80;
-		trigs[5]._ty = 62;
-		trigs[5]._tmsg = WM_DIABTOWNWARP;
-		trigs[5]._tlvl = 17;
-		numtrigs = 6;
-#else
-		numtrigs = 4;
-#endif
-	} else {
-#endif
-		for (i = 0; i < 3; i++) {
-			townwarps[i] = FALSE;
-		}
-#ifndef SPAWN
-#ifdef HELLFIRE
-		if (plr[myplr].pTownWarps & 1 || plr[myplr]._pLevel >= 10) {
-#else
-		if (plr[myplr].pTownWarps & 1) {
-#endif
-			trigs[1]._tx = 49;
-			trigs[1]._ty = 21;
-			trigs[1]._tmsg = WM_DIABTOWNWARP;
-			trigs[1]._tlvl = 5;
-			numtrigs = 2;
-			townwarps[0] = TRUE;
-		}
-#ifdef HELLFIRE
-		if (plr[myplr].pTownWarps & 2 || plr[myplr]._pLevel >= 15) {
-#else
-		if (plr[myplr].pTownWarps & 2) {
-#endif
-			townwarps[1] = TRUE;
-			trigs[numtrigs]._tx = 17;
-			trigs[numtrigs]._ty = 69;
-			trigs[numtrigs]._tmsg = WM_DIABTOWNWARP;
-			trigs[numtrigs]._tlvl = 9;
-			numtrigs++;
-		}
-#ifdef HELLFIRE
-		if (plr[myplr].pTownWarps & 4 || plr[myplr]._pLevel >= 20) {
-#else
-		if (plr[myplr].pTownWarps & 4) {
-#endif
-			townwarps[2] = TRUE;
-			trigs[numtrigs]._tx = 41;
-			trigs[numtrigs]._ty = 80;
-			trigs[numtrigs]._tmsg = WM_DIABTOWNWARP;
-			trigs[numtrigs]._tlvl = 13;
-			numtrigs++;
-		}
-#ifdef HELLFIRE
-		if (quests[QTYPE_GRAVE]._qactive == 3) {
-			trigs[numtrigs]._tx = 36;
-			trigs[numtrigs]._ty = 24;
-			trigs[numtrigs]._tmsg = WM_DIABTOWNWARP;
-			trigs[numtrigs]._tlvl = 21;
-			numtrigs++;
-		}
-		trigs[numtrigs]._tx = 80;
-		trigs[numtrigs]._ty = 62;
-		trigs[numtrigs]._tmsg = WM_DIABTOWNWARP;
-		trigs[numtrigs]._tlvl = 17;
-		numtrigs++;
-#endif
-	}
-#endif
-
-	trigflag = FALSE;
-}
-
-void InitL1Triggers()
-{
-	int j, i;
-
-	numtrigs = 0;
-#ifdef HELLFIRE
-	if (currlevel < 17) {
-#endif
-		for (j = 0; j < MAXDUNY; j++) {
-			for (i = 0; i < MAXDUNX; i++) {
-				if (dPiece[i][j] == 129) {
-					trigs[numtrigs]._tx = i;
-					trigs[numtrigs]._ty = j;
-					trigs[numtrigs]._tmsg = WM_DIABPREVLVL;
-					numtrigs++;
-				}
-				if (dPiece[i][j] == 115) {
-					trigs[numtrigs]._tx = i;
-					trigs[numtrigs]._ty = j;
-					trigs[numtrigs]._tmsg = WM_DIABNEXTLVL;
-					numtrigs++;
-				}
-			}
-		}
-#ifdef HELLFIRE
-	} else {
-		for (j = 0; j < MAXDUNY; j++) {
-			for (i = 0; i < MAXDUNX; i++) {
-				if (dPiece[i][j] == 184) {
-					trigs[numtrigs]._tx = i;
-					trigs[numtrigs]._ty = j;
-					trigs[numtrigs]._tmsg = WM_DIABTWARPUP;
-					trigs[numtrigs]._tlvl = 0;
-					numtrigs++;
-				}
-				if (dPiece[i][j] == 158) {
-					trigs[numtrigs]._tx = i;
-					trigs[numtrigs]._ty = j;
-					trigs[numtrigs]._tmsg = WM_DIABPREVLVL;
-					numtrigs++;
-				}
-				if (dPiece[i][j] == 126) {
-					trigs[numtrigs]._tx = i;
-					trigs[numtrigs]._ty = j;
-					trigs[numtrigs]._tmsg = WM_DIABNEXTLVL;
-					numtrigs++;
-				}
-			}
-		}
-	}
-#endif
-	trigflag = 0;
-}
-
-#ifndef SPAWN
-void InitL2Triggers()
-{
-	int i, j;
-
-	numtrigs = 0;
-	for (j = 0; j < MAXDUNY; j++) {
-		for (i = 0; i < MAXDUNX; i++) {
-			if (dPiece[i][j] == 267 && (i != quests[QTYPE_BONE]._qtx || j != quests[QTYPE_BONE]._qty)) {
-				trigs[numtrigs]._tx = i;
-				trigs[numtrigs]._ty = j;
-				trigs[numtrigs]._tmsg = WM_DIABPREVLVL;
-				numtrigs++;
-			}
-
-			if (dPiece[i][j] == 559) {
-				trigs[numtrigs]._tx = i;
-				trigs[numtrigs]._ty = j;
-				trigs[numtrigs]._tmsg = WM_DIABTWARPUP;
-				trigs[numtrigs]._tlvl = 0;
-				numtrigs++;
-			}
-
-			if (dPiece[i][j] == 271) {
-				trigs[numtrigs]._tx = i;
-				trigs[numtrigs]._ty = j;
-				trigs[numtrigs]._tmsg = WM_DIABNEXTLVL;
-				numtrigs++;
-			}
-		}
-	}
-	trigflag = 0;
-}
-
-void InitL3Triggers()
-{
-	int i, j;
-
-#ifdef HELLFIRE
-	if (currlevel < 17) {
-#endif
-		numtrigs = 0;
-		for (j = 0; j < MAXDUNY; j++) {
-			for (i = 0; i < MAXDUNX; i++) {
-				if (dPiece[i][j] == 171) {
-					trigs[numtrigs]._tx = i;
-					trigs[numtrigs]._ty = j;
-					trigs[numtrigs]._tmsg = WM_DIABPREVLVL;
-					numtrigs++;
-				}
-
-				if (dPiece[i][j] == 168) {
-					trigs[numtrigs]._tx = i;
-					trigs[numtrigs]._ty = j;
-					trigs[numtrigs]._tmsg = WM_DIABNEXTLVL;
-					numtrigs++;
-				}
-
-				if (dPiece[i][j] == 549) {
-					trigs[numtrigs]._tx = i;
-					trigs[numtrigs]._ty = j;
-					trigs[numtrigs]._tmsg = WM_DIABTWARPUP;
-					numtrigs++;
-				}
-			}
-		}
-#ifdef HELLFIRE
-	} else {
-		numtrigs = 0;
-		for (j = 0; j < MAXDUNY; j++) {
-			for (i = 0; i < MAXDUNX; i++) {
-				if (dPiece[i][j] == 66) {
-					trigs[numtrigs]._tx = i;
-					trigs[numtrigs]._ty = j;
-					trigs[numtrigs]._tmsg = WM_DIABPREVLVL;
-					numtrigs++;
-				}
-
-				if (dPiece[i][j] == 63) {
-					trigs[numtrigs]._tx = i;
-					trigs[numtrigs]._ty = j;
-					trigs[numtrigs]._tmsg = WM_DIABNEXTLVL;
-					numtrigs++;
-				}
-
-				if (dPiece[i][j] == 80) {
-					trigs[numtrigs]._tx = i;
-					trigs[numtrigs]._ty = j;
-					trigs[numtrigs]._tmsg = WM_DIABTWARPUP;
-					numtrigs++;
-				}
-			}
-		}
-	}
-#endif
-	trigflag = 0;
-}
-
-void InitL4Triggers()
-{
-	int i, j;
-
-	numtrigs = 0;
-	for (j = 0; j < MAXDUNY; j++) {
-		for (i = 0; i < MAXDUNX; i++) {
-			if (dPiece[i][j] == 83) {
-				trigs[numtrigs]._tx = i;
-				trigs[numtrigs]._ty = j;
-				trigs[numtrigs]._tmsg = WM_DIABPREVLVL;
-				numtrigs++;
-			}
-
-			if (dPiece[i][j] == 422) {
-				trigs[numtrigs]._tx = i;
-				trigs[numtrigs]._ty = j;
-				trigs[numtrigs]._tmsg = WM_DIABTWARPUP;
-				trigs[numtrigs]._tlvl = 0;
-				numtrigs++;
-			}
-
-			if (dPiece[i][j] == 120) {
-				trigs[numtrigs]._tx = i;
-				trigs[numtrigs]._ty = j;
-				trigs[numtrigs]._tmsg = WM_DIABNEXTLVL;
-				numtrigs++;
-			}
-		}
-	}
-
-	for (j = 0; j < MAXDUNY; j++) {
-		for (i = 0; i < MAXDUNX; i++) {
-			if (dPiece[i][j] == 370 && quests[QTYPE_VB]._qactive == 3) {
-				trigs[numtrigs]._tx = i;
-				trigs[numtrigs]._ty = j;
-				trigs[numtrigs]._tmsg = WM_DIABNEXTLVL;
-				numtrigs++;
-			}
-		}
-	}
-	trigflag = 0;
-}
-
-void InitSKingTriggers()
-{
-	trigflag = 0;
-	numtrigs = 1;
-	trigs[0]._tx = 82;
-	trigs[0]._ty = 42;
-	trigs[0]._tmsg = WM_DIABRTNLVL;
-}
-
-void InitSChambTriggers()
-{
-	trigflag = 0;
-	numtrigs = 1;
-	trigs[0]._tx = 70;
-	trigs[0]._ty = 39;
-	trigs[0]._tmsg = WM_DIABRTNLVL;
-}
-
-void InitPWaterTriggers()
-{
-	trigflag = 0;
-	numtrigs = 1;
-	trigs[0]._tx = 30;
-	trigs[0]._ty = 83;
-	trigs[0]._tmsg = WM_DIABRTNLVL;
-}
-
-void InitVPTriggers()
-{
-	trigflag = 0;
-	numtrigs = 1;
-	trigs[0]._tx = 35;
-	trigs[0]._ty = 32;
-	trigs[0]._tmsg = WM_DIABRTNLVL;
-}
-#endif
-
-BOOL ForceTownTrig()
-{
-	int i, j, k, l;
-
-#ifdef HELLFIRE
-	for (i = 0; TownCryptList[i] != -1; i++) {
-		if (dPiece[cursmx][cursmy] == TownCryptList[i]) {
-			strcpy(infostr, "Down to Crypt");
-			cursmx = 36;
-			cursmy = 24;
-			return TRUE;
-		}
-	}
-	for (i = 0; TownHiveList[i] != -1; i++) {
-		if (dPiece[cursmx][cursmy] == TownHiveList[i]) {
-			strcpy(infostr, "Down to Hive");
-			cursmx = 80;
-			cursmy = 62;
-			return TRUE;
-		}
-	}
-#endif
-
-	for (i = 0; TownDownList[i] != -1; i++) {
-		if (dPiece[cursmx][cursmy] == TownDownList[i]) {
-			strcpy(infostr, "Down to dungeon");
-			cursmx = 25;
-			cursmy = 29;
-			return TRUE;
-		}
-	}
-
-	if (townwarps[0]) {
-		for (j = 0; TownWarp1List[j] != -1; j++) {
-			if (dPiece[cursmx][cursmy] == TownWarp1List[j]) {
-				strcpy(infostr, "Down to catacombs");
-				cursmx = 49;
-				cursmy = 21;
-				return TRUE;
-			}
-		}
-	}
-
-	if (townwarps[1]) {
-		for (k = 1199; k <= 1220; k++) {
-			if (dPiece[cursmx][cursmy] == k) {
-				strcpy(infostr, "Down to caves");
-				cursmx = 17;
-				cursmy = 69;
-				return TRUE;
-			}
-		}
-	}
-
-	if (townwarps[2]) {
-		for (l = 1240; l <= 1255; l++) {
-			if (dPiece[cursmx][cursmy] == l) {
-				strcpy(infostr, "Down to hell");
-				cursmx = 41;
-				cursmy = 80;
-				return TRUE;
-			}
-		}
-	}
-
-	return FALSE;
-}
-
-BOOL ForceL1Trig()
-{
-	int i, j;
-#ifdef HELLFIRE
-	int dx, dy;
-#endif
-
-#ifdef HELLFIRE
-	if (currlevel < 17) {
-#endif
-		for (i = 0; L1UpList[i] != -1; i++) {
-			if (dPiece[cursmx][cursmy] == L1UpList[i]) {
-				if (currlevel > 1)
-					sprintf(infostr, "Up to level %i", currlevel - 1);
-				else
-					strcpy(infostr, "Up to town");
-				for (j = 0; j < numtrigs; j++) {
-					if (trigs[j]._tmsg == WM_DIABPREVLVL) {
-						cursmx = trigs[j]._tx;
-						cursmy = trigs[j]._ty;
-						return TRUE;
-					}
-				}
-			}
-		}
-		for (i = 0; L1DownList[i] != -1; i++) {
-			if (dPiece[cursmx][cursmy] == L1DownList[i]) {
-				sprintf(infostr, "Down to level %i", currlevel + 1);
-				for (j = 0; j < numtrigs; j++) {
-					if (trigs[j]._tmsg == WM_DIABNEXTLVL) {
-						cursmx = trigs[j]._tx;
-						cursmy = trigs[j]._ty;
-						return TRUE;
-					}
-				}
-			}
-		}
-#ifdef HELLFIRE
-	} else {
-		for (i = 0; L5UpList[i] != -1; i++) {
-			if (dPiece[cursmx][cursmy] == L5UpList[i]) {
-				sprintf(infostr, "Up to Crypt level %i", currlevel - 21);
-				for (j = 0; j < numtrigs; j++) {
-					if (trigs[j]._tmsg == WM_DIABPREVLVL) {
-						cursmx = trigs[j]._tx;
-						cursmy = trigs[j]._ty;
-						return TRUE;
-					}
-				}
-			}
-		}
-		if (dPiece[cursmx][cursmy] == 317) {
-			strcpy(infostr, "Cornerstone of the World");
-			return TRUE;
-		}
-		for (i = 0; L5DownList[i] != -1; i++) {
-			if (dPiece[cursmx][cursmy] == L5DownList[i]) {
-				sprintf(infostr, "Down to Crypt level %i", currlevel - 19);
-				for (j = 0; j < numtrigs; j++) {
-					if (trigs[j]._tmsg == WM_DIABNEXTLVL) {
-						cursmx = trigs[j]._tx;
-						cursmy = trigs[j]._ty;
-						return TRUE;
-					}
-				}
-			}
-		}
-		if (currlevel == 21) {
-			for (i = 0; L5TWarpUpList[i] != -1; i++) {
-				if (dPiece[cursmx][cursmy] == L5TWarpUpList[i]) {
-					for (j = 0; j < numtrigs; j++) {
-						if (trigs[j]._tmsg == WM_DIABTWARPUP) {
-							dx = abs(trigs[j]._tx - cursmx);
-							dy = abs(trigs[j]._ty - cursmy);
-							if (dx < 4 && dy < 4) {
-								strcpy(infostr, "Up to town");
-								cursmx = trigs[j]._tx;
-								cursmy = trigs[j]._ty;
-								return TRUE;
-							}
-						}
-					}
-				}
-			}
-		}
-	}
-#endif
-
-	return FALSE;
-}
-
-BOOL ForceL2Trig()
-{
-	int i, j, dx, dy;
-
-	for (i = 0; L2UpList[i] != -1; i++) {
-		if (dPiece[cursmx][cursmy] == L2UpList[i]) {
-			for (j = 0; j < numtrigs; j++) {
-				if (trigs[j]._tmsg == WM_DIABPREVLVL) {
-					dx = abs(trigs[j]._tx - cursmx);
-					dy = abs(trigs[j]._ty - cursmy);
-					if (dx < 4 && dy < 4) {
-						sprintf(infostr, "Up to level %i", currlevel - 1);
-						cursmx = trigs[j]._tx;
-						cursmy = trigs[j]._ty;
-						return TRUE;
-					}
-				}
-			}
-		}
-	}
-
-	for (i = 0; L2DownList[i] != -1; i++) {
-		if (dPiece[cursmx][cursmy] == L2DownList[i]) {
-			sprintf(infostr, "Down to level %i", currlevel + 1);
-			for (j = 0; j < numtrigs; j++) {
-				if (trigs[j]._tmsg == WM_DIABNEXTLVL) {
-					cursmx = trigs[j]._tx;
-					cursmy = trigs[j]._ty;
-					return TRUE;
-				}
-			}
-		}
-	}
-
-	if (currlevel == 5) {
-		for (i = 0; L2TWarpUpList[i] != -1; i++) {
-			if (dPiece[cursmx][cursmy] == L2TWarpUpList[i]) {
-				for (j = 0; j < numtrigs; j++) {
-					if (trigs[j]._tmsg == WM_DIABTWARPUP) {
-						dx = abs(trigs[j]._tx - cursmx);
-						dy = abs(trigs[j]._ty - cursmy);
-						if (dx < 4 && dy < 4) {
-							strcpy(infostr, "Up to town");
-							cursmx = trigs[j]._tx;
-							cursmy = trigs[j]._ty;
-							return TRUE;
-						}
-					}
-				}
-			}
-		}
-	}
-
-	return FALSE;
-}
-
-BOOL ForceL3Trig()
-{
-	int i, j, dx, dy;
-
-#ifdef HELLFIRE
-	if (currlevel < 17) {
-#endif
-		for (i = 0; L3UpList[i] != -1; ++i) {
-			if (dPiece[cursmx][cursmy] == L3UpList[i]) {
-				sprintf(infostr, "Up to level %i", currlevel - 1);
-				for (j = 0; j < numtrigs; j++) {
-					if (trigs[j]._tmsg == WM_DIABPREVLVL) {
-						cursmx = trigs[j]._tx;
-						cursmy = trigs[j]._ty;
-						return TRUE;
-					}
-				}
-			}
-		}
-<<<<<<< HEAD
-		for (i = 0; L3DownList[i] != -1; i++) {
-			if (dPiece[cursmx][cursmy] == L3DownList[i]
-			|| dPiece[cursmx + 1][cursmy] == L3DownList[i]
-			|| dPiece[cursmx + 2][cursmy] == L3DownList[i]) {
-				sprintf(infostr, "Down to level %i", currlevel + 1);
-				for (j = 0; j < numtrigs; j++) {
-					if (trigs[j]._tmsg == WM_DIABNEXTLVL) {
-						cursmx = trigs[j]._tx;
-						cursmy = trigs[j]._ty;
-						return TRUE;
-					}
-				}
-			}
-		}
-#ifdef HELLFIRE
-	} else {
-		for (i = 0; L6UpList[i] != -1; ++i) {
-			if (dPiece[cursmx][cursmy] == L6UpList[i]) {
-				sprintf(infostr, "Up to Nest level %i", currlevel - 17);
-				for (j = 0; j < numtrigs; j++) {
-					if (trigs[j]._tmsg == WM_DIABPREVLVL) {
-						cursmx = trigs[j]._tx;
-						cursmy = trigs[j]._ty;
-						return TRUE;
-					}
-				}
-			}
-		}
-		for (i = 0; L6DownList[i] != -1; i++) {
-			if (dPiece[cursmx][cursmy] == L6DownList[i]
-			|| dPiece[cursmx + 1][cursmy] == L6DownList[i]
-			|| dPiece[cursmx + 2][cursmy] == L6DownList[i]) {
-				sprintf(infostr, "Down to level %i", currlevel - 15);
-				for (j = 0; j < numtrigs; j++) {
-					if (trigs[j]._tmsg == WM_DIABNEXTLVL) {
-						cursmx = trigs[j]._tx;
-						cursmy = trigs[j]._ty;
-						return TRUE;
-					}
-=======
-	}
-
-	for (i = 0; L3DownList[i] != -1; i++) {
-		if (dPiece[cursmx][cursmy] == L3DownList[i]
-		    || dPiece[cursmx + 1][cursmy] == L3DownList[i]
-		    || dPiece[cursmx + 2][cursmy] == L3DownList[i]) {
-			sprintf(infostr, "Down to level %i", currlevel + 1);
-			for (j = 0; j < numtrigs; j++) {
-				if (trigs[j]._tmsg == WM_DIABNEXTLVL) {
-					cursmx = trigs[j]._tx;
-					cursmy = trigs[j]._ty;
-					return TRUE;
->>>>>>> 5fa0c578
-				}
-			}
-		}
-	}
-#endif
-
-	if (currlevel == 9) {
-		for (i = 0; L3TWarpUpList[i] != -1; i++) {
-			if (dPiece[cursmx][cursmy] == L3TWarpUpList[i]) {
-				for (j = 0; j < numtrigs; j++) {
-					if (trigs[j]._tmsg == WM_DIABTWARPUP) {
-						dx = abs(trigs[j]._tx - cursmx);
-						dy = abs(trigs[j]._ty - cursmy);
-						if (dx < 4 && dy < 4) {
-							strcpy(infostr, "Up to town");
-							cursmx = trigs[j]._tx;
-							cursmy = trigs[j]._ty;
-							return TRUE;
-						}
-					}
-				}
-			}
-		}
-	}
-#ifdef HELLFIRE
-	if (currlevel == 17) {
-		for (i = 0; L6TWarpUpList[i] != -1; i++) {
-			if (dPiece[cursmx][cursmy] == L6TWarpUpList[i]) {
-				for (j = 0; j < numtrigs; j++) {
-					if (trigs[j]._tmsg == WM_DIABTWARPUP) {
-						dx = abs(trigs[j]._tx - cursmx);
-						dy = abs(trigs[j]._ty - cursmy);
-						if (dx < 4 && dy < 4) {
-							strcpy(infostr, "Up to town");
-							cursmx = trigs[j]._tx;
-							cursmy = trigs[j]._ty;
-							return TRUE;
-						}
-					}
-				}
-			}
-		}
-	}
-#endif
-
-	return FALSE;
-}
-
-BOOL ForceL4Trig()
-{
-	int i, j, dx, dy;
-
-	for (i = 0; L4UpList[i] != -1; ++i) {
-		if (dPiece[cursmx][cursmy] == L4UpList[i]) {
-			sprintf(infostr, "Up to level %i", currlevel - 1);
-			for (j = 0; j < numtrigs; j++) {
-				if (trigs[j]._tmsg == WM_DIABPREVLVL) {
-					cursmx = trigs[j]._tx;
-					cursmy = trigs[j]._ty;
-					return TRUE;
-				}
-			}
-		}
-	}
-
-	for (i = 0; L4DownList[i] != -1; i++) {
-		if (dPiece[cursmx][cursmy] == L4DownList[i]) {
-			sprintf(infostr, "Down to level %i", currlevel + 1);
-			for (j = 0; j < numtrigs; j++) {
-				if (trigs[j]._tmsg == WM_DIABNEXTLVL) {
-					cursmx = trigs[j]._tx;
-					cursmy = trigs[j]._ty;
-					return TRUE;
-				}
-			}
-		}
-	}
-
-	if (currlevel == 13) {
-		for (i = 0; L4TWarpUpList[i] != -1; i++) {
-			if (dPiece[cursmx][cursmy] == L4TWarpUpList[i]) {
-				for (j = 0; j < numtrigs; j++) {
-					if (trigs[j]._tmsg == WM_DIABTWARPUP) {
-						dx = abs(trigs[j]._tx - cursmx);
-						dy = abs(trigs[j]._ty - cursmy);
-						if (dx < 4 && dy < 4) {
-							strcpy(infostr, "Up to town");
-							cursmx = trigs[j]._tx;
-							cursmy = trigs[j]._ty;
-							return TRUE;
-						}
-					}
-				}
-			}
-		}
-	}
-
-	if (currlevel == 15) {
-		for (i = 0; L4PentaList[i] != -1; i++) {
-			if (dPiece[cursmx][cursmy] == L4PentaList[i]) {
-				strcpy(infostr, "Down to Diablo");
-				for (j = 0; j < numtrigs; j++) {
-					if (trigs[j]._tmsg == WM_DIABNEXTLVL) {
-						cursmx = trigs[j]._tx;
-						cursmy = trigs[j]._ty;
-						return TRUE;
-					}
-				}
-			}
-		}
-	}
-
-	return FALSE;
-}
-
-void Freeupstairs()
-{
-	int i, tx, ty, yy, xx;
-
-	for (i = 0; i < numtrigs; i++) {
-		tx = trigs[i]._tx;
-		ty = trigs[i]._ty;
-
-		for (yy = -2; yy <= 2; yy++) {
-			for (xx = -2; xx <= 2; xx++) {
-				dFlags[tx + xx][ty + yy] |= BFLAG_POPULATED;
-			}
-		}
-	}
-}
-
-BOOL ForceSKingTrig()
-{
-	int i;
-
-	for (i = 0; L1UpList[i] != -1; i++) {
-		if (dPiece[cursmx][cursmy] == L1UpList[i]) {
-			sprintf(infostr, "Back to Level %i", quests[QTYPE_KING]._qlevel);
-			cursmx = trigs[0]._tx;
-			cursmy = trigs[0]._ty;
-
-			return TRUE;
-		}
-	}
-
-	return FALSE;
-}
-
-BOOL ForceSChambTrig()
-{
-	int i;
-
-	for (i = 0; L2DownList[i] != -1; i++) {
-		if (dPiece[cursmx][cursmy] == L2DownList[i]) {
-			sprintf(infostr, "Back to Level %i", quests[QTYPE_BONE]._qlevel);
-			cursmx = trigs[0]._tx;
-			cursmy = trigs[0]._ty;
-
-			return TRUE;
-		}
-	}
-
-	return FALSE;
-}
-
-BOOL ForcePWaterTrig()
-{
-	int i;
-
-	for (i = 0; L3DownList[i] != -1; i++) {
-		if (dPiece[cursmx][cursmy] == L3DownList[i]) {
-			sprintf(infostr, "Back to Level %i", quests[QTYPE_PW]._qlevel);
-			cursmx = trigs[0]._tx;
-			cursmy = trigs[0]._ty;
-
-			return TRUE;
-		}
-	}
-
-	return FALSE;
-}
-
-void CheckTrigForce()
-{
-	trigflag = FALSE;
-
-	if (MouseY > PANEL_TOP - 1) {
-		return;
-	}
-
-	if (!setlevel) {
-		switch (leveltype) {
-		case DTYPE_TOWN:
-			trigflag = ForceTownTrig();
-			break;
-		case DTYPE_CATHEDRAL:
-			trigflag = ForceL1Trig();
-			break;
-		case DTYPE_CATACOMBS:
-			trigflag = ForceL2Trig();
-			break;
-		case DTYPE_CAVES:
-			trigflag = ForceL3Trig();
-			break;
-		case DTYPE_HELL:
-			trigflag = ForceL4Trig();
-			break;
-		}
-		if (leveltype != DTYPE_TOWN && !trigflag) {
-			trigflag = ForceQuests();
-		}
-	} else {
-		switch (setlvlnum) {
-		case SL_SKELKING:
-			trigflag = ForceSKingTrig();
-			break;
-		case SL_BONECHAMB:
-			trigflag = ForceSChambTrig();
-			break;
-		case SL_POISONWATER:
-			trigflag = ForcePWaterTrig();
-			break;
-		}
-	}
-
-	if (trigflag) {
-		ClearPanel();
-	}
-}
-
-void CheckTriggers()
-{
-	int x, y, i;
-	BOOL abort;
-	char abortflag;
-
-	if (plr[myplr]._pmode)
-		return;
-
-	for (i = 0; i < numtrigs; i++) {
-		if (plr[myplr].WorldX != trigs[i]._tx || plr[myplr].WorldY != trigs[i]._ty) {
-			continue;
-		}
-
-		switch (trigs[i]._tmsg) {
-		case WM_DIABNEXTLVL:
-#ifdef SPAWN
-			if (currlevel >= 2) {
-				NetSendCmdLoc(TRUE, CMD_WALKXY, plr[myplr].WorldX, plr[myplr].WorldY + 1);
-				PlaySFX(PS_WARR18);
-				InitDiabloMsg(EMSG_NOT_IN_SHAREWARE);
-			} else {
-#endif
-				if (pcurs >= CURSOR_FIRSTITEM && DropItemBeforeTrig())
-					return;
-				StartNewLvl(myplr, trigs[i]._tmsg, currlevel + 1);
-#ifdef SPAWN
-			}
-#endif
-			break;
-		case WM_DIABPREVLVL:
-			if (pcurs >= CURSOR_FIRSTITEM && DropItemBeforeTrig())
-				return;
-			StartNewLvl(myplr, trigs[i]._tmsg, currlevel - 1);
-			break;
-		case WM_DIABRTNLVL:
-			StartNewLvl(myplr, trigs[i]._tmsg, ReturnLvl);
-			break;
-		case WM_DIABTOWNWARP:
-			if (gbMaxPlayers != 1) {
-				abort = FALSE;
-
-				if (trigs[i]._tlvl == 5 && plr[myplr]._pLevel < 8) {
-					abort = TRUE;
-					x = plr[myplr].WorldX;
-					y = plr[myplr].WorldY + 1;
-					abortflag = EMSG_REQUIRES_LVL_8;
-				}
-
-				if (trigs[i]._tlvl == 9 && plr[myplr]._pLevel < 13) {
-					abort = TRUE;
-					x = plr[myplr].WorldX + 1;
-					y = plr[myplr].WorldY;
-					abortflag = EMSG_REQUIRES_LVL_13;
-				}
-
-				if (trigs[i]._tlvl == 13 && plr[myplr]._pLevel < 17) {
-					abort = TRUE;
-					x = plr[myplr].WorldX;
-					y = plr[myplr].WorldY + 1;
-					abortflag = EMSG_REQUIRES_LVL_17;
-				}
-
-				if (abort) {
-					if (plr[myplr]._pClass == PC_WARRIOR) {
-						PlaySFX(PS_WARR43);
-#ifndef SPAWN
-					} else if (plr[myplr]._pClass == PC_ROGUE) {
-						PlaySFX(PS_ROGUE43);
-					} else if (plr[myplr]._pClass == PC_SORCERER) {
-						PlaySFX(PS_MAGE43);
-#endif
-					}
-#ifdef HELLFIRE
-					else if (plr[myplr]._pClass == PC_MONK) {
-						PlaySFX(PS_MONK43);
-					} else if (plr[myplr]._pClass == PC_BARD) {
-						PlaySFX(PS_ROGUE43);
-					} else if (plr[myplr]._pClass == PC_BARBARIAN) {
-						PlaySFX(PS_WARR43);
-					}
-#endif
-
-					InitDiabloMsg(abortflag);
-					NetSendCmdLoc(TRUE, CMD_WALKXY, x, y);
-					return;
-				}
-			}
-
-			StartNewLvl(myplr, trigs[i]._tmsg, trigs[i]._tlvl);
-			break;
-		case WM_DIABTWARPUP:
-			TWarpFrom = currlevel;
-			StartNewLvl(myplr, trigs[i]._tmsg, 0);
-			break;
-		default:
-			app_fatal("Unknown trigger msg");
-			break;
-		}
-	}
-}
+#include "diablo.h"
+
+BOOL townwarps[3];
+BOOL trigflag;
+int numtrigs;
+TriggerStruct trigs[MAXTRIGGERS];
+int TWarpFrom;
+
+int TownDownList[11] = { 716, 715, 719, 720, 721, 723, 724, 725, 726, 727, -1 };
+int TownWarp1List[13] = {
+	1171,
+	1172,
+	1173,
+	1174,
+	1175,
+	1176,
+	1177,
+	1178,
+	1179,
+	1181,
+	1183,
+	1185,
+	-1
+};
+#ifdef HELLFIRE
+int TownCryptList[9] = { 1331, 1332, 1333, 1334, 1335, 1336, 1337, 1338, -1 };
+int TownHiveList[5] = { 1307, 1308, 1309, 1310, -1 };
+#endif
+int L1UpList[12] = { 127, 129, 130, 131, 132, 133, 135, 137, 138, 139, 140, -1 };
+int L1DownList[10] = { 106, 107, 108, 109, 110, 112, 114, 115, 118, -1 };
+int L2UpList[3] = { 266, 267, -1 };
+int L2DownList[5] = { 269, 270, 271, 272, -1 };
+int L2TWarpUpList[3] = { 558, 559, -1 };
+int L3UpList[15] = {
+	170,
+	171,
+	172,
+	173,
+	174,
+	175,
+	176,
+	177,
+	178,
+	179,
+	180,
+	181,
+	182,
+	183,
+	-1
+};
+int L3DownList[9] = { 162, 163, 164, 165, 166, 167, 168, 169, -1 };
+int L3TWarpUpList[14] = { 548, 549, 550, 551, 552, 553, 554, 555, 556, 557, 558, 559, 560, -1 };
+int L4UpList[4] = { 82, 83, 90, -1 };
+int L4DownList[6] = { 120, 130, 131, 132, 133, -1 };
+int L4TWarpUpList[4] = { 421, 422, 429, -1 };
+int L4PentaList[33] = {
+	353,
+	354,
+	355,
+	356,
+	357,
+	358,
+	359,
+	360,
+	361,
+	362,
+	363,
+	364,
+	365,
+	366,
+	367,
+	368,
+	369,
+	370,
+	371,
+	372,
+	373,
+	374,
+	375,
+	376,
+	377,
+	378,
+	379,
+	380,
+	381,
+	382,
+	383,
+	384,
+	-1
+};
+#ifdef HELLFIRE
+int L5TWarpUpList[10] = { 172, 173, 174, 175, 176, 177, 178, 179, 184, -1 };
+int L5UpList[11] = { 149, 150, 151, 152, 153, 154, 155, 157, 158, 159, -1 };
+int L5DownList[10] = { 125, 126, 129, 131, 132, 135, 136, 140, 142, -1 };
+int L6TWarpUpList[15] = { 79, 80, 81, 82, 83, 84, 85, 86, 87, 88, 89, 90, 91, 92, -1 };
+int L6UpList[15] = { 65, 66, 67, 68, 69, 70, 71, 72, 73, 74, 75, 76, 77, 78, -1 };
+int L6DownList[9] = { 57, 58, 59, 60, 61, 62, 63, 64, -1 };
+#endif
+
+#ifndef SPAWN
+void InitNoTriggers()
+{
+	numtrigs = 0;
+	trigflag = 0;
+}
+#endif
+
+void InitTownTriggers()
+{
+	int i;
+
+	trigs[0]._tx = 25;
+	trigs[0]._ty = 29;
+	trigs[0]._tmsg = WM_DIABNEXTLVL;
+
+	numtrigs = 1;
+
+#ifndef SPAWN
+	if (gbMaxPlayers == MAX_PLRS) {
+		for (i = 0; i < sizeof(townwarps) / sizeof(townwarps[0]); i++) {
+			townwarps[i] = TRUE;
+		}
+		trigs[1]._tx = 49;
+		trigs[1]._ty = 21;
+		trigs[1]._tmsg = WM_DIABTOWNWARP;
+		trigs[1]._tlvl = 5;
+		trigs[2]._tx = 17;
+		trigs[2]._ty = 69;
+		trigs[2]._tmsg = WM_DIABTOWNWARP;
+		trigs[2]._tlvl = 9;
+		trigs[3]._tx = 41;
+		trigs[3]._ty = 80;
+		trigs[3]._tmsg = WM_DIABTOWNWARP;
+		trigs[3]._tlvl = 13;
+#ifdef HELLFIRE
+		trigs[4]._tx = 36;
+		trigs[4]._ty = 24;
+		trigs[4]._tmsg = WM_DIABTOWNWARP;
+		trigs[4]._tlvl = 21;
+		trigs[5]._tx = 80;
+		trigs[5]._ty = 62;
+		trigs[5]._tmsg = WM_DIABTOWNWARP;
+		trigs[5]._tlvl = 17;
+		numtrigs = 6;
+#else
+		numtrigs = 4;
+#endif
+	} else {
+#endif
+		for (i = 0; i < 3; i++) {
+			townwarps[i] = FALSE;
+		}
+#ifndef SPAWN
+#ifdef HELLFIRE
+		if (plr[myplr].pTownWarps & 1 || plr[myplr]._pLevel >= 10) {
+#else
+		if (plr[myplr].pTownWarps & 1) {
+#endif
+			trigs[1]._tx = 49;
+			trigs[1]._ty = 21;
+			trigs[1]._tmsg = WM_DIABTOWNWARP;
+			trigs[1]._tlvl = 5;
+			numtrigs = 2;
+			townwarps[0] = TRUE;
+		}
+#ifdef HELLFIRE
+		if (plr[myplr].pTownWarps & 2 || plr[myplr]._pLevel >= 15) {
+#else
+		if (plr[myplr].pTownWarps & 2) {
+#endif
+			townwarps[1] = TRUE;
+			trigs[numtrigs]._tx = 17;
+			trigs[numtrigs]._ty = 69;
+			trigs[numtrigs]._tmsg = WM_DIABTOWNWARP;
+			trigs[numtrigs]._tlvl = 9;
+			numtrigs++;
+		}
+#ifdef HELLFIRE
+		if (plr[myplr].pTownWarps & 4 || plr[myplr]._pLevel >= 20) {
+#else
+		if (plr[myplr].pTownWarps & 4) {
+#endif
+			townwarps[2] = TRUE;
+			trigs[numtrigs]._tx = 41;
+			trigs[numtrigs]._ty = 80;
+			trigs[numtrigs]._tmsg = WM_DIABTOWNWARP;
+			trigs[numtrigs]._tlvl = 13;
+			numtrigs++;
+		}
+#ifdef HELLFIRE
+		if (quests[QTYPE_GRAVE]._qactive == 3) {
+			trigs[numtrigs]._tx = 36;
+			trigs[numtrigs]._ty = 24;
+			trigs[numtrigs]._tmsg = WM_DIABTOWNWARP;
+			trigs[numtrigs]._tlvl = 21;
+			numtrigs++;
+		}
+		trigs[numtrigs]._tx = 80;
+		trigs[numtrigs]._ty = 62;
+		trigs[numtrigs]._tmsg = WM_DIABTOWNWARP;
+		trigs[numtrigs]._tlvl = 17;
+		numtrigs++;
+#endif
+	}
+#endif
+
+	trigflag = FALSE;
+}
+
+void InitL1Triggers()
+{
+	int j, i;
+
+	numtrigs = 0;
+#ifdef HELLFIRE
+	if (currlevel < 17) {
+#endif
+		for (j = 0; j < MAXDUNY; j++) {
+			for (i = 0; i < MAXDUNX; i++) {
+				if (dPiece[i][j] == 129) {
+					trigs[numtrigs]._tx = i;
+					trigs[numtrigs]._ty = j;
+					trigs[numtrigs]._tmsg = WM_DIABPREVLVL;
+					numtrigs++;
+				}
+				if (dPiece[i][j] == 115) {
+					trigs[numtrigs]._tx = i;
+					trigs[numtrigs]._ty = j;
+					trigs[numtrigs]._tmsg = WM_DIABNEXTLVL;
+					numtrigs++;
+				}
+			}
+		}
+#ifdef HELLFIRE
+	} else {
+		for (j = 0; j < MAXDUNY; j++) {
+			for (i = 0; i < MAXDUNX; i++) {
+				if (dPiece[i][j] == 184) {
+					trigs[numtrigs]._tx = i;
+					trigs[numtrigs]._ty = j;
+					trigs[numtrigs]._tmsg = WM_DIABTWARPUP;
+					trigs[numtrigs]._tlvl = 0;
+					numtrigs++;
+				}
+				if (dPiece[i][j] == 158) {
+					trigs[numtrigs]._tx = i;
+					trigs[numtrigs]._ty = j;
+					trigs[numtrigs]._tmsg = WM_DIABPREVLVL;
+					numtrigs++;
+				}
+				if (dPiece[i][j] == 126) {
+					trigs[numtrigs]._tx = i;
+					trigs[numtrigs]._ty = j;
+					trigs[numtrigs]._tmsg = WM_DIABNEXTLVL;
+					numtrigs++;
+				}
+			}
+		}
+	}
+#endif
+	trigflag = 0;
+}
+
+#ifndef SPAWN
+void InitL2Triggers()
+{
+	int i, j;
+
+	numtrigs = 0;
+	for (j = 0; j < MAXDUNY; j++) {
+		for (i = 0; i < MAXDUNX; i++) {
+			if (dPiece[i][j] == 267 && (i != quests[QTYPE_BONE]._qtx || j != quests[QTYPE_BONE]._qty)) {
+				trigs[numtrigs]._tx = i;
+				trigs[numtrigs]._ty = j;
+				trigs[numtrigs]._tmsg = WM_DIABPREVLVL;
+				numtrigs++;
+			}
+
+			if (dPiece[i][j] == 559) {
+				trigs[numtrigs]._tx = i;
+				trigs[numtrigs]._ty = j;
+				trigs[numtrigs]._tmsg = WM_DIABTWARPUP;
+				trigs[numtrigs]._tlvl = 0;
+				numtrigs++;
+			}
+
+			if (dPiece[i][j] == 271) {
+				trigs[numtrigs]._tx = i;
+				trigs[numtrigs]._ty = j;
+				trigs[numtrigs]._tmsg = WM_DIABNEXTLVL;
+				numtrigs++;
+			}
+		}
+	}
+	trigflag = 0;
+}
+
+void InitL3Triggers()
+{
+	int i, j;
+
+#ifdef HELLFIRE
+	if (currlevel < 17) {
+#endif
+		numtrigs = 0;
+		for (j = 0; j < MAXDUNY; j++) {
+			for (i = 0; i < MAXDUNX; i++) {
+				if (dPiece[i][j] == 171) {
+					trigs[numtrigs]._tx = i;
+					trigs[numtrigs]._ty = j;
+					trigs[numtrigs]._tmsg = WM_DIABPREVLVL;
+					numtrigs++;
+				}
+
+				if (dPiece[i][j] == 168) {
+					trigs[numtrigs]._tx = i;
+					trigs[numtrigs]._ty = j;
+					trigs[numtrigs]._tmsg = WM_DIABNEXTLVL;
+					numtrigs++;
+				}
+
+				if (dPiece[i][j] == 549) {
+					trigs[numtrigs]._tx = i;
+					trigs[numtrigs]._ty = j;
+					trigs[numtrigs]._tmsg = WM_DIABTWARPUP;
+					numtrigs++;
+				}
+			}
+		}
+#ifdef HELLFIRE
+	} else {
+		numtrigs = 0;
+		for (j = 0; j < MAXDUNY; j++) {
+			for (i = 0; i < MAXDUNX; i++) {
+				if (dPiece[i][j] == 66) {
+					trigs[numtrigs]._tx = i;
+					trigs[numtrigs]._ty = j;
+					trigs[numtrigs]._tmsg = WM_DIABPREVLVL;
+					numtrigs++;
+				}
+
+				if (dPiece[i][j] == 63) {
+					trigs[numtrigs]._tx = i;
+					trigs[numtrigs]._ty = j;
+					trigs[numtrigs]._tmsg = WM_DIABNEXTLVL;
+					numtrigs++;
+				}
+
+				if (dPiece[i][j] == 80) {
+					trigs[numtrigs]._tx = i;
+					trigs[numtrigs]._ty = j;
+					trigs[numtrigs]._tmsg = WM_DIABTWARPUP;
+					numtrigs++;
+				}
+			}
+		}
+	}
+#endif
+	trigflag = 0;
+}
+
+void InitL4Triggers()
+{
+	int i, j;
+
+	numtrigs = 0;
+	for (j = 0; j < MAXDUNY; j++) {
+		for (i = 0; i < MAXDUNX; i++) {
+			if (dPiece[i][j] == 83) {
+				trigs[numtrigs]._tx = i;
+				trigs[numtrigs]._ty = j;
+				trigs[numtrigs]._tmsg = WM_DIABPREVLVL;
+				numtrigs++;
+			}
+
+			if (dPiece[i][j] == 422) {
+				trigs[numtrigs]._tx = i;
+				trigs[numtrigs]._ty = j;
+				trigs[numtrigs]._tmsg = WM_DIABTWARPUP;
+				trigs[numtrigs]._tlvl = 0;
+				numtrigs++;
+			}
+
+			if (dPiece[i][j] == 120) {
+				trigs[numtrigs]._tx = i;
+				trigs[numtrigs]._ty = j;
+				trigs[numtrigs]._tmsg = WM_DIABNEXTLVL;
+				numtrigs++;
+			}
+		}
+	}
+
+	for (j = 0; j < MAXDUNY; j++) {
+		for (i = 0; i < MAXDUNX; i++) {
+			if (dPiece[i][j] == 370 && quests[QTYPE_VB]._qactive == 3) {
+				trigs[numtrigs]._tx = i;
+				trigs[numtrigs]._ty = j;
+				trigs[numtrigs]._tmsg = WM_DIABNEXTLVL;
+				numtrigs++;
+			}
+		}
+	}
+	trigflag = 0;
+}
+
+void InitSKingTriggers()
+{
+	trigflag = 0;
+	numtrigs = 1;
+	trigs[0]._tx = 82;
+	trigs[0]._ty = 42;
+	trigs[0]._tmsg = WM_DIABRTNLVL;
+}
+
+void InitSChambTriggers()
+{
+	trigflag = 0;
+	numtrigs = 1;
+	trigs[0]._tx = 70;
+	trigs[0]._ty = 39;
+	trigs[0]._tmsg = WM_DIABRTNLVL;
+}
+
+void InitPWaterTriggers()
+{
+	trigflag = 0;
+	numtrigs = 1;
+	trigs[0]._tx = 30;
+	trigs[0]._ty = 83;
+	trigs[0]._tmsg = WM_DIABRTNLVL;
+}
+
+void InitVPTriggers()
+{
+	trigflag = 0;
+	numtrigs = 1;
+	trigs[0]._tx = 35;
+	trigs[0]._ty = 32;
+	trigs[0]._tmsg = WM_DIABRTNLVL;
+}
+#endif
+
+BOOL ForceTownTrig()
+{
+	int i, j, k, l;
+
+#ifdef HELLFIRE
+	for (i = 0; TownCryptList[i] != -1; i++) {
+		if (dPiece[cursmx][cursmy] == TownCryptList[i]) {
+			strcpy(infostr, "Down to Crypt");
+			cursmx = 36;
+			cursmy = 24;
+			return TRUE;
+		}
+	}
+	for (i = 0; TownHiveList[i] != -1; i++) {
+		if (dPiece[cursmx][cursmy] == TownHiveList[i]) {
+			strcpy(infostr, "Down to Hive");
+			cursmx = 80;
+			cursmy = 62;
+			return TRUE;
+		}
+	}
+#endif
+
+	for (i = 0; TownDownList[i] != -1; i++) {
+		if (dPiece[cursmx][cursmy] == TownDownList[i]) {
+			strcpy(infostr, "Down to dungeon");
+			cursmx = 25;
+			cursmy = 29;
+			return TRUE;
+		}
+	}
+
+	if (townwarps[0]) {
+		for (j = 0; TownWarp1List[j] != -1; j++) {
+			if (dPiece[cursmx][cursmy] == TownWarp1List[j]) {
+				strcpy(infostr, "Down to catacombs");
+				cursmx = 49;
+				cursmy = 21;
+				return TRUE;
+			}
+		}
+	}
+
+	if (townwarps[1]) {
+		for (k = 1199; k <= 1220; k++) {
+			if (dPiece[cursmx][cursmy] == k) {
+				strcpy(infostr, "Down to caves");
+				cursmx = 17;
+				cursmy = 69;
+				return TRUE;
+			}
+		}
+	}
+
+	if (townwarps[2]) {
+		for (l = 1240; l <= 1255; l++) {
+			if (dPiece[cursmx][cursmy] == l) {
+				strcpy(infostr, "Down to hell");
+				cursmx = 41;
+				cursmy = 80;
+				return TRUE;
+			}
+		}
+	}
+
+	return FALSE;
+}
+
+BOOL ForceL1Trig()
+{
+	int i, j;
+#ifdef HELLFIRE
+	int dx, dy;
+#endif
+
+#ifdef HELLFIRE
+	if (currlevel < 17) {
+#endif
+		for (i = 0; L1UpList[i] != -1; i++) {
+			if (dPiece[cursmx][cursmy] == L1UpList[i]) {
+				if (currlevel > 1)
+					sprintf(infostr, "Up to level %i", currlevel - 1);
+				else
+					strcpy(infostr, "Up to town");
+				for (j = 0; j < numtrigs; j++) {
+					if (trigs[j]._tmsg == WM_DIABPREVLVL) {
+						cursmx = trigs[j]._tx;
+						cursmy = trigs[j]._ty;
+						return TRUE;
+					}
+				}
+			}
+		}
+		for (i = 0; L1DownList[i] != -1; i++) {
+			if (dPiece[cursmx][cursmy] == L1DownList[i]) {
+				sprintf(infostr, "Down to level %i", currlevel + 1);
+				for (j = 0; j < numtrigs; j++) {
+					if (trigs[j]._tmsg == WM_DIABNEXTLVL) {
+						cursmx = trigs[j]._tx;
+						cursmy = trigs[j]._ty;
+						return TRUE;
+					}
+				}
+			}
+		}
+#ifdef HELLFIRE
+	} else {
+		for (i = 0; L5UpList[i] != -1; i++) {
+			if (dPiece[cursmx][cursmy] == L5UpList[i]) {
+				sprintf(infostr, "Up to Crypt level %i", currlevel - 21);
+				for (j = 0; j < numtrigs; j++) {
+					if (trigs[j]._tmsg == WM_DIABPREVLVL) {
+						cursmx = trigs[j]._tx;
+						cursmy = trigs[j]._ty;
+						return TRUE;
+					}
+				}
+			}
+		}
+		if (dPiece[cursmx][cursmy] == 317) {
+			strcpy(infostr, "Cornerstone of the World");
+			return TRUE;
+		}
+		for (i = 0; L5DownList[i] != -1; i++) {
+			if (dPiece[cursmx][cursmy] == L5DownList[i]) {
+				sprintf(infostr, "Down to Crypt level %i", currlevel - 19);
+				for (j = 0; j < numtrigs; j++) {
+					if (trigs[j]._tmsg == WM_DIABNEXTLVL) {
+						cursmx = trigs[j]._tx;
+						cursmy = trigs[j]._ty;
+						return TRUE;
+					}
+				}
+			}
+		}
+		if (currlevel == 21) {
+			for (i = 0; L5TWarpUpList[i] != -1; i++) {
+				if (dPiece[cursmx][cursmy] == L5TWarpUpList[i]) {
+					for (j = 0; j < numtrigs; j++) {
+						if (trigs[j]._tmsg == WM_DIABTWARPUP) {
+							dx = abs(trigs[j]._tx - cursmx);
+							dy = abs(trigs[j]._ty - cursmy);
+							if (dx < 4 && dy < 4) {
+								strcpy(infostr, "Up to town");
+								cursmx = trigs[j]._tx;
+								cursmy = trigs[j]._ty;
+								return TRUE;
+							}
+						}
+					}
+				}
+			}
+		}
+	}
+#endif
+
+	return FALSE;
+}
+
+BOOL ForceL2Trig()
+{
+	int i, j, dx, dy;
+
+	for (i = 0; L2UpList[i] != -1; i++) {
+		if (dPiece[cursmx][cursmy] == L2UpList[i]) {
+			for (j = 0; j < numtrigs; j++) {
+				if (trigs[j]._tmsg == WM_DIABPREVLVL) {
+					dx = abs(trigs[j]._tx - cursmx);
+					dy = abs(trigs[j]._ty - cursmy);
+					if (dx < 4 && dy < 4) {
+						sprintf(infostr, "Up to level %i", currlevel - 1);
+						cursmx = trigs[j]._tx;
+						cursmy = trigs[j]._ty;
+						return TRUE;
+					}
+				}
+			}
+		}
+	}
+
+	for (i = 0; L2DownList[i] != -1; i++) {
+		if (dPiece[cursmx][cursmy] == L2DownList[i]) {
+			sprintf(infostr, "Down to level %i", currlevel + 1);
+			for (j = 0; j < numtrigs; j++) {
+				if (trigs[j]._tmsg == WM_DIABNEXTLVL) {
+					cursmx = trigs[j]._tx;
+					cursmy = trigs[j]._ty;
+					return TRUE;
+				}
+			}
+		}
+	}
+
+	if (currlevel == 5) {
+		for (i = 0; L2TWarpUpList[i] != -1; i++) {
+			if (dPiece[cursmx][cursmy] == L2TWarpUpList[i]) {
+				for (j = 0; j < numtrigs; j++) {
+					if (trigs[j]._tmsg == WM_DIABTWARPUP) {
+						dx = abs(trigs[j]._tx - cursmx);
+						dy = abs(trigs[j]._ty - cursmy);
+						if (dx < 4 && dy < 4) {
+							strcpy(infostr, "Up to town");
+							cursmx = trigs[j]._tx;
+							cursmy = trigs[j]._ty;
+							return TRUE;
+						}
+					}
+				}
+			}
+		}
+	}
+
+	return FALSE;
+}
+
+BOOL ForceL3Trig()
+{
+	int i, j, dx, dy;
+
+#ifdef HELLFIRE
+	if (currlevel < 17) {
+#endif
+		for (i = 0; L3UpList[i] != -1; ++i) {
+			if (dPiece[cursmx][cursmy] == L3UpList[i]) {
+				sprintf(infostr, "Up to level %i", currlevel - 1);
+				for (j = 0; j < numtrigs; j++) {
+					if (trigs[j]._tmsg == WM_DIABPREVLVL) {
+						cursmx = trigs[j]._tx;
+						cursmy = trigs[j]._ty;
+						return TRUE;
+					}
+				}
+			}
+		}
+		for (i = 0; L3DownList[i] != -1; i++) {
+			if (dPiece[cursmx][cursmy] == L3DownList[i]
+			    || dPiece[cursmx + 1][cursmy] == L3DownList[i]
+			    || dPiece[cursmx + 2][cursmy] == L3DownList[i]) {
+				sprintf(infostr, "Down to level %i", currlevel + 1);
+				for (j = 0; j < numtrigs; j++) {
+					if (trigs[j]._tmsg == WM_DIABNEXTLVL) {
+						cursmx = trigs[j]._tx;
+						cursmy = trigs[j]._ty;
+						return TRUE;
+					}
+				}
+			}
+		}
+#ifdef HELLFIRE
+	} else {
+		for (i = 0; L6UpList[i] != -1; ++i) {
+			if (dPiece[cursmx][cursmy] == L6UpList[i]) {
+				sprintf(infostr, "Up to Nest level %i", currlevel - 17);
+				for (j = 0; j < numtrigs; j++) {
+					if (trigs[j]._tmsg == WM_DIABPREVLVL) {
+						cursmx = trigs[j]._tx;
+						cursmy = trigs[j]._ty;
+						return TRUE;
+					}
+				}
+			}
+		}
+		for (i = 0; L6DownList[i] != -1; i++) {
+			if (dPiece[cursmx][cursmy] == L6DownList[i]
+			    || dPiece[cursmx + 1][cursmy] == L6DownList[i]
+			    || dPiece[cursmx + 2][cursmy] == L6DownList[i]) {
+				sprintf(infostr, "Down to level %i", currlevel - 15);
+				for (j = 0; j < numtrigs; j++) {
+					if (trigs[j]._tmsg == WM_DIABNEXTLVL) {
+						cursmx = trigs[j]._tx;
+						cursmy = trigs[j]._ty;
+						return TRUE;
+					}
+				}
+			}
+		}
+	}
+#endif
+
+	if (currlevel == 9) {
+		for (i = 0; L3TWarpUpList[i] != -1; i++) {
+			if (dPiece[cursmx][cursmy] == L3TWarpUpList[i]) {
+				for (j = 0; j < numtrigs; j++) {
+					if (trigs[j]._tmsg == WM_DIABTWARPUP) {
+						dx = abs(trigs[j]._tx - cursmx);
+						dy = abs(trigs[j]._ty - cursmy);
+						if (dx < 4 && dy < 4) {
+							strcpy(infostr, "Up to town");
+							cursmx = trigs[j]._tx;
+							cursmy = trigs[j]._ty;
+							return TRUE;
+						}
+					}
+				}
+			}
+		}
+	}
+#ifdef HELLFIRE
+	if (currlevel == 17) {
+		for (i = 0; L6TWarpUpList[i] != -1; i++) {
+			if (dPiece[cursmx][cursmy] == L6TWarpUpList[i]) {
+				for (j = 0; j < numtrigs; j++) {
+					if (trigs[j]._tmsg == WM_DIABTWARPUP) {
+						dx = abs(trigs[j]._tx - cursmx);
+						dy = abs(trigs[j]._ty - cursmy);
+						if (dx < 4 && dy < 4) {
+							strcpy(infostr, "Up to town");
+							cursmx = trigs[j]._tx;
+							cursmy = trigs[j]._ty;
+							return TRUE;
+						}
+					}
+				}
+			}
+		}
+	}
+#endif
+
+	return FALSE;
+}
+
+BOOL ForceL4Trig()
+{
+	int i, j, dx, dy;
+
+	for (i = 0; L4UpList[i] != -1; ++i) {
+		if (dPiece[cursmx][cursmy] == L4UpList[i]) {
+			sprintf(infostr, "Up to level %i", currlevel - 1);
+			for (j = 0; j < numtrigs; j++) {
+				if (trigs[j]._tmsg == WM_DIABPREVLVL) {
+					cursmx = trigs[j]._tx;
+					cursmy = trigs[j]._ty;
+					return TRUE;
+				}
+			}
+		}
+	}
+
+	for (i = 0; L4DownList[i] != -1; i++) {
+		if (dPiece[cursmx][cursmy] == L4DownList[i]) {
+			sprintf(infostr, "Down to level %i", currlevel + 1);
+			for (j = 0; j < numtrigs; j++) {
+				if (trigs[j]._tmsg == WM_DIABNEXTLVL) {
+					cursmx = trigs[j]._tx;
+					cursmy = trigs[j]._ty;
+					return TRUE;
+				}
+			}
+		}
+	}
+
+	if (currlevel == 13) {
+		for (i = 0; L4TWarpUpList[i] != -1; i++) {
+			if (dPiece[cursmx][cursmy] == L4TWarpUpList[i]) {
+				for (j = 0; j < numtrigs; j++) {
+					if (trigs[j]._tmsg == WM_DIABTWARPUP) {
+						dx = abs(trigs[j]._tx - cursmx);
+						dy = abs(trigs[j]._ty - cursmy);
+						if (dx < 4 && dy < 4) {
+							strcpy(infostr, "Up to town");
+							cursmx = trigs[j]._tx;
+							cursmy = trigs[j]._ty;
+							return TRUE;
+						}
+					}
+				}
+			}
+		}
+	}
+
+	if (currlevel == 15) {
+		for (i = 0; L4PentaList[i] != -1; i++) {
+			if (dPiece[cursmx][cursmy] == L4PentaList[i]) {
+				strcpy(infostr, "Down to Diablo");
+				for (j = 0; j < numtrigs; j++) {
+					if (trigs[j]._tmsg == WM_DIABNEXTLVL) {
+						cursmx = trigs[j]._tx;
+						cursmy = trigs[j]._ty;
+						return TRUE;
+					}
+				}
+			}
+		}
+	}
+
+	return FALSE;
+}
+
+void Freeupstairs()
+{
+	int i, tx, ty, yy, xx;
+
+	for (i = 0; i < numtrigs; i++) {
+		tx = trigs[i]._tx;
+		ty = trigs[i]._ty;
+
+		for (yy = -2; yy <= 2; yy++) {
+			for (xx = -2; xx <= 2; xx++) {
+				dFlags[tx + xx][ty + yy] |= BFLAG_POPULATED;
+			}
+		}
+	}
+}
+
+BOOL ForceSKingTrig()
+{
+	int i;
+
+	for (i = 0; L1UpList[i] != -1; i++) {
+		if (dPiece[cursmx][cursmy] == L1UpList[i]) {
+			sprintf(infostr, "Back to Level %i", quests[QTYPE_KING]._qlevel);
+			cursmx = trigs[0]._tx;
+			cursmy = trigs[0]._ty;
+
+			return TRUE;
+		}
+	}
+
+	return FALSE;
+}
+
+BOOL ForceSChambTrig()
+{
+	int i;
+
+	for (i = 0; L2DownList[i] != -1; i++) {
+		if (dPiece[cursmx][cursmy] == L2DownList[i]) {
+			sprintf(infostr, "Back to Level %i", quests[QTYPE_BONE]._qlevel);
+			cursmx = trigs[0]._tx;
+			cursmy = trigs[0]._ty;
+
+			return TRUE;
+		}
+	}
+
+	return FALSE;
+}
+
+BOOL ForcePWaterTrig()
+{
+	int i;
+
+	for (i = 0; L3DownList[i] != -1; i++) {
+		if (dPiece[cursmx][cursmy] == L3DownList[i]) {
+			sprintf(infostr, "Back to Level %i", quests[QTYPE_PW]._qlevel);
+			cursmx = trigs[0]._tx;
+			cursmy = trigs[0]._ty;
+
+			return TRUE;
+		}
+	}
+
+	return FALSE;
+}
+
+void CheckTrigForce()
+{
+	trigflag = FALSE;
+
+	if (MouseY > PANEL_TOP - 1) {
+		return;
+	}
+
+	if (!setlevel) {
+		switch (leveltype) {
+		case DTYPE_TOWN:
+			trigflag = ForceTownTrig();
+			break;
+		case DTYPE_CATHEDRAL:
+			trigflag = ForceL1Trig();
+			break;
+		case DTYPE_CATACOMBS:
+			trigflag = ForceL2Trig();
+			break;
+		case DTYPE_CAVES:
+			trigflag = ForceL3Trig();
+			break;
+		case DTYPE_HELL:
+			trigflag = ForceL4Trig();
+			break;
+		}
+		if (leveltype != DTYPE_TOWN && !trigflag) {
+			trigflag = ForceQuests();
+		}
+	} else {
+		switch (setlvlnum) {
+		case SL_SKELKING:
+			trigflag = ForceSKingTrig();
+			break;
+		case SL_BONECHAMB:
+			trigflag = ForceSChambTrig();
+			break;
+		case SL_POISONWATER:
+			trigflag = ForcePWaterTrig();
+			break;
+		}
+	}
+
+	if (trigflag) {
+		ClearPanel();
+	}
+}
+
+void CheckTriggers()
+{
+	int x, y, i;
+	BOOL abort;
+	char abortflag;
+
+	if (plr[myplr]._pmode)
+		return;
+
+	for (i = 0; i < numtrigs; i++) {
+		if (plr[myplr].WorldX != trigs[i]._tx || plr[myplr].WorldY != trigs[i]._ty) {
+			continue;
+		}
+
+		switch (trigs[i]._tmsg) {
+		case WM_DIABNEXTLVL:
+#ifdef SPAWN
+			if (currlevel >= 2) {
+				NetSendCmdLoc(TRUE, CMD_WALKXY, plr[myplr].WorldX, plr[myplr].WorldY + 1);
+				PlaySFX(PS_WARR18);
+				InitDiabloMsg(EMSG_NOT_IN_SHAREWARE);
+			} else {
+#endif
+				if (pcurs >= CURSOR_FIRSTITEM && DropItemBeforeTrig())
+					return;
+				StartNewLvl(myplr, trigs[i]._tmsg, currlevel + 1);
+#ifdef SPAWN
+			}
+#endif
+			break;
+		case WM_DIABPREVLVL:
+			if (pcurs >= CURSOR_FIRSTITEM && DropItemBeforeTrig())
+				return;
+			StartNewLvl(myplr, trigs[i]._tmsg, currlevel - 1);
+			break;
+		case WM_DIABRTNLVL:
+			StartNewLvl(myplr, trigs[i]._tmsg, ReturnLvl);
+			break;
+		case WM_DIABTOWNWARP:
+			if (gbMaxPlayers != 1) {
+				abort = FALSE;
+
+				if (trigs[i]._tlvl == 5 && plr[myplr]._pLevel < 8) {
+					abort = TRUE;
+					x = plr[myplr].WorldX;
+					y = plr[myplr].WorldY + 1;
+					abortflag = EMSG_REQUIRES_LVL_8;
+				}
+
+				if (trigs[i]._tlvl == 9 && plr[myplr]._pLevel < 13) {
+					abort = TRUE;
+					x = plr[myplr].WorldX + 1;
+					y = plr[myplr].WorldY;
+					abortflag = EMSG_REQUIRES_LVL_13;
+				}
+
+				if (trigs[i]._tlvl == 13 && plr[myplr]._pLevel < 17) {
+					abort = TRUE;
+					x = plr[myplr].WorldX;
+					y = plr[myplr].WorldY + 1;
+					abortflag = EMSG_REQUIRES_LVL_17;
+				}
+
+				if (abort) {
+					if (plr[myplr]._pClass == PC_WARRIOR) {
+						PlaySFX(PS_WARR43);
+#ifndef SPAWN
+					} else if (plr[myplr]._pClass == PC_ROGUE) {
+						PlaySFX(PS_ROGUE43);
+					} else if (plr[myplr]._pClass == PC_SORCERER) {
+						PlaySFX(PS_MAGE43);
+#endif
+					}
+#ifdef HELLFIRE
+					else if (plr[myplr]._pClass == PC_MONK) {
+						PlaySFX(PS_MONK43);
+					} else if (plr[myplr]._pClass == PC_BARD) {
+						PlaySFX(PS_ROGUE43);
+					} else if (plr[myplr]._pClass == PC_BARBARIAN) {
+						PlaySFX(PS_WARR43);
+					}
+#endif
+
+					InitDiabloMsg(abortflag);
+					NetSendCmdLoc(TRUE, CMD_WALKXY, x, y);
+					return;
+				}
+			}
+
+			StartNewLvl(myplr, trigs[i]._tmsg, trigs[i]._tlvl);
+			break;
+		case WM_DIABTWARPUP:
+			TWarpFrom = currlevel;
+			StartNewLvl(myplr, trigs[i]._tmsg, 0);
+			break;
+		default:
+			app_fatal("Unknown trigger msg");
+			break;
+		}
+	}
+}