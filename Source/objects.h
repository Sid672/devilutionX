--- conflicted
+++ resolved
@@ -1,126 +1,108 @@
-/**
- * @file objects.h
- *
- * Interface of object functionality, interaction, spawning, loading, etc.
- */
-#pragma once
-
-#include <cstdint>
-
-#include "engine/point.hpp"
-#include "itemdat.h"
-#include "objdat.h"
-#include "textdat.h"
-
-namespace devilution {
-
-#define MAXOBJECTS 127
-
-struct ObjectStruct {
-	_object_id _otype;
-	Point position;
-	bool _oLight;
-	uint32_t _oAnimFlag;
-	byte *_oAnimData;
-	int _oAnimDelay;      // Tick length of each frame in the current animation
-	int _oAnimCnt;        // Increases by one each game tick, counting how close we are to _pAnimDelay
-	uint32_t _oAnimLen;   // Number of frames in current animation
-	uint32_t _oAnimFrame; // Current frame of animation.
-	int _oAnimWidth;
-	bool _oDelFlag;
-	int8_t _oBreak;
-	bool _oSolidFlag;
-	bool _oMissFlag;
-	uint8_t _oSelFlag;
-	bool _oPreFlag;
-	bool _oTrapFlag;
-	bool _oDoorFlag;
-	int _olid;
-	/**
-	 * Saves the absolute value of the engine state (typically from a call to AdvanceRndSeed()) to later use when spawning items from a container object
-	 * This is an unsigned value to avoid implementation defined behaviour when reading from this variable.
-	 */
-	uint32_t _oRndSeed;
-	int _oVar1;
-	int _oVar2;
-	int _oVar3;
-	int _oVar4;
-	int _oVar5;
-	uint32_t _oVar6;
-	_speech_id _oVar7;
-	int _oVar8;
-};
-
-extern int objectactive[MAXOBJECTS];
-extern int nobjects;
-extern int objectavail[MAXOBJECTS];
-extern ObjectStruct object[MAXOBJECTS];
-extern bool InitObjFlag;
-extern bool LoadMapObjsFlag;
-
-void InitObjectGFX();
-void FreeObjectGFX();
-void AddL1Objs(int x1, int y1, int x2, int y2);
-void AddL2Objs(int x1, int y1, int x2, int y2);
-void InitObjects();
-void SetMapObjects(const uint16_t *dunData, int startx, int starty);
-void SetObjMapRange(int i, int x1, int y1, int x2, int y2, int v);
-void SetBookMsg(int i, _speech_id msg);
-void GetRndObjLoc(int randarea, int *xx, int *yy);
-void AddMushPatch();
-void AddSlainHero();
-<<<<<<< HEAD
-void objects_44D8C5(_object_id ot, int v2, int ox, int oy);
-void objects_44DA68(int i, int a2);
-void objects_454AF0(int a1, int a2, int a3);
-void AddObject(_object_id ot, int ox, int oy);
-=======
-#ifdef HELLFIRE
-void AddCryptBook(int ot, int v2, int ox, int oy);
-void AddCryptObject(int a1, int a2);
-void AddNakrulBook(int a1, int a2, int a3);
-#endif
-void AddObject(int ot, int ox, int oy);
->>>>>>> e426c38a
-void Obj_Trap(int i);
-void ProcessObjects();
-void ObjSetMicro(int dx, int dy, int pn);
-void RedoPlayerVision();
-void MonstCheckDoors(int m);
-void ObjChangeMap(int x1, int y1, int x2, int y2);
-void ObjChangeMapResync(int x1, int y1, int x2, int y2);
-void TryDisarm(int pnum, int i);
-int ItemMiscIdIdx(item_misc_id imiscid);
-void OperateObject(int pnum, int i, bool TeleFlag);
-void SyncOpObject(int pnum, int cmd, int i);
-void BreakObject(int pnum, int oi);
-void SyncBreakObj(int pnum, int oi);
-void SyncObjectAnim(int o);
-void GetObjectStr(int i);
-<<<<<<< HEAD
-void operate_lv24_lever();
-void objects_454BA8();
-void objects_rnd_454BEA();
-/**
- * @brief Checks whether the player is activating Na-Krul's spell tomes in the correct order
- *
- * Used as part of the final Diablo: Hellfire quest (from the hints provided to the player in the
- * reconstructed note). This function both updates the state of the variable that tracks progress
- * and also determines whether the spawn conditions are met (i.e. all tomes have been triggered
- * in the correct order).
- *
- * @param s the id of the spell tome
- * @return true if the player has activated all three tomes in the correct order, false otherwise
-*/
-bool NaKrulSpellTomesActive(int s);
-bool objectIsDisabled(int i);
-=======
-#ifdef HELLFIRE
-void OperateNakrulLever();
-void SyncNakrulRoom();
-void AddNakrulLeaver();
-DIABOOL OperateNakrulBook(int s);
-#endif
->>>>>>> e426c38a
-
-} // namespace devilution
+/**
+ * @file objects.h
+ *
+ * Interface of object functionality, interaction, spawning, loading, etc.
+ */
+#pragma once
+
+#include <cstdint>
+
+#include "engine/point.hpp"
+#include "itemdat.h"
+#include "objdat.h"
+#include "textdat.h"
+
+namespace devilution {
+
+#define MAXOBJECTS 127
+
+struct ObjectStruct {
+	_object_id _otype;
+	Point position;
+	bool _oLight;
+	uint32_t _oAnimFlag;
+	byte *_oAnimData;
+	int _oAnimDelay;      // Tick length of each frame in the current animation
+	int _oAnimCnt;        // Increases by one each game tick, counting how close we are to _pAnimDelay
+	uint32_t _oAnimLen;   // Number of frames in current animation
+	uint32_t _oAnimFrame; // Current frame of animation.
+	int _oAnimWidth;
+	bool _oDelFlag;
+	int8_t _oBreak;
+	bool _oSolidFlag;
+	bool _oMissFlag;
+	uint8_t _oSelFlag;
+	bool _oPreFlag;
+	bool _oTrapFlag;
+	bool _oDoorFlag;
+	int _olid;
+	/**
+	 * Saves the absolute value of the engine state (typically from a call to AdvanceRndSeed()) to later use when spawning items from a container object
+	 * This is an unsigned value to avoid implementation defined behaviour when reading from this variable.
+	 */
+	uint32_t _oRndSeed;
+	int _oVar1;
+	int _oVar2;
+	int _oVar3;
+	int _oVar4;
+	int _oVar5;
+	uint32_t _oVar6;
+	_speech_id _oVar7;
+	int _oVar8;
+};
+
+extern int objectactive[MAXOBJECTS];
+extern int nobjects;
+extern int objectavail[MAXOBJECTS];
+extern ObjectStruct object[MAXOBJECTS];
+extern bool InitObjFlag;
+extern bool LoadMapObjsFlag;
+
+void InitObjectGFX();
+void FreeObjectGFX();
+void AddL1Objs(int x1, int y1, int x2, int y2);
+void AddL2Objs(int x1, int y1, int x2, int y2);
+void InitObjects();
+void SetMapObjects(const uint16_t *dunData, int startx, int starty);
+void SetObjMapRange(int i, int x1, int y1, int x2, int y2, int v);
+void SetBookMsg(int i, _speech_id msg);
+void GetRndObjLoc(int randarea, int *xx, int *yy);
+void AddMushPatch();
+void AddSlainHero();
+void AddCryptBook(_object_id ot, int v2, int ox, int oy);
+void AddCryptObject(int i, int a2);
+void AddNakrulBook(int a1, int a2, int a3);
+void AddObject(_object_id ot, int ox, int oy);
+void Obj_Trap(int i);
+void ProcessObjects();
+void ObjSetMicro(int dx, int dy, int pn);
+void RedoPlayerVision();
+void MonstCheckDoors(int m);
+void ObjChangeMap(int x1, int y1, int x2, int y2);
+void ObjChangeMapResync(int x1, int y1, int x2, int y2);
+void TryDisarm(int pnum, int i);
+int ItemMiscIdIdx(item_misc_id imiscid);
+void OperateObject(int pnum, int i, bool TeleFlag);
+void SyncOpObject(int pnum, int cmd, int i);
+void BreakObject(int pnum, int oi);
+void SyncBreakObj(int pnum, int oi);
+void SyncObjectAnim(int o);
+void GetObjectStr(int i);
+void OperateNakrulLever();
+void SyncNakrulRoom();
+void AddNakrulLeaver();
+/**
+ * @brief Checks whether the player is activating Na-Krul's spell tomes in the correct order
+ *
+ * Used as part of the final Diablo: Hellfire quest (from the hints provided to the player in the
+ * reconstructed note). This function both updates the state of the variable that tracks progress
+ * and also determines whether the spawn conditions are met (i.e. all tomes have been triggered
+ * in the correct order).
+ *
+ * @param s the id of the spell tome
+ * @return true if the player has activated all three tomes in the correct order, false otherwise
+*/
+bool OperateNakrulBook(int s);
+bool objectIsDisabled(int i);
+
+} // namespace devilution