#include "diablo.h"

BYTE sgbNextTalkSave;
BYTE sgbTalkSavePos;
BYTE *pDurIcons;
BYTE *pChrButtons;
BOOL drawhpflag;
BOOL dropGoldFlag;
int panbtn[8];
int chrbtn[4];
BYTE *pMultiBtns;
BYTE *pPanelButtons;
BYTE *pChrPanel;
BOOL lvlbtndown;
char sgszTalkSave[8][80];
int dropGoldValue;
BOOL drawmanaflag;
BOOL chrbtnactive;
char sgszTalkMsg[MAX_SEND_STR_LEN];
BYTE *pPanelText;
int nGoldFrame;
BYTE *pLifeBuff;
BYTE *pBtmBuff;
BYTE *pTalkBtns;
int pstrjust[4];
int pnumlines;
BOOL pinfoflag;
BOOL talkbtndown[3];
int pSpell;
BYTE *pManaBuff;
char infoclr;
int sgbPlrTalkTbl; // should be char [4]
BYTE *pGBoxBuff;
BYTE *pSBkBtnCel;
char tempstr[256];
BOOLEAN whisper[MAX_PLRS];
int sbooktab;
int pSplType;
int frame;
int initialDropGoldIndex;
BOOL talkflag;
BYTE *pSBkIconCels;
BOOL sbookflag;
BOOL chrflag;
BOOL drawbtnflag;
BYTE *pSpellBkCel;
char infostr[MAX_PATH];
int numpanbtns;
BYTE *pStatusPanel;
char panelstr[256];
BOOL panelflag;
BYTE SplTransTbl[256];
int initialDropGoldValue;
BYTE *pSpellCels;
BOOL panbtndown;
BYTE *pTalkPanel;
int spselflag;

const BYTE fontframe[128] = {
	0, 0, 0, 0, 0, 0, 0, 0, 0, 0, 0, 0, 0, 0, 0, 0,
	0, 0, 0, 0, 0, 0, 0, 0, 0, 0, 0, 0, 0, 0, 0, 0,
	0, 54, 44, 57, 58, 56, 55, 47, 40, 41, 59, 39, 50, 37, 51, 52,
	36, 27, 28, 29, 30, 31, 32, 33, 34, 35, 48, 49, 60, 38, 61, 53,
	62, 1, 2, 3, 4, 5, 6, 7, 8, 9, 10, 11, 12, 13, 14, 15,
	16, 17, 18, 19, 20, 21, 22, 23, 24, 25, 26, 42, 63, 43, 64, 65,
	0, 1, 2, 3, 4, 5, 6, 7, 8, 9, 10, 11, 12, 13, 14, 15,
	16, 17, 18, 19, 20, 21, 22, 23, 24, 25, 26, 40, 66, 41, 67, 0
};
const BYTE fontkern[68] = {
	8, 10, 7, 9, 8, 7, 6, 8, 8, 3,
	3, 8, 6, 11, 9, 10, 6, 9, 9, 6,
	9, 11, 10, 13, 10, 11, 7, 5, 7, 7,
	8, 7, 7, 7, 7, 7, 10, 4, 5, 6,
	3, 3, 4, 3, 6, 6, 3, 3, 3, 3,
	3, 2, 7, 6, 3, 10, 10, 6, 6, 7,
	4, 4, 9, 6, 6, 12, 3, 7
};
const int lineoffset[25] = {
	BUFFER_WIDTH * 594 + 241,
	BUFFER_WIDTH * 32,
	BUFFER_WIDTH * 32,
	BUFFER_WIDTH * 32,
	BUFFER_WIDTH * 32 + 180,
	BUFFER_WIDTH * 582 + 241,
	BUFFER_WIDTH * 606 + 241,
	BUFFER_WIDTH * 32,
	BUFFER_WIDTH * 32,
	BUFFER_WIDTH * 32,
	BUFFER_WIDTH * 576 + 241,
	BUFFER_WIDTH * 594 + 241,
	BUFFER_WIDTH * 612 + 241,
	BUFFER_WIDTH * 32,
	BUFFER_WIDTH * 32,
	BUFFER_WIDTH * 572 + 241,
	BUFFER_WIDTH * 587 + 241,
	BUFFER_WIDTH * 601 + 241,
	BUFFER_WIDTH * 616 + 241,
	BUFFER_WIDTH * 32,
	BUFFER_WIDTH * 570 + 241,
	BUFFER_WIDTH * 582 + 241,
	BUFFER_WIDTH * 594 + 241,
	BUFFER_WIDTH * 606 + 241,
	BUFFER_WIDTH * 617 + 241
};
const BYTE gbFontTransTbl[256] = {
	// clang-format off
	'\0', 0x01, 0x01, 0x01, 0x01, 0x01, 0x01, 0x01, 0x01, 0x01, 0x01, 0x01, 0x01, 0x01, 0x01, 0x01,
	0x01, 0x01, 0x01, 0x01, 0x01, 0x01, 0x01, 0x01, 0x01, 0x01, 0x01, 0x01, 0x01, 0x01, 0x01, 0x01,
	' ',  '!',  '\"', '#',  '$',  '%',  '&',  '\'', '(',  ')',  '*',  '+',  ',',  '-',  '.',  '/',
	'0',  '1',  '2',  '3',  '4',  '5',  '6',  '7',  '8',  '9',  ':',  ';',  '<',  '=',  '>',  '?',
	'@',  'A',  'B',  'C',  'D',  'E',  'F',  'G',  'H',  'I',  'J',  'K',  'L',  'M',  'N',  'O',
	'P',  'Q',  'R',  'S',  'T',  'U',  'V',  'W',  'X',  'Y',  'Z',  '[',  '\\', ']',  '^',  '_',
	'`',  'a',  'b',  'c',  'd',  'e',  'f',  'g',  'h',  'i',  'j',  'k',  'l',  'm',  'n',  'o',
	'p',  'q',  'r',  's',  't',  'u',  'v',  'w',  'x',  'y',  'z',  '{',  '|',  '}',  '~',  0x01,
	'C',  'u',  'e',  'a',  'a',  'a',  'a',  'c',  'e',  'e',  'e',  'i',  'i',  'i',  'A',  'A',
	'E',  'a',  'A',  'o',  'o',  'o',  'u',  'u',  'y',  'O',  'U',  'c',  'L',  'Y',  'P',  'f',
	'a',  'i',  'o',  'u',  'n',  'N',  'a',  'o',  '?',  0x01, 0x01, 0x01, 0x01, '!',  '<',  '>',
	'o',  '+',  '2',  '3',  '\'', 'u',  'P',  '.',  ',',  '1',  '0',  '>',  0x01, 0x01, 0x01, '?',
	'A',  'A',  'A',  'A',  'A',  'A',  'A',  'C',  'E',  'E',  'E',  'E',  'I',  'I',  'I',  'I',
	'D',  'N',  'O',  'O',  'O',  'O',  'O',  'X',  '0',  'U',  'U',  'U',  'U',  'Y',  'b',  'B',
	'a',  'a',  'a',  'a',  'a',  'a',  'a',  'c',  'e',  'e',  'e',  'e',  'i',  'i',  'i',  'i',
	'o',  'n',  'o',  'o',  'o',  'o',  'o',  '/',  '0',  'u',  'u',  'u',  'u',  'y',  'b',  'y'
	// clang-format on
};

/* data */

char SpellITbl[MAX_SPELLS] = {
#ifdef HELLFIRE
	27,
#else
	1,
#endif
	1,
	2,
	3,
	4,
	5,
	6,
	7,
	8,
	9,
	28,
	13,
	12,
	18,
	16,
	14,
	18,
	19,
	11,
	20,
	15,
	21,
	23,
	24,
	25,
#ifdef HELLFIRE
	2,
#else
	22,
#endif
	26,
	29,
	37,
	38,
	39,
	42,
	41,
	40,
	10,
	36,
	30,
#ifdef HELLFIRE
	51,
	51,
	50,
	46,
	47,
	43,
	45,
	48,
	49,
	44,
	35,
	35,
	35,
	35,
	35,
#endif
};
int PanBtnPos[8][5] = {
	{ 9, 361, 71, 19, 1 },
	{ 9, 387, 71, 19, 0 },
	{ 9, 427, 71, 19, 1 },
	{ 9, 453, 71, 19, 0 },
	{ 560, 361, 71, 19, 1 },
	{ 560, 387, 71, 19, 0 },
	{ 87, 443, 33, 32, 1 },
	{ 527, 443, 33, 32, 1 }
};
char *PanBtnHotKey[8] = { "'c'", "'q'", "Tab", "Esc", "'i'", "'b'", "Enter", NULL };
char *PanBtnStr[8] = {
	"Character Information",
	"Quests log",
	"Automap",
	"Main Menu",
	"Inventory",
	"Spell book",
	"Send Message",
	"Player Attack"
};
RECT32 ChrBtnsRect[4] = {
	{ 137, 138, 41, 22 },
	{ 137, 166, 41, 22 },
	{ 137, 195, 41, 22 },
	{ 137, 223, 41, 22 }
};

int SpellPages[6][7] = {
	{ SPL_NULL, SPL_FIREBOLT, SPL_CBOLT, SPL_HBOLT, SPL_HEAL, SPL_HEALOTHER, SPL_FLAME },
	{ SPL_RESURRECT, SPL_FIREWALL, SPL_TELEKINESIS, SPL_LIGHTNING, SPL_TOWN, SPL_FLASH, SPL_STONE },
	{ SPL_RNDTELEPORT, SPL_MANASHIELD, SPL_ELEMENT, SPL_FIREBALL, SPL_WAVE, SPL_CHAIN, SPL_GUARDIAN },
	{ SPL_NOVA, SPL_GOLEM, SPL_TELEPORT, SPL_APOCA, SPL_BONESPIRIT, SPL_FLARE, SPL_ETHEREALIZE },
	{ -1, -1, -1, -1, -1, -1, -1 },
	{ -1, -1, -1, -1, -1, -1, -1 }
};

void DrawSpellCel(int xp, int yp, BYTE *Trans, int nCel, int w)
{
	BYTE *dst, *tbl, *end;

	/// ASSERT: assert(gpBuffer);

	dst = &gpBuffer[xp + PitchTbl[yp]];
	tbl = SplTransTbl;

#ifdef USE_ASM
	__asm {
		mov		ebx, Trans
		mov		eax, nCel
		shl		eax, 2
		add		ebx, eax
		mov		eax, [ebx+4]
		sub		eax, [ebx]
		mov		end, eax
		mov		esi, Trans
		add		esi, [ebx]
		mov		edi, dst
		mov		eax, end
		add		eax, esi
		mov		end, eax
		mov		ebx, tbl
	label1:
		mov		edx, w
	label2:
		xor		eax, eax
		lodsb
		or		al, al
		js		label6
		sub		edx, eax
		mov		ecx, eax
		shr		ecx, 1
		jnb		label3
		lodsb
		xlat
		stosb
		jecxz	label5
	label3:
		shr		ecx, 1
		jnb		label4
		lodsw
		xlat
		ror		ax, 8
		xlat
		ror		ax, 8
		stosw
		jecxz	label5
	label4:
		lodsd
		xlat
		ror		eax, 8
		xlat
		ror		eax, 8
		xlat
		ror		eax, 8
		xlat
		ror		eax, 8
		stosd
		loop	label4
	label5:
		or		edx, edx
		jz		label7
		jmp		label2
	label6:
		neg		al
		add		edi, eax
		sub		edx, eax
		jnz		label2
	label7:
		sub		edi, BUFFER_WIDTH
		sub		edi, w
		cmp		esi, end
		jnz		label1
	}
#else
	int i;
	BYTE width;
	BYTE *src;
	DWORD *pFrameTable;

	pFrameTable = (DWORD *)&Trans[4 * nCel];
	src = &Trans[pFrameTable[0]];
	end = &src[pFrameTable[1] - pFrameTable[0]];

	for (; src != end; dst -= BUFFER_WIDTH + w) {
		for (i = w; i;) {
			width = *src++;
			if (!(width & 0x80)) {
				i -= width;
				// asm_cel_light_edge(width, tbl, dst, src);
				if (width & 1) {
					dst[0] = tbl[src[0]];
					src++;
					dst++;
				}
				width >>= 1;
				if (width & 1) {
					dst[0] = tbl[src[0]];
					dst[1] = tbl[src[1]];
					src += 2;
					dst += 2;
				}
				width >>= 1;
				for (; width; width--) {
					dst[0] = tbl[src[0]];
					dst[1] = tbl[src[1]];
					dst[2] = tbl[src[2]];
					dst[3] = tbl[src[3]];
					src += 4;
					dst += 4;
				}
			} else {
				width = -(char)width;
				dst += width;
				i -= width;
			}
		}
	}
#endif
}

void SetSpellTrans(char t)
{
	int i;

	if (t == RSPLTYPE_SKILL) {
		for (i = 0; i < 128; i++)
			SplTransTbl[i] = i;
	}
	for (i = 128; i < 256; i++)
		SplTransTbl[i] = i;
	SplTransTbl[255] = 0;

	switch (t) {
	case RSPLTYPE_SPELL:
		SplTransTbl[PAL8_YELLOW] = PAL16_BLUE + 1;
		SplTransTbl[PAL8_YELLOW + 1] = PAL16_BLUE + 3;
		SplTransTbl[PAL8_YELLOW + 2] = PAL16_BLUE + 5;
		for (i = PAL16_BLUE; i < PAL16_BLUE + 16; i++) {
			SplTransTbl[PAL16_BEIGE - PAL16_BLUE + i] = i;
			SplTransTbl[PAL16_YELLOW - PAL16_BLUE + i] = i;
			SplTransTbl[PAL16_ORANGE - PAL16_BLUE + i] = i;
		}
		break;
	case RSPLTYPE_SCROLL:
		SplTransTbl[PAL8_YELLOW] = PAL16_BEIGE + 1;
		SplTransTbl[PAL8_YELLOW + 1] = PAL16_BEIGE + 3;
		SplTransTbl[PAL8_YELLOW + 2] = PAL16_BEIGE + 5;
		for (i = PAL16_BEIGE; i < PAL16_BEIGE + 16; i++) {
			SplTransTbl[PAL16_YELLOW - PAL16_BEIGE + i] = i;
			SplTransTbl[PAL16_ORANGE - PAL16_BEIGE + i] = i;
		}
		break;
	case RSPLTYPE_CHARGES:
		SplTransTbl[PAL8_YELLOW] = PAL16_ORANGE + 1;
		SplTransTbl[PAL8_YELLOW + 1] = PAL16_ORANGE + 3;
		SplTransTbl[PAL8_YELLOW + 2] = PAL16_ORANGE + 5;
		for (i = PAL16_ORANGE; i < PAL16_ORANGE + 16; i++) {
			SplTransTbl[PAL16_BEIGE - PAL16_ORANGE + i] = i;
			SplTransTbl[PAL16_YELLOW - PAL16_ORANGE + i] = i;
		}
		break;
	case RSPLTYPE_INVALID:
		SplTransTbl[PAL8_YELLOW] = PAL16_GRAY + 1;
		SplTransTbl[PAL8_YELLOW + 1] = PAL16_GRAY + 3;
		SplTransTbl[PAL8_YELLOW + 2] = PAL16_GRAY + 5;
		for (i = PAL16_GRAY; i < PAL16_GRAY + 15; i++) {
			SplTransTbl[PAL16_BEIGE - PAL16_GRAY + i] = i;
			SplTransTbl[PAL16_YELLOW - PAL16_GRAY + i] = i;
			SplTransTbl[PAL16_ORANGE - PAL16_GRAY + i] = i;
		}
		SplTransTbl[PAL16_BEIGE + 15] = 0;
		SplTransTbl[PAL16_YELLOW + 15] = 0;
		SplTransTbl[PAL16_ORANGE + 15] = 0;
		break;
	}
}

void DrawSpell()
{
	char spl, st;
	int tlvl;

	spl = plr[myplr]._pRSpell;
	st = plr[myplr]._pRSplType;
	tlvl = plr[myplr]._pISplLvlAdd + plr[myplr]._pSplLvl[spl];
	if (st == RSPLTYPE_SPELL && spl != SPL_INVALID) {
		if (!CheckSpell(myplr, spl, RSPLTYPE_SPELL, TRUE))
			st = RSPLTYPE_INVALID;
		if (tlvl <= 0)
			st = RSPLTYPE_INVALID;
	}
	if (!currlevel && st != RSPLTYPE_INVALID && !spelldata[spl].sTownSpell)
		st = RSPLTYPE_INVALID;
	if (plr[myplr]._pRSpell < 0)
		st = RSPLTYPE_INVALID;
	SetSpellTrans(st);
	if (spl != SPL_INVALID)
		DrawSpellCel(629, 631, pSpellCels, SpellITbl[spl], 56);
	else
		DrawSpellCel(629, 631, pSpellCels, 27, 56);
}

void DrawSpellList()
{
	int i, j, x, y, c, s, t, v, lx, ly, trans;
	unsigned __int64 mask, spl;

	pSpell = SPL_INVALID;
	infostr[0] = '\0';
	x = 636;
	y = 495;
	ClearPanel();
	for (i = 0; i < 4; i++) {
		switch ((spell_type)i) {
		case RSPLTYPE_SKILL:
			SetSpellTrans(RSPLTYPE_SKILL);
			c = 46;
			mask = plr[myplr]._pAblSpells;
			break;
		case RSPLTYPE_SPELL:
			c = 47;
			mask = plr[myplr]._pMemSpells;
			break;
		case RSPLTYPE_SCROLL:
			SetSpellTrans(RSPLTYPE_SCROLL);
			c = 44;
			mask = plr[myplr]._pScrlSpells;
			break;
		case RSPLTYPE_CHARGES:
			SetSpellTrans(RSPLTYPE_CHARGES);
			c = 45;
			mask = plr[myplr]._pISpells;
			break;
		}
		for (spl = 1, j = 1; j < MAX_SPELLS; spl <<= 1, j++) {
			if (!(mask & spl))
				continue;
			if (i == RSPLTYPE_SPELL) {
				s = plr[myplr]._pISplLvlAdd + plr[myplr]._pSplLvl[j];
				if (s < 0)
					s = 0;
				if (s > 0)
					trans = RSPLTYPE_SPELL;
				else
					trans = RSPLTYPE_INVALID;
				SetSpellTrans(trans);
			}
			if (currlevel == 0 && !spelldata[j].sTownSpell)
				SetSpellTrans(RSPLTYPE_INVALID);
			DrawSpellCel(x, y, pSpellCels, SpellITbl[j], 56);
			lx = x - 64;
			ly = y - 216;
			if (MouseX >= lx && MouseX < lx + 56 && MouseY >= ly && MouseY < ly + 56) {
				pSpell = j;
				pSplType = i;
				DrawSpellCel(x, y, pSpellCels, c, 56);
				switch (i) {
				case RSPLTYPE_SKILL:
					sprintf(infostr, "%s Skill", spelldata[pSpell].sSkillText);
					break;
				case RSPLTYPE_SPELL:
					sprintf(infostr, "%s Spell", spelldata[pSpell].sNameText);
					if (pSpell == SPL_HBOLT) {
						sprintf(tempstr, "Damages undead only");
						AddPanelString(tempstr, TRUE);
					}
					if (s == 0)
						sprintf(tempstr, "Spell Level 0 - Unusable");
					else
						sprintf(tempstr, "Spell Level %i", s);
					AddPanelString(tempstr, TRUE);
					break;
				case RSPLTYPE_SCROLL:
					sprintf(infostr, "Scroll of %s", spelldata[pSpell].sNameText);
					v = 0;
					for (t = 0; t < plr[myplr]._pNumInv; t++) {
						if (plr[myplr].InvList[t]._itype != ITYPE_NONE
						    && (plr[myplr].InvList[t]._iMiscId == IMISC_SCROLL || plr[myplr].InvList[t]._iMiscId == IMISC_SCROLLT)
						    && plr[myplr].InvList[t]._iSpell == pSpell) {
							v++;
						}
					}
					for (t = 0; t < MAXBELTITEMS; t++) {
						if (plr[myplr].SpdList[t]._itype != ITYPE_NONE
						    && (plr[myplr].SpdList[t]._iMiscId == IMISC_SCROLL || plr[myplr].SpdList[t]._iMiscId == IMISC_SCROLLT)
						    && plr[myplr].SpdList[t]._iSpell == pSpell) {
							v++;
						}
					}
					if (v == 1)
						strcpy(tempstr, "1 Scroll");
					else
						sprintf(tempstr, "%i Scrolls", v);
					AddPanelString(tempstr, TRUE);
					break;
				case RSPLTYPE_CHARGES:
					sprintf(infostr, "Staff of %s", spelldata[pSpell].sNameText);
					if (plr[myplr].InvBody[INVLOC_HAND_LEFT]._iCharges == 1)
						strcpy(tempstr, "1 Charge");
					else
						sprintf(tempstr, "%i Charges", plr[myplr].InvBody[INVLOC_HAND_LEFT]._iCharges);
					AddPanelString(tempstr, TRUE);
					break;
				}
				for (t = 0; t < 4; t++) {
					if (plr[myplr]._pSplHotKey[t] == pSpell && plr[myplr]._pSplTHotKey[t] == pSplType) {
						DrawSpellCel(x, y, pSpellCels, t + 48, 56);
						sprintf(tempstr, "Spell Hot Key #F%i", t + 5);
						AddPanelString(tempstr, TRUE);
					}
				}
			}
			x -= 56;
			if (x == 20) {
				y -= 56;
				x = 636;
			}
		}
		if (mask != 0 && x != 636)
			x -= 56;
		if (x == 20) {
			y -= 56;
			x = 636;
		}
	}
}

void SetSpell()
{
	spselflag = 0;
	if (pSpell != -1) {
		ClearPanel();
		plr[myplr]._pRSpell = pSpell;
		plr[myplr]._pRSplType = pSplType;
		drawpanflag = 255;
	}
}

void SetSpeedSpell(int slot)
{
	int i;

	if (pSpell != SPL_INVALID) {
		for (i = 0; i < 4; ++i) {
			if (plr[myplr]._pSplHotKey[i] == pSpell && plr[myplr]._pSplTHotKey[i] == pSplType)
				plr[myplr]._pSplHotKey[i] = SPL_INVALID;
		}
		plr[myplr]._pSplHotKey[slot] = pSpell;
		plr[myplr]._pSplTHotKey[slot] = pSplType;
	}
}

void ToggleSpell(int slot)
{
	unsigned __int64 spells;

	if (plr[myplr]._pSplHotKey[slot] == -1) {
		return;
	}

	switch (plr[myplr]._pSplTHotKey[slot]) {
	case RSPLTYPE_SKILL:
		spells = plr[myplr]._pAblSpells;
		break;
	case RSPLTYPE_SPELL:
		spells = plr[myplr]._pMemSpells;
		break;
	case RSPLTYPE_SCROLL:
		spells = plr[myplr]._pScrlSpells;
		break;
	case RSPLTYPE_CHARGES:
		spells = plr[myplr]._pISpells;
		break;
	}

	if (spells & (__int64)1 << (plr[myplr]._pSplHotKey[slot] - 1)) {
		plr[myplr]._pRSpell = plr[myplr]._pSplHotKey[slot];
		plr[myplr]._pRSplType = plr[myplr]._pSplTHotKey[slot];
		drawpanflag = 255;
	}
}

void CPrintString(int nOffset, int nCel, char col)
{
	/// ASSERT: assert(gpBuffer);

#ifdef USE_ASM
	__asm {
		mov		ebx, pPanelText
		mov		eax, nCel
		shl		eax, 2
		add		ebx, eax
		mov		edx, [ebx+4]
		sub		edx, [ebx]
		mov		esi, pPanelText
		add		esi, [ebx]
		mov		edi, gpBuffer
		add		edi, nOffset
		mov		ebx, edx
		add		ebx, esi
		xor		edx, edx
		mov		dl, col
		cmp		edx, COL_WHITE
		jz		c0_label1
		cmp		edx, COL_BLUE
		jz		c1_label1
		cmp		edx, COL_RED
		jz		c2_label1
		jmp		d_label1

		            // Case 0
	c0_label1:
		mov		edx, 13
	c0_label2:
		xor		eax, eax
		lodsb
		or		al, al
		js		c0_label6
		sub		edx, eax
		mov		ecx, eax
		shr		ecx, 1
		jnb		c0_label3
		movsb
		jecxz	c0_label5
	c0_label3:
		shr		ecx, 1
		jnb		c0_label4
		movsw
		jecxz	c0_label5
	c0_label4:
		rep movsd
	c0_label5:
		or		edx, edx
		jz		c0_label7
		jmp		c0_label2
	c0_label6:
		neg		al
		add		edi, eax
		sub		edx, eax
		jnz		c0_label2
	c0_label7:
		sub		edi, BUFFER_WIDTH + 13
		cmp		ebx, esi
		jnz		c0_label1
		jmp		labret

		            // Case 1
	c1_label1:
		mov		edx, 13
	c1_label2:
		xor		eax, eax
		lodsb
		or		al, al
		js		c1_label6
		sub		edx, eax
		mov		ecx, eax
	c1_label3:
		lodsb
		cmp		al, PAL16_GRAY + 13
		ja		c1_label4
		cmp		al, PAL16_GRAY
		jb		c1_label5
		sub		al, PAL16_GRAY - (PAL16_BLUE + 2)
		jmp		c1_label5
	c1_label4:
		mov		al, PAL16_BLUE + 15
	c1_label5:
		stosb
		loop	c1_label3
		or		edx, edx
		jz		c1_label7
		jmp		c1_label2
	c1_label6:
		neg		al
		add		edi, eax
		sub		edx, eax
		jnz		c1_label2
	c1_label7:
		sub		edi, BUFFER_WIDTH + 13
		cmp		ebx, esi
		jnz		c1_label1
		jmp		labret

		            // Case 2
	c2_label1:
		mov		edx, 13
	c2_label2:
		xor		eax, eax
		lodsb
		or		al, al
		js		c2_label5
		sub		edx, eax
		mov		ecx, eax
	c2_label3:
		lodsb
		cmp		al, PAL16_GRAY
		jb		c2_label4
		sub		al, PAL16_GRAY - PAL16_RED
	c2_label4:
		stosb
		loop	c2_label3
		or		edx, edx
		jz		c2_label6
		jmp		c2_label2
	c2_label5:
		neg		al
		add		edi, eax
		sub		edx, eax
		jnz		c2_label2
	c2_label6:
		sub		edi, BUFFER_WIDTH + 13
		cmp		ebx, esi
		jnz		c2_label1
		jmp		labret

		            // Default
	d_label1:
		mov		edx, 13
	d_label2:
		xor		eax, eax
		lodsb
		or		al, al
		js		d_label6
		sub		edx, eax
		mov		ecx, eax
	d_label3:
		lodsb
		cmp		al, PAL16_GRAY
		jb		d_label5
		cmp		al, PAL16_GRAY + 14
		jnb		d_label4
		sub		al, PAL16_GRAY - (PAL16_YELLOW + 2)
		jmp		d_label5
	d_label4:
		mov		al, PAL16_YELLOW + 15
	d_label5:
		stosb
		loop	d_label3
		or		edx, edx
		jz		d_label7
		jmp		d_label2
	d_label6:
		neg		al
		add		edi, eax
		sub		edx, eax
		jnz		d_label2
	d_label7:
		sub		edi, BUFFER_WIDTH + 13
		cmp		ebx, esi
		jnz		d_label1

	labret:
	}
#else
	int i, nDataSize;
	BYTE width, pix;
	BYTE *src, *dst, *end;

	src = CelGetFrame(pPanelText, nCel, &nDataSize);
	end = &src[nDataSize];
	dst = &gpBuffer[nOffset];

	switch (col) {
	case COL_WHITE:
		for (; src != end; dst -= BUFFER_WIDTH + 13) {
			for (i = 13; i;) {
				width = *src++;
				if (!(width & 0x80)) {
					i -= width;
					if (width & 1) {
						dst[0] = src[0];
						src++;
						dst++;
					}
					width >>= 1;
					if (width & 1) {
						dst[0] = src[0];
						dst[1] = src[1];
						src += 2;
						dst += 2;
					}
					width >>= 1;
					while (width) {
						dst[0] = src[0];
						dst[1] = src[1];
						dst[2] = src[2];
						dst[3] = src[3];
						src += 4;
						dst += 4;
						width--;
					}
				} else {
					width = -(char)width;
					dst += width;
					i -= width;
				}
			}
		}
		break;
	case COL_BLUE:
		for (; src != end; dst -= BUFFER_WIDTH + 13) {
			for (i = 13; i;) {
				width = *src++;
				if (!(width & 0x80)) {
					i -= width;
					while (width) {
						pix = *src++;
						if (pix > PAL16_GRAY + 13)
							pix = PAL16_BLUE + 15;
						else if (pix >= PAL16_GRAY)
							pix -= PAL16_GRAY - (PAL16_BLUE + 2);
						*dst++ = pix;
						width--;
					}
				} else {
					width = -(char)width;
					dst += width;
					i -= width;
				}
			}
		}
		break;
	case COL_RED:
		for (; src != end; dst -= BUFFER_WIDTH + 13) {
			for (i = 13; i;) {
				width = *src++;
				if (!(width & 0x80)) {
					i -= width;
					while (width) {
						pix = *src++;
						if (pix >= PAL16_GRAY)
							pix -= PAL16_GRAY - PAL16_RED;
						*dst++ = pix;
						width--;
					}
				} else {
					width = -(char)width;
					dst += width;
					i -= width;
				}
			}
		}
		break;
	default:
		for (; src != end; dst -= BUFFER_WIDTH + 13) {
			for (i = 13; i;) {
				width = *src++;
				if (!(width & 0x80)) {
					i -= width;
					while (width) {
						pix = *src++;
						if (pix >= PAL16_GRAY) {
							if (pix >= PAL16_GRAY + 14)
								pix = PAL16_YELLOW + 15;
							else
								pix -= PAL16_GRAY - (PAL16_YELLOW + 2);
						}
						*dst++ = pix;
						width--;
					}
				} else {
					width = -(char)width;
					dst += width;
					i -= width;
				}
			}
		}
		break;
	}
#endif
}

void AddPanelString(char *str, BOOL just)
{
	strcpy(&panelstr[64 * pnumlines], str);
	pstrjust[pnumlines] = just;

	if (pnumlines < 4)
		pnumlines++;
}

void ClearPanel()
{
	pnumlines = 0;
	pinfoflag = FALSE;
}

void DrawPanelBox(int x, int y, int w, int h, int sx, int sy)
{
	int nSrcOff, nDstOff;

	/// ASSERT: assert(gpBuffer);

	nSrcOff = x + PANEL_WIDTH * y;
	nDstOff = sx + BUFFER_WIDTH * sy + (SCREEN_WIDTH - PANEL_WIDTH) / 2;

#ifdef USE_ASM
	__asm {
		mov		esi, pBtmBuff
		add		esi, nSrcOff
		mov		edi, gpBuffer
		add		edi, nDstOff
		xor		ebx, ebx
		mov		bx, word ptr w
		xor		edx, edx
		mov		dx, word ptr h
	label1:
		mov		ecx, ebx
		shr		ecx, 1
		jnb		label2
		movsb
		jecxz	label4
	label2:
		shr		ecx, 1
		jnb		label3
		movsw
		jecxz	label4
	label3:
		rep movsd
	label4:
		add		esi, PANEL_WIDTH
		sub		esi, ebx
		add		edi, BUFFER_WIDTH
		sub		edi, ebx
		dec		edx
		jnz		label1
	}
#else
	int wdt, hgt;
	BYTE *src, *dst;

	src = &pBtmBuff[nSrcOff];
	dst = &gpBuffer[nDstOff];

	for (hgt = h; hgt; hgt--, src += PANEL_WIDTH - w, dst += BUFFER_WIDTH - w) {
		wdt = w;
		if (wdt & 1) {
			dst[0] = src[0];
			src++;
			dst++;
		}
		wdt >>= 1;
		if (wdt & 1) {
			dst[0] = src[0];
			dst[1] = src[1];
			src += 2;
			dst += 2;
		}
		wdt >>= 1;
		while (wdt) {
			dst[0] = src[0];
			dst[1] = src[1];
			dst[2] = src[2];
			dst[3] = src[3];
			src += 4;
			dst += 4;
			wdt--;
		}
	}
#endif
}

void SetFlaskHeight(BYTE *pCelBuff, int min, int max, int c, int r)
{
	int nSrcOff, nDstOff, w;

	/// ASSERT: assert(gpBuffer);

	nSrcOff = 88 * min;
	nDstOff = c + BUFFER_WIDTH * r;
	w = max - min;

#ifdef USE_ASM
	__asm {
		mov		esi, pCelBuff
		add		esi, nSrcOff
		mov		edi, gpBuffer
		add		edi, nDstOff
		mov		edx, w
	label1:
		mov		ecx, 88 / 4
		rep movsd
		add		edi, BUFFER_WIDTH - 88
		dec		edx
		jnz		label1
	}
#else
	BYTE *src, *dst;

	src = &pCelBuff[nSrcOff];
	dst = &gpBuffer[nDstOff];

	for (; w; w--, src += 88, dst += BUFFER_WIDTH)
		memcpy(dst, src, 88);
#endif
}

void DrawFlask(BYTE *pCelBuff, int w, int nSrcOff, BYTE *pBuff, int nDstOff, int h)
{
#ifdef USE_ASM
	__asm {
		mov		esi, pCelBuff
		add		esi, nSrcOff
		mov		edi, pBuff
		add		edi, nDstOff
		mov		edx, h
	label1:
		mov		ecx, 59
	label2:
		lodsb
		or		al, al
		jz		label3
		mov		[edi], al
	label3:
		inc		edi
		loop	label2
		add		esi, w
		sub		esi, 59
		add		edi, BUFFER_WIDTH - 59
		dec		edx
		jnz		label1
	}
#else
	int wdt, hgt;
	BYTE *src, *dst;

	src = &pCelBuff[nSrcOff];
	dst = &pBuff[nDstOff];

	for (hgt = h; hgt; hgt--, src += w - 59, dst += BUFFER_WIDTH - 59) {
		for (wdt = 59; wdt; wdt--) {
			if (*src)
				*dst = *src;
			src++;
			dst++;
		}
	}
#endif
}

void DrawLifeFlask()
{
	double p;
	int filled;

#ifdef HELLFIRE
	if (plr[myplr]._pMaxHP <= 0) {
		p = 0.0;
	} else {
		p = (double)plr[myplr]._pHitPoints / (double)plr[myplr]._pMaxHP * 80.0;
	}
#else
	p = (double)plr[myplr]._pHitPoints / (double)plr[myplr]._pMaxHP * 80.0;
#endif
	plr[myplr]._pHPPer = p;
	filled = plr[myplr]._pHPPer;

#ifndef HELLFIRE
	if (filled > 80)
		filled = 80;
#endif
	filled = 80 - filled;
	if (filled > 11)
		filled = 11;
	filled += 2;

	DrawFlask(pLifeBuff, 88, 277, gpBuffer, BUFFER_WIDTH * 499 + 173, filled);
	if (filled != 13)
		DrawFlask(pBtmBuff, PANEL_WIDTH, PANEL_WIDTH * filled + 2029, gpBuffer, BUFFER_WIDTH * filled + BUFFER_WIDTH * 499 + 173, 13 - filled);
}

void UpdateLifeFlask()
{
	double p;
	int filled;

#ifdef HELLFIRE
	if (plr[myplr]._pMaxHP <= 0) {
		p = 0.0;
	} else {
		p = (double)plr[myplr]._pHitPoints / (double)plr[myplr]._pMaxHP * 80.0;
	}
#else
	p = (double)plr[myplr]._pHitPoints / (double)plr[myplr]._pMaxHP * 80.0;
#endif
	filled = p;
	plr[myplr]._pHPPer = filled;

	if (filled > 69)
		filled = 69;
#ifndef HELLFIRE
	else if (filled < 0)
		filled = 0;
#endif
	if (filled != 69)
		SetFlaskHeight(pLifeBuff, 16, 85 - filled, 96 + SCREEN_X, 352 + SCREEN_Y);
	if (filled)
		DrawPanelBox(96, 85 - filled, 88, filled, 96 + SCREEN_X, 421 + SCREEN_Y - filled);
}

void DrawManaFlask()
{
	int filled = plr[myplr]._pManaPer;
#ifndef HELLFIRE
	if (filled > 80)
		filled = 80;
#endif
	filled = 80 - filled;
	if (filled > 11)
		filled = 11;
	filled += 2;

	DrawFlask(pManaBuff, 88, 277, gpBuffer, BUFFER_WIDTH * 499 + 173 + 366, filled);
	if (filled != 13)
		DrawFlask(pBtmBuff, PANEL_WIDTH, PANEL_WIDTH * filled + 2029 + 366, gpBuffer, BUFFER_WIDTH * filled + BUFFER_WIDTH * 499 + 173 + 366, 13 - filled);
}

void control_update_life_mana()
{
	int manaPer;
	int maxMana = plr[myplr]._pMaxMana;
	int mana = plr[myplr]._pMana;
	if (maxMana < 0)
		maxMana = 0;
	if (mana < 0)
		mana = 0;
	if (maxMana == 0)
		manaPer = 0;
	else
		manaPer = (double)mana / (double)maxMana * 80.0;
	plr[myplr]._pManaPer = manaPer;
	plr[myplr]._pHPPer = (double)plr[myplr]._pHitPoints / (double)plr[myplr]._pMaxHP * 80.0;
}

void UpdateManaFlask()
{
	int filled;
	int maxMana = plr[myplr]._pMaxMana;
	int mana = plr[myplr]._pMana;
	if (maxMana < 0)
		maxMana = 0;
	if (mana < 0)
		mana = 0;

	if (maxMana == 0)
		filled = 0;
	else
		filled = (double)mana / (double)maxMana * 80.0;

	plr[myplr]._pManaPer = filled;

	if (filled > 69)
		filled = 69;
	if (filled != 69)
		SetFlaskHeight(pManaBuff, 16, 85 - filled, 96 + SCREEN_X + 368, 352 + SCREEN_Y);
	if (filled)
		DrawPanelBox(96 + 368, 85 - filled, 88, filled, 96 + SCREEN_X + 368, 421 + SCREEN_Y - filled);

	DrawSpell();
}

void InitControlPan()
{
	int i;

	if (gbMaxPlayers == 1) {
		pBtmBuff = DiabloAllocPtr((PANEL_HEIGHT + 16) * PANEL_WIDTH);
		memset(pBtmBuff, 0, (PANEL_HEIGHT + 16) * PANEL_WIDTH);
	} else {
		pBtmBuff = DiabloAllocPtr((PANEL_HEIGHT + 16) * 2 * PANEL_WIDTH);
		memset(pBtmBuff, 0, (PANEL_HEIGHT + 16) * 2 * PANEL_WIDTH);
	}
	pManaBuff = DiabloAllocPtr(88 * 88);
	memset(pManaBuff, 0, 88 * 88);
	pLifeBuff = DiabloAllocPtr(88 * 88);
	memset(pLifeBuff, 0, 88 * 88);
	pPanelText = LoadFileInMem("CtrlPan\\SmalText.CEL", NULL);
	pChrPanel = LoadFileInMem("Data\\Char.CEL", NULL);
	pSpellCels = LoadFileInMem("CtrlPan\\SpelIcon.CEL", NULL);
	SetSpellTrans(RSPLTYPE_SKILL);
	pStatusPanel = LoadFileInMem("CtrlPan\\Panel8.CEL", NULL);
	CelBlitWidth(pBtmBuff, 0, (PANEL_HEIGHT + 16) - 1, PANEL_WIDTH, pStatusPanel, 1, PANEL_WIDTH);
	MemFreeDbg(pStatusPanel);
	pStatusPanel = LoadFileInMem("CtrlPan\\P8Bulbs.CEL", NULL);
	CelBlitWidth(pLifeBuff, 0, 87, 88, pStatusPanel, 1, 88);
	CelBlitWidth(pManaBuff, 0, 87, 88, pStatusPanel, 2, 88);
	MemFreeDbg(pStatusPanel);
	talkflag = FALSE;
	if (gbMaxPlayers != 1) {
		pTalkPanel = LoadFileInMem("CtrlPan\\TalkPanl.CEL", NULL);
		CelBlitWidth(pBtmBuff, 0, (PANEL_HEIGHT + 16) * 2 - 1, PANEL_WIDTH, pTalkPanel, 1, PANEL_WIDTH);
		MemFreeDbg(pTalkPanel);
		pMultiBtns = LoadFileInMem("CtrlPan\\P8But2.CEL", NULL);
		pTalkBtns = LoadFileInMem("CtrlPan\\TalkButt.CEL", NULL);
		sgbPlrTalkTbl = 0;
		sgszTalkMsg[0] = 0;
		for (i = 0; i < MAX_PLRS; i++)
			whisper[i] = TRUE;
		for (i = 0; i < sizeof(talkbtndown) / sizeof(talkbtndown[0]); i++)
			talkbtndown[i] = FALSE;
	}
	panelflag = FALSE;
	lvlbtndown = FALSE;
	pPanelButtons = LoadFileInMem("CtrlPan\\Panel8bu.CEL", NULL);
	for (i = 0; i < sizeof(panbtn) / sizeof(panbtn[0]); i++)
		panbtn[i] = 0;
	panbtndown = 0;
	if (gbMaxPlayers == 1)
		numpanbtns = 6;
	else
		numpanbtns = 8;
	pChrButtons = LoadFileInMem("Data\\CharBut.CEL", NULL);
	for (i = 0; i < sizeof(chrbtn) / sizeof(chrbtn[0]); i++)
		chrbtn[i] = 0;
	chrbtnactive = FALSE;
	pDurIcons = LoadFileInMem("Items\\DurIcons.CEL", NULL);
	strcpy(infostr, "");
	ClearPanel();
	drawhpflag = TRUE;
	drawmanaflag = TRUE;
	chrflag = FALSE;
	spselflag = 0;
	pSpellBkCel = LoadFileInMem("Data\\SpellBk.CEL", NULL);
	pSBkBtnCel = LoadFileInMem("Data\\SpellBkB.CEL", NULL);
	pSBkIconCels = LoadFileInMem("Data\\SpellI2.CEL", NULL);
	sbooktab = 0;
	sbookflag = FALSE;
	if (plr[myplr]._pClass == PC_WARRIOR) {
		SpellPages[0][0] = SPL_REPAIR;
#ifndef SPAWN
	} else if (plr[myplr]._pClass == PC_ROGUE) {
		SpellPages[0][0] = SPL_DISARM;
	} else if (plr[myplr]._pClass == PC_SORCERER) {
		SpellPages[0][0] = SPL_RECHARGE;
#endif
#ifdef HELLFIRE
	} else if (plr[myplr]._pClass == PC_MONK) {
		SpellPages[0][0] = 46; // TODO: replace with hellfire enum when it gets added
	} else if (plr[myplr]._pClass == PC_BARD) {
		SpellPages[0][0] = SPL_IDENTIFY;
	} else if (plr[myplr]._pClass == PC_BARBARIAN) {
		SpellPages[0][0] = 22; // TODO: replace with hellfire enum when it gets added
#endif
	}
	pQLogCel = LoadFileInMem("Data\\Quest.CEL", NULL);
	pGBoxBuff = LoadFileInMem("CtrlPan\\Golddrop.cel", NULL);
	dropGoldFlag = FALSE;
	dropGoldValue = 0;
	initialDropGoldValue = 0;
	initialDropGoldIndex = 0;
	nGoldFrame = 1;
}

void ClearCtrlPan()
{
	DrawPanelBox(0, sgbPlrTalkTbl + 16, PANEL_WIDTH, PANEL_HEIGHT, 64, 512);
	DrawInfoBox();
}

void DrawCtrlPan()
{
	int i;

	for (i = 0; i < 6; i++) {
		if (!panbtn[i])
			DrawPanelBox(PanBtnPos[i][0], PanBtnPos[i][1] - 336, 71, 20, PanBtnPos[i][0] + SCREEN_X, PanBtnPos[i][1] + SCREEN_Y);
		else
			CelDraw(PanBtnPos[i][0] + SCREEN_X, PanBtnPos[i][1] + SCREEN_Y + 18, pPanelButtons, i + 1, 71);
	}
	if (numpanbtns == 8) {
		CelDraw(87 + SCREEN_X, 474 + SCREEN_Y, pMultiBtns, panbtn[6] + 1, 33);
		if (FriendlyMode)
			CelDraw(527 + SCREEN_X, 474 + SCREEN_Y, pMultiBtns, panbtn[7] + 3, 33);
		else
			CelDraw(527 + SCREEN_X, 474 + SCREEN_Y, pMultiBtns, panbtn[7] + 5, 33);
	}
}

void DoSpeedBook()
{
	unsigned __int64 spells, spell;
	int xo, yo, X, Y, i, j;

	spselflag = 1;
	xo = 636;
	yo = 495;
	X = 600;
	Y = 307;
	if (plr[myplr]._pRSpell != SPL_INVALID) {
		for (i = 0; i < 4; i++) {
			switch (i) {
			case RSPLTYPE_SKILL:
				spells = plr[myplr]._pAblSpells;
				break;
			case RSPLTYPE_SPELL:
				spells = plr[myplr]._pMemSpells;
				break;
			case RSPLTYPE_SCROLL:
				spells = plr[myplr]._pScrlSpells;
				break;
			case RSPLTYPE_CHARGES:
				spells = plr[myplr]._pISpells;
				break;
			}
			spell = (__int64)1;
			for (j = 1; j < MAX_SPELLS; j++) {
				if (spell & spells) {
					if (j == plr[myplr]._pRSpell && i == plr[myplr]._pRSplType) {
						X = xo - 36;
						Y = yo - 188;
					}
					xo -= 56;
					if (xo == 20) {
						xo = 636;
						yo -= 56;
					}
				}
				spell <<= (__int64)1;
			}
			if (spells && xo != 636)
				xo -= 56;
			if (xo == 20) {
				xo = 636;
				yo -= 56;
			}
		}
	}

	SetCursorPos(X, Y);
}

void DoPanBtn()
{
	int i;

	for (i = 0; i < numpanbtns; i++) {
		if (MouseX >= PanBtnPos[i][0] && MouseX <= PanBtnPos[i][0] + PanBtnPos[i][2]) {
			if (MouseY >= PanBtnPos[i][1] && MouseY <= PanBtnPos[i][1] + PanBtnPos[i][3]) {
				panbtn[i] = 1;
				drawbtnflag = TRUE;
				panbtndown = TRUE;
			}
		}
	}
	if (!spselflag && MouseX >= 565 && MouseX < 621 && MouseY >= 416 && MouseY < 472) {
		DoSpeedBook();
		gamemenu_off();
	}
}

void control_set_button_down(int btn_id)
{
	panbtn[btn_id] = 1;
	drawbtnflag = TRUE;
	panbtndown = TRUE;
}

void control_check_btn_press()
{
	if (MouseX >= PanBtnPos[3][0]
	    && MouseX <= PanBtnPos[3][0] + PanBtnPos[3][2]
	    && MouseY >= PanBtnPos[3][1]
	    && MouseY <= PanBtnPos[3][1] + PanBtnPos[3][3]) {
		control_set_button_down(3);
	}
	if (MouseX >= PanBtnPos[6][0]
	    && MouseX <= PanBtnPos[6][0] + PanBtnPos[6][2]
	    && MouseY >= PanBtnPos[6][1]
	    && MouseY <= PanBtnPos[6][1] + PanBtnPos[6][3]) {
		control_set_button_down(6);
	}
}

void DoAutoMap()
{
	if (currlevel || gbMaxPlayers != 1) {
		if (!automapflag)
			StartAutomap();
		else
			automapflag = 0;
	} else {
		InitDiabloMsg(EMSG_NO_AUTOMAP_IN_TOWN);
	}
}

void CheckPanelInfo()
{
	int i, c, v, s;

	panelflag = FALSE;
	ClearPanel();
	for (i = 0; i < numpanbtns; i++) {
		if (MouseX >= PanBtnPos[i][0]
		    && MouseX <= PanBtnPos[i][0] + PanBtnPos[i][2]
		    && MouseY >= PanBtnPos[i][1]
		    && MouseY <= PanBtnPos[i][1] + PanBtnPos[i][3]) {
			if (i != 7) {
				strcpy(infostr, PanBtnStr[i]);
			} else {
				if (FriendlyMode)
					strcpy(infostr, "Player friendly");
				else
					strcpy(infostr, "Player attack");
			}
			if (PanBtnHotKey[i]) {
				sprintf(tempstr, "Hotkey : %s", PanBtnHotKey[i]);
				AddPanelString(tempstr, TRUE);
			}
			infoclr = COL_WHITE;
			panelflag = TRUE;
			pinfoflag = TRUE;
		}
	}
	if (!spselflag && MouseX >= 565 && MouseX < 621 && MouseY >= 416 && MouseY < 472) {
		strcpy(infostr, "Select current spell button");
		infoclr = COL_WHITE;
		panelflag = TRUE;
		pinfoflag = TRUE;
		strcpy(tempstr, "Hotkey : 's'");
		AddPanelString(tempstr, TRUE);
		v = plr[myplr]._pRSpell;
		if (v != SPL_INVALID) {
			switch (plr[myplr]._pRSplType) {
			case RSPLTYPE_SKILL:
				sprintf(tempstr, "%s Skill", spelldata[v].sSkillText);
				AddPanelString(tempstr, TRUE);
				break;
			case RSPLTYPE_SPELL:
				sprintf(tempstr, "%s Spell", spelldata[v].sNameText);
				AddPanelString(tempstr, TRUE);
				c = plr[myplr]._pISplLvlAdd + plr[myplr]._pSplLvl[v];
				if (c < 0)
					c = 0;
				if (!c)
					sprintf(tempstr, "Spell Level 0 - Unusable");
				else
					sprintf(tempstr, "Spell Level %i", c);
				AddPanelString(tempstr, TRUE);
				break;
			case RSPLTYPE_SCROLL:
				sprintf(tempstr, "Scroll of %s", spelldata[v].sNameText);
				AddPanelString(tempstr, TRUE);
				s = 0;
				for (i = 0; i < plr[myplr]._pNumInv; i++) {
					if (plr[myplr].InvList[i]._itype != -1
					    && (plr[myplr].InvList[i]._iMiscId == IMISC_SCROLL || plr[myplr].InvList[i]._iMiscId == IMISC_SCROLLT)
					    && plr[myplr].InvList[i]._iSpell == v) {
						s++;
					}
				}
				for (i = 0; i < MAXBELTITEMS; i++) {
					if (plr[myplr].SpdList[i]._itype != -1
					    && (plr[myplr].SpdList[i]._iMiscId == IMISC_SCROLL || plr[myplr].SpdList[i]._iMiscId == IMISC_SCROLLT)
					    && plr[myplr].SpdList[i]._iSpell == v) {
						s++;
					}
				}
				if (s == 1)
					strcpy(tempstr, "1 Scroll");
				else
					sprintf(tempstr, "%i Scrolls", s);
				AddPanelString(tempstr, TRUE);
				break;
			case RSPLTYPE_CHARGES:
				sprintf(tempstr, "Staff of %s", spelldata[v].sNameText);
				AddPanelString(tempstr, TRUE);
				if (plr[myplr].InvBody[INVLOC_HAND_LEFT]._iCharges == 1)
					strcpy(tempstr, "1 Charge");
				else
					sprintf(tempstr, "%i Charges", plr[myplr].InvBody[INVLOC_HAND_LEFT]._iCharges);
				AddPanelString(tempstr, TRUE);
				break;
			}
		}
	}
	if (MouseX > 190 && MouseX < 437 && MouseY > 356 && MouseY < 385)
		pcursinvitem = CheckInvHLight();
}

void CheckBtnUp()
{
	int i;
	char gamemenuOff;

	gamemenuOff = 1;
	drawbtnflag = TRUE;
	panbtndown = FALSE;

	for (i = 0; i < 8; i++) {
		if (!panbtn[i]) {
			continue;
		}

		panbtn[i] = 0;

		if (MouseX < PanBtnPos[i][0]
		    || MouseX > PanBtnPos[i][0] + PanBtnPos[i][2]
		    || MouseY < PanBtnPos[i][1]
		    || MouseY > PanBtnPos[i][1] + PanBtnPos[i][3]) {
			continue;
		}

		switch (i) {
		case PANBTN_CHARINFO:
			questlog = FALSE;
			chrflag = !chrflag;
			break;
		case PANBTN_QLOG:
			chrflag = FALSE;
			if (!questlog)
				StartQuestlog();
			else
				questlog = FALSE;
			break;
		case PANBTN_AUTOMAP:
			DoAutoMap();
			break;
		case PANBTN_MAINMENU:
			qtextflag = FALSE;
			gamemenu_handle_previous();
			gamemenuOff = 0;
			break;
		case PANBTN_INVENTORY:
			sbookflag = FALSE;
			invflag = invflag == 0;
			if (dropGoldFlag) {
				dropGoldFlag = FALSE;
				dropGoldValue = 0;
			}
			break;
		case PANBTN_SPELLBOOK:
			invflag = 0;
			if (dropGoldFlag) {
				dropGoldFlag = FALSE;
				dropGoldValue = 0;
			}
			sbookflag = !sbookflag;
			break;
		case PANBTN_SENDMSG:
			if (talkflag)
				control_reset_talk();
			else
				control_type_message();
			break;
		case PANBTN_FRIENDLY:
			FriendlyMode = FriendlyMode == 0;
			break;
		}
	}

	if (gamemenuOff)
		gamemenu_off();
}

void FreeControlPan()
{
	MemFreeDbg(pBtmBuff);
	MemFreeDbg(pManaBuff);
	MemFreeDbg(pLifeBuff);
	MemFreeDbg(pPanelText);
	MemFreeDbg(pChrPanel);
	MemFreeDbg(pSpellCels);
	MemFreeDbg(pPanelButtons);
	MemFreeDbg(pMultiBtns);
	MemFreeDbg(pTalkBtns);
	MemFreeDbg(pChrButtons);
	MemFreeDbg(pDurIcons);
	MemFreeDbg(pQLogCel);
	MemFreeDbg(pSpellBkCel);
	MemFreeDbg(pSBkBtnCel);
	MemFreeDbg(pSBkIconCels);
	MemFreeDbg(pGBoxBuff);
}

BOOL control_WriteStringToBuffer(BYTE *str)
{
	int k;
	BYTE ichar;

	k = 0;
	while (*str) {
		ichar = gbFontTransTbl[*str];
		str++;
		k += fontkern[fontframe[ichar]];
		if (k >= 125)
			return FALSE;
	}

	return TRUE;
}

void DrawInfoBox()
{
	int nGold;

	DrawPanelBox(177, 62, 288, 60, 241, 558);
	if (!panelflag && !trigflag && pcursinvitem == -1 && !spselflag) {
		infostr[0] = '\0';
		infoclr = COL_WHITE;
		ClearPanel();
	}
	if (spselflag || trigflag) {
		infoclr = COL_WHITE;
	} else if (pcurs >= CURSOR_FIRSTITEM) {
		if (plr[myplr].HoldItem._itype == ITYPE_GOLD) {
			nGold = plr[myplr].HoldItem._ivalue;
			sprintf(infostr, "%i gold %s", nGold, get_pieces_str(plr[myplr].HoldItem._ivalue));
		} else if (!plr[myplr].HoldItem._iStatFlag) {
			ClearPanel();
			AddPanelString("Requirements not met", TRUE);
			pinfoflag = TRUE;
		} else {
			if (plr[myplr].HoldItem._iIdentified)
				strcpy(infostr, plr[myplr].HoldItem._iIName);
			else
				strcpy(infostr, plr[myplr].HoldItem._iName);
			if (plr[myplr].HoldItem._iMagical == ITEM_QUALITY_MAGIC)
				infoclr = COL_BLUE;
			if (plr[myplr].HoldItem._iMagical == ITEM_QUALITY_UNIQUE)
				infoclr = COL_GOLD;
		}
	} else {
		if (pcursitem != -1)
			GetItemStr(pcursitem);
		if (pcursobj != -1)
			GetObjectStr(pcursobj);
		if (pcursmonst != -1) {
			if (leveltype != DTYPE_TOWN) {
				infoclr = COL_WHITE;
				strcpy(infostr, monster[pcursmonst].mName);
				ClearPanel();
				if (monster[pcursmonst]._uniqtype) {
					infoclr = COL_GOLD;
					PrintUniqueHistory();
				} else {
					PrintMonstHistory(monster[pcursmonst].MType->mtype);
				}
			} else {
				strcpy(infostr, towner[pcursmonst]._tName);
			}
		}
		if (pcursplr != -1) {
			infoclr = COL_GOLD;
			strcpy(infostr, plr[pcursplr]._pName);
			ClearPanel();
#ifdef HELLFIRE
			sprintf(tempstr, "%s, Level : %i", ClassStrTbl[plr[pcursplr]._pClass], plr[pcursplr]._pLevel);
#else
			sprintf(tempstr, "Level : %i", plr[pcursplr]._pLevel);
#endif
			AddPanelString(tempstr, TRUE);
			sprintf(tempstr, "Hit Points %i of %i", plr[pcursplr]._pHitPoints >> 6, plr[pcursplr]._pMaxHP >> 6);
			AddPanelString(tempstr, TRUE);
		}
	}
	if (infostr[0] || pnumlines)
		control_draw_info_str();
}

void control_draw_info_str()
{
	int yo, lo, i;

	if (!talkflag) {
		yo = 0;
		lo = 1;
		if (infostr[0]) {
			control_print_info_str(0, infostr, 1, pnumlines);
			yo = 1;
			lo = 0;
		}

		for (i = 0; i < pnumlines; i++) {
			control_print_info_str(i + yo, &panelstr[64 * i], pstrjust[i], pnumlines - lo);
		}
	}
}

void control_print_info_str(int y, char *str, BOOL center, int lines)
{
	BYTE c;
	char *tmp;
	int screen_x, line, nOffset;

	line = 0;
	nOffset = lineoffset[y + 4 * lines + lines] + (SCREEN_WIDTH - PANEL_WIDTH) / 2;
	if (center == 1) {
		screen_x = 0;
		tmp = str;
		while (*tmp) {
			c = gbFontTransTbl[(BYTE)*tmp++];
			screen_x += fontkern[fontframe[c]] + 1;
		}
		if (screen_x < 288)
			line = (288 - screen_x) >> 1;
		nOffset += line;
	}
	while (*str) {
		c = gbFontTransTbl[(BYTE)*str++];
		c = fontframe[c];
		line += fontkern[c] + 2;
		if (c) {
			if (line < 288) {
				CPrintString(nOffset, c, infoclr);
			}
		}
		nOffset += fontkern[c] + 2;
	}
}

void PrintGameStr(int x, int y, char *str, int color)
{
	BYTE c;
	int off;
	off = PitchTbl[y + SCREEN_Y] + x + SCREEN_X;
	while (*str) {
		c = gbFontTransTbl[(BYTE)*str++];
		c = fontframe[c];
		if (c)
			CPrintString(off, c, color);
		off += fontkern[c] + 1;
	}
}

void DrawChr()
{
	char col;
	char chrstr[64];
	int pc, mindam, maxdam;

	CelDraw(SCREEN_X, 351 + SCREEN_Y, pChrPanel, 1, 320);
	ADD_PlrStringXY(20, 32, 151, plr[myplr]._pName, COL_WHITE);

	if (plr[myplr]._pClass == PC_WARRIOR) {
		ADD_PlrStringXY(168, 32, 299, "Warrior", COL_WHITE);
#ifndef SPAWN
	} else if (plr[myplr]._pClass == PC_ROGUE) {
		ADD_PlrStringXY(168, 32, 299, "Rogue", COL_WHITE); /* should use ClassStrTbl ? */
	} else if (plr[myplr]._pClass == PC_SORCERER) {
		ADD_PlrStringXY(168, 32, 299, "Sorceror", COL_WHITE);
#endif
	}

	sprintf(chrstr, "%i", plr[myplr]._pLevel);
	ADD_PlrStringXY(66, 69, 109, chrstr, COL_WHITE);

	sprintf(chrstr, "%li", plr[myplr]._pExperience);
	ADD_PlrStringXY(216, 69, 300, chrstr, COL_WHITE);

	if (plr[myplr]._pLevel == MAXCHARLEVEL - 1) {
		strcpy(chrstr, "None");
		col = COL_GOLD;
	} else {
		sprintf(chrstr, "%li", plr[myplr]._pNextExper);
		col = COL_WHITE;
	}
	ADD_PlrStringXY(216, 97, 300, chrstr, col);

	sprintf(chrstr, "%i", plr[myplr]._pGold);
	ADD_PlrStringXY(216, 146, 300, chrstr, COL_WHITE);

	col = COL_WHITE;
	if (plr[myplr]._pIBonusAC > 0)
		col = COL_BLUE;
	if (plr[myplr]._pIBonusAC < 0)
		col = COL_RED;
	sprintf(chrstr, "%i", plr[myplr]._pIBonusAC + plr[myplr]._pIAC + plr[myplr]._pDexterity / 5);
	ADD_PlrStringXY(258, 183, 301, chrstr, col);

	col = COL_WHITE;
	if (plr[myplr]._pIBonusToHit > 0)
		col = COL_BLUE;
	if (plr[myplr]._pIBonusToHit < 0)
		col = COL_RED;
	sprintf(chrstr, "%i%%", (plr[myplr]._pDexterity >> 1) + plr[myplr]._pIBonusToHit + 50);
	ADD_PlrStringXY(258, 211, 301, chrstr, col);

	col = COL_WHITE;
	if (plr[myplr]._pIBonusDam > 0)
		col = COL_BLUE;
	if (plr[myplr]._pIBonusDam < 0)
		col = COL_RED;
	mindam = plr[myplr]._pIMinDam;
	mindam += plr[myplr]._pIBonusDam * mindam / 100;
	mindam += plr[myplr]._pIBonusDamMod;
	if (plr[myplr].InvBody[INVLOC_HAND_LEFT]._itype == ITYPE_BOW) {
		if (plr[myplr]._pClass == PC_ROGUE)
			mindam += plr[myplr]._pDamageMod;
		else
			mindam += plr[myplr]._pDamageMod >> 1;
	} else {
		mindam += plr[myplr]._pDamageMod;
	}
	maxdam = plr[myplr]._pIMaxDam;
	maxdam += plr[myplr]._pIBonusDam * maxdam / 100;
	maxdam += plr[myplr]._pIBonusDamMod;
	if (plr[myplr].InvBody[INVLOC_HAND_LEFT]._itype == ITYPE_BOW) {
		if (plr[myplr]._pClass == PC_ROGUE)
			maxdam += plr[myplr]._pDamageMod;
		else
			maxdam += plr[myplr]._pDamageMod >> 1;
	} else {
		maxdam += plr[myplr]._pDamageMod;
	}
	sprintf(chrstr, "%i-%i", mindam, maxdam);
	if (mindam >= 100 || maxdam >= 100)
		MY_PlrStringXY(254, 239, 305, chrstr, col, -1);
	else
		MY_PlrStringXY(258, 239, 301, chrstr, col, 0);

	col = plr[myplr]._pMagResist == 0 ? COL_WHITE : COL_BLUE;
	if (plr[myplr]._pMagResist < 75) {
		sprintf(chrstr, "%i%%", plr[myplr]._pMagResist);
	} else {
		col = COL_GOLD;
		sprintf(chrstr, "MAX");
	}
	ADD_PlrStringXY(257, 276, 300, chrstr, col);

	col = plr[myplr]._pFireResist == 0 ? COL_WHITE : COL_BLUE;
	if (plr[myplr]._pFireResist < 75) {
		sprintf(chrstr, "%i%%", plr[myplr]._pFireResist);
	} else {
		col = COL_GOLD;
		sprintf(chrstr, "MAX");
	}
	ADD_PlrStringXY(257, 304, 300, chrstr, col);

	col = plr[myplr]._pLghtResist == 0 ? COL_WHITE : COL_BLUE;
	if (plr[myplr]._pLghtResist < 75) {
		sprintf(chrstr, "%i%%", plr[myplr]._pLghtResist);
	} else {
		col = COL_GOLD;
		sprintf(chrstr, "MAX");
	}
	ADD_PlrStringXY(257, 332, 300, chrstr, col);

	col = COL_WHITE;
	sprintf(chrstr, "%i", plr[myplr]._pBaseStr);
	if (MaxStats[plr[myplr]._pClass][ATTRIB_STR] == plr[myplr]._pBaseStr)
		col = COL_GOLD;
	ADD_PlrStringXY(95, 155, 126, chrstr, col);

	col = COL_WHITE;
	sprintf(chrstr, "%i", plr[myplr]._pBaseMag);
	if (MaxStats[plr[myplr]._pClass][ATTRIB_MAG] == plr[myplr]._pBaseMag)
		col = COL_GOLD;
	ADD_PlrStringXY(95, 183, 126, chrstr, col);

	col = COL_WHITE;
	sprintf(chrstr, "%i", plr[myplr]._pBaseDex);
	if (MaxStats[plr[myplr]._pClass][ATTRIB_DEX] == plr[myplr]._pBaseDex)
		col = COL_GOLD;
	ADD_PlrStringXY(95, 211, 126, chrstr, col);

	col = COL_WHITE;
	sprintf(chrstr, "%i", plr[myplr]._pBaseVit);
	if (MaxStats[plr[myplr]._pClass][ATTRIB_VIT] == plr[myplr]._pBaseVit)
		col = COL_GOLD;
	ADD_PlrStringXY(95, 239, 126, chrstr, col);

	col = COL_WHITE;
	if (plr[myplr]._pStrength > plr[myplr]._pBaseStr)
		col = COL_BLUE;
	if (plr[myplr]._pStrength < plr[myplr]._pBaseStr)
		col = COL_RED;
	sprintf(chrstr, "%i", plr[myplr]._pStrength);
	ADD_PlrStringXY(143, 155, 173, chrstr, col);

	col = COL_WHITE;
	if (plr[myplr]._pMagic > plr[myplr]._pBaseMag)
		col = COL_BLUE;
	if (plr[myplr]._pMagic < plr[myplr]._pBaseMag)
		col = COL_RED;
	sprintf(chrstr, "%i", plr[myplr]._pMagic);
	ADD_PlrStringXY(143, 183, 173, chrstr, col);

	col = COL_WHITE;
	if (plr[myplr]._pDexterity > plr[myplr]._pBaseDex)
		col = COL_BLUE;
	if (plr[myplr]._pDexterity < plr[myplr]._pBaseDex)
		col = COL_RED;
	sprintf(chrstr, "%i", plr[myplr]._pDexterity);
	ADD_PlrStringXY(143, 211, 173, chrstr, col);

	col = COL_WHITE;
	if (plr[myplr]._pVitality > plr[myplr]._pBaseVit)
		col = COL_BLUE;
	if (plr[myplr]._pVitality < plr[myplr]._pBaseVit)
		col = COL_RED;
	sprintf(chrstr, "%i", plr[myplr]._pVitality);
	ADD_PlrStringXY(143, 239, 173, chrstr, col);

	if (plr[myplr]._pStatPts > 0) {
		if (CalcStatDiff(myplr) < plr[myplr]._pStatPts) {
			plr[myplr]._pStatPts = CalcStatDiff(myplr);
		}
	}
	if (plr[myplr]._pStatPts > 0) {
		sprintf(chrstr, "%i", plr[myplr]._pStatPts);
		ADD_PlrStringXY(95, 266, 126, chrstr, COL_RED);
		pc = plr[myplr]._pClass;
		if (plr[myplr]._pBaseStr < MaxStats[pc][ATTRIB_STR])
			CelDraw(137 + SCREEN_X, 159 + SCREEN_Y, pChrButtons, chrbtn[ATTRIB_STR] + 2, 41);
		if (plr[myplr]._pBaseMag < MaxStats[pc][ATTRIB_MAG])
			CelDraw(137 + SCREEN_X, 187 + SCREEN_Y, pChrButtons, chrbtn[ATTRIB_MAG] + 4, 41);
		if (plr[myplr]._pBaseDex < MaxStats[pc][ATTRIB_DEX])
			CelDraw(137 + SCREEN_X, 216 + SCREEN_Y, pChrButtons, chrbtn[ATTRIB_DEX] + 6, 41);
		if (plr[myplr]._pBaseVit < MaxStats[pc][ATTRIB_VIT])
			CelDraw(137 + SCREEN_X, 244 + SCREEN_Y, pChrButtons, chrbtn[ATTRIB_VIT] + 8, 41);
	}

	col = plr[myplr]._pMaxHP <= plr[myplr]._pMaxHPBase ? COL_WHITE : COL_BLUE;
	sprintf(chrstr, "%i", plr[myplr]._pMaxHP >> 6);
	ADD_PlrStringXY(95, 304, 126, chrstr, col);
	if (plr[myplr]._pHitPoints != plr[myplr]._pMaxHP)
		col = COL_RED;
	sprintf(chrstr, "%i", plr[myplr]._pHitPoints >> 6);
	ADD_PlrStringXY(143, 304, 174, chrstr, col);

	col = plr[myplr]._pMaxMana <= plr[myplr]._pMaxManaBase ? COL_WHITE : COL_BLUE;
	sprintf(chrstr, "%i", plr[myplr]._pMaxMana >> 6);
	ADD_PlrStringXY(95, 332, 126, chrstr, col);
	if (plr[myplr]._pMana != plr[myplr]._pMaxMana)
		col = COL_RED;
	sprintf(chrstr, "%i", plr[myplr]._pMana >> 6);
	ADD_PlrStringXY(143, 332, 174, chrstr, col);
}

/**
 * @brief Identical to MY_PlrStringXY(x, y, width, pszStr, col, 1)
 */
void ADD_PlrStringXY(int x, int y, int width, char *pszStr, char col)
{
	BYTE c;
	char *tmp;
	int nOffset, screen_x, line, widthOffset;

	nOffset = x + PitchTbl[y + SCREEN_Y] + SCREEN_X;
	widthOffset = width - x + 1;
	line = 0;
	screen_x = 0;
	tmp = pszStr;
	while (*tmp) {
		c = gbFontTransTbl[(BYTE)*tmp++];
		screen_x += fontkern[fontframe[c]] + 1;
	}
	if (screen_x < widthOffset)
		line = (widthOffset - screen_x) >> 1;
	nOffset += line;
	while (*pszStr) {
		c = gbFontTransTbl[(BYTE)*pszStr++];
		c = fontframe[c];
		line += fontkern[c] + 1;
		if (c) {
			if (line < widthOffset)
				CPrintString(nOffset, c, col);
		}
		nOffset += fontkern[c] + 1;
	}
}

void MY_PlrStringXY(int x, int y, int width, char *pszStr, char col, int base)
{
	BYTE c;
	char *tmp;
	int nOffset, screen_x, line, widthOffset;

	nOffset = x + PitchTbl[y + SCREEN_Y] + SCREEN_X;
	widthOffset = width - x + 1;
	line = 0;
	screen_x = 0;
	tmp = pszStr;
	while (*tmp) {
		c = gbFontTransTbl[(BYTE)*tmp++];
		screen_x += fontkern[fontframe[c]] + base;
	}
	if (screen_x < widthOffset)
		line = (widthOffset - screen_x) >> 1;
	nOffset += line;
	while (*pszStr) {
		c = gbFontTransTbl[(BYTE)*pszStr++];
		c = fontframe[c];
		line += fontkern[c] + base;
		if (c) {
			if (line < widthOffset)
				CPrintString(nOffset, c, col);
		}
		nOffset += fontkern[c] + base;
	}
}

void CheckLvlBtn()
{
	if (!lvlbtndown && MouseX >= 40 && MouseX <= 81 && MouseY >= 313 && MouseY <= 335)
		lvlbtndown = TRUE;
}

void ReleaseLvlBtn()
{
	if (MouseX >= 40 && MouseX <= 81 && MouseY >= 313 && MouseY <= 335)
		chrflag = TRUE;
	lvlbtndown = FALSE;
}

void DrawLevelUpIcon()
{
	int nCel;

	if (!stextflag) {
		nCel = lvlbtndown ? 3 : 2;
		ADD_PlrStringXY(0, 303, 120, "Level Up", COL_WHITE);
		CelDraw(40 + SCREEN_X, 335 + SCREEN_Y, pChrButtons, nCel, 41);
	}
}

void CheckChrBtns()
{
	int pc, i;

	if (!chrbtnactive && plr[myplr]._pStatPts) {
		pc = plr[myplr]._pClass;
		for (i = 0; i < 4; i++) {
			switch (i) {
			case ATTRIB_STR:
				if (plr[myplr]._pBaseStr >= MaxStats[pc][ATTRIB_STR])
					continue;
				break;
			case ATTRIB_MAG:
				if (plr[myplr]._pBaseMag >= MaxStats[pc][ATTRIB_MAG])
					continue;
				break;
			case ATTRIB_DEX:
				if (plr[myplr]._pBaseDex >= MaxStats[pc][ATTRIB_DEX])
					continue;
				break;
			case ATTRIB_VIT:
				if (plr[myplr]._pBaseVit >= MaxStats[pc][ATTRIB_VIT])
					continue;
				break;
			default:
				continue;
			}
			if (MouseX >= ChrBtnsRect[i].x
			    && MouseX <= ChrBtnsRect[i].x + ChrBtnsRect[i].w
			    && MouseY >= ChrBtnsRect[i].y
			    && MouseY <= ChrBtnsRect[i].y + ChrBtnsRect[i].h) {
				chrbtn[i] = 1;
				chrbtnactive = TRUE;
			}
		}
	}
}

void ReleaseChrBtns()
{
	int i;

	chrbtnactive = FALSE;
	for (i = 0; i < 4; ++i) {
		if (chrbtn[i]) {
			chrbtn[i] = 0;
			if (MouseX >= ChrBtnsRect[i].x
			    && MouseX <= ChrBtnsRect[i].x + ChrBtnsRect[i].w
			    && MouseY >= ChrBtnsRect[i].y
			    && MouseY <= ChrBtnsRect[i].y + ChrBtnsRect[i].h) {
				switch (i) {
				case 0:
					NetSendCmdParam1(TRUE, CMD_ADDSTR, 1);
					plr[myplr]._pStatPts--;
					break;
				case 1:
					NetSendCmdParam1(TRUE, CMD_ADDMAG, 1);
					plr[myplr]._pStatPts--;
					break;
				case 2:
					NetSendCmdParam1(TRUE, CMD_ADDDEX, 1);
					plr[myplr]._pStatPts--;
					break;
				case 3:
					NetSendCmdParam1(TRUE, CMD_ADDVIT, 1);
					plr[myplr]._pStatPts--;
					break;
				}
			}
		}
	}
}

void DrawDurIcon()
{
	PlayerStruct *p;
	int x1, x2, x3, x4;

	if (!chrflag && !questlog || !invflag && !sbookflag) {
		x1 = 656;
		if (invflag || sbookflag)
			x1 = 336;
		p = &plr[myplr];
		x2 = DrawDurIcon4Item(&p->InvBody[INVLOC_HEAD], x1, 4);
		x3 = DrawDurIcon4Item(&p->InvBody[INVLOC_CHEST], x2, 3);
		x4 = DrawDurIcon4Item(&p->InvBody[INVLOC_HAND_LEFT], x3, 0);
		DrawDurIcon4Item(&p->InvBody[INVLOC_HAND_RIGHT], x4, 0);
	}
}

int DrawDurIcon4Item(ItemStruct *pItem, int x, int c)
{
	if (pItem->_itype == ITYPE_NONE)
		return x;
	if (pItem->_iDurability > 5)
		return x;
	if (c == 0) {
		if (pItem->_iClass == ICLASS_WEAPON) {
			switch (pItem->_itype) {
			case ITYPE_SWORD:
				c = 2;
				break;
			case ITYPE_AXE:
				c = 6;
				break;
			case ITYPE_BOW:
				c = 7;
				break;
			case ITYPE_MACE:
				c = 5;
				break;
			case ITYPE_STAFF:
				c = 8;
				break;
			}
		} else {
			c = 1;
		}
	}
	if (pItem->_iDurability > 2)
		c += 8;
	CelDraw(x, 335 + SCREEN_Y, pDurIcons, c, 32);
	return x - 40;
}

void RedBack()
{
	int idx;

	idx = light4flag ? 1536 : 4608;

	/// ASSERT: assert(gpBuffer);

#ifdef USE_ASM
	if (leveltype != DTYPE_HELL) {
		__asm {
			mov		edi, gpBuffer
			add		edi, SCREENXY(0, 0)
			mov		ebx, pLightTbl
			add		ebx, idx
			mov		edx, PANEL_TOP
		lx_label1:
			mov		ecx, SCREEN_WIDTH
		lx_label2:
			mov		al, [edi]
			xlat
			stosb
			loop	lx_label2
			add		edi, BUFFER_WIDTH - SCREEN_WIDTH
			dec		edx
			jnz		lx_label1
		}
	} else {
		__asm {
			mov		edi, gpBuffer
			add		edi, SCREENXY(0, 0)
			mov		ebx, pLightTbl
			add		ebx, idx
			mov		edx, PANEL_TOP
		l4_label1:
			mov		ecx, SCREEN_WIDTH
		l4_label2:
			mov		al, [edi]
			cmp		al, 32
			jb		l4_label3
			xlat
		l4_label3:
			stosb
			loop	l4_label2
			add		edi, BUFFER_WIDTH - SCREEN_WIDTH
			dec		edx
			jnz		l4_label1
		}
	}
#else
	int w, h;
	BYTE *dst, *tbl;

	if (leveltype != DTYPE_HELL) {
		dst = &gpBuffer[SCREENXY(0, 0)];
		tbl = &pLightTbl[idx];
		for (h = PANEL_TOP; h; h--, dst += BUFFER_WIDTH - SCREEN_WIDTH) {
			for (w = SCREEN_WIDTH; w; w--) {
				*dst = tbl[*dst];
				dst++;
			}
		}
	} else {
		dst = &gpBuffer[SCREENXY(0, 0)];
		tbl = &pLightTbl[idx];
		for (h = PANEL_TOP; h; h--, dst += BUFFER_WIDTH - SCREEN_WIDTH) {
			for (w = SCREEN_WIDTH; w; w--) {
				if (*dst >= 32)
					*dst = tbl[*dst];
				dst++;
			}
		}
	}
#endif
}

char GetSBookTrans(int ii, BOOL townok)
{
	char st;

	st = RSPLTYPE_SPELL;
	if (plr[myplr]._pISpells & (__int64)1 << (ii - 1)) {
		st = RSPLTYPE_CHARGES;
	}
	if (plr[myplr]._pAblSpells & 1 << (ii - 1)) { /// BUGFIX: missing (__int64)
		st = RSPLTYPE_SKILL;
	}
	if (st == RSPLTYPE_SPELL) {
		if (!CheckSpell(myplr, ii, RSPLTYPE_SPELL, TRUE)) {
			st = RSPLTYPE_INVALID;
		}
		if ((char)(plr[myplr]._pSplLvl[ii] + plr[myplr]._pISplLvlAdd) <= 0) {
			st = RSPLTYPE_INVALID;
		}
	}
	if (townok && currlevel == 0 && st != RSPLTYPE_INVALID && !spelldata[ii].sTownSpell) {
		st = RSPLTYPE_INVALID;
	}

	return st;
}

void DrawSpellBook()
{
	int i, sn, mana, lvl, yp, min, max;
	char st;
	unsigned __int64 spl;

<<<<<<< HEAD
	CelDecodeOnly(PANEL_RIGHT, 351 + SCREEN_Y, pSpellBkCel, 1, 320);
#ifdef HELLFIRE
	if (sbooktab < 5)
		CelDecodeOnly(61 * sbooktab + 391, 508, pSBkBtnCel, sbooktab + 1, 61);
#else
	CelDecodeOnly(PANEL_RIGHT + 76 * sbooktab + 7, 348 + SCREEN_Y, pSBkBtnCel, sbooktab + 1, 76);
#endif
=======
	CelDraw(PANEL_RIGHT, 351 + SCREEN_Y, pSpellBkCel, 1, 320);
	CelDraw(PANEL_RIGHT + 76 * sbooktab + 7, 348 + SCREEN_Y, pSBkBtnCel, sbooktab + 1, 76);
>>>>>>> 7f0eb791

	spl = plr[myplr]._pMemSpells | plr[myplr]._pISpells | plr[myplr]._pAblSpells;

	yp = 215;
	for (i = 1; i < 8; i++) {
		sn = SpellPages[sbooktab][i - 1];
		if (sn != -1 && spl & (__int64)1 << (sn - 1)) {
			st = GetSBookTrans(sn, TRUE);
			SetSpellTrans(st);
			DrawSpellCel(SCREEN_WIDTH - 320 + 75, yp, pSBkIconCels, SpellITbl[sn], 37);
			if (sn == plr[myplr]._pRSpell && st == plr[myplr]._pRSplType) {
				SetSpellTrans(RSPLTYPE_SKILL);
#ifdef HELLFIRE
				DrawSpellCel(395, yp, pSBkIconCels, 52, 37);
#else
				DrawSpellCel(SCREEN_WIDTH - 320 + 75, yp, pSBkIconCels, 43, 37);
#endif
			}
			PrintSBookStr(10, yp - 23, FALSE, spelldata[sn].sNameText, COL_WHITE);
			switch (GetSBookTrans(sn, FALSE)) {
			case RSPLTYPE_SKILL:
				strcpy(tempstr, "Skill");
				break;
			case RSPLTYPE_CHARGES:
				sprintf(tempstr, "Staff (%i charges)", plr[myplr].InvBody[INVLOC_HAND_LEFT]._iCharges);
				break;
			default:
				mana = GetManaAmount(myplr, sn) >> 6;
				GetDamageAmt(sn, &min, &max);
				if (min != -1) {
					sprintf(tempstr, "Mana: %i  Dam: %i - %i", mana, min, max);
				} else {
					sprintf(tempstr, "Mana: %i   Dam: n/a", mana);
				}
				if (sn == SPL_BONESPIRIT) {
					sprintf(tempstr, "Mana: %i  Dam: 1/3 tgt hp", mana);
				}
				PrintSBookStr(10, yp - 1, FALSE, tempstr, COL_WHITE);
				lvl = plr[myplr]._pSplLvl[sn] + plr[myplr]._pISplLvlAdd;
				if (lvl < 0) {
					lvl = 0;
				}
				if (lvl == 0) {
					sprintf(tempstr, "Spell Level 0 - Unusable");
				} else {
					sprintf(tempstr, "Spell Level %i", lvl);
				}
				break;
			}
			PrintSBookStr(10, yp - 12, FALSE, tempstr, COL_WHITE);
		}
		yp += 43;
	}
}

void PrintSBookStr(int x, int y, BOOL cjustflag, char *pszStr, char col)
{
	BYTE c;
	char *tmp;
	int screen_x, line, width;

	width = PitchTbl[y] + x + SCREEN_WIDTH - 320 + 120;;
	line = 0;
	if (cjustflag) {
		screen_x = 0;
		tmp = pszStr;
		while (*tmp) {
			c = gbFontTransTbl[(BYTE)*tmp++];
			screen_x += fontkern[fontframe[c]] + 1;
		}
		if (screen_x < 222)
			line = (222 - screen_x) >> 1;
		width += line;
	}
	while (*pszStr) {
		c = gbFontTransTbl[(BYTE)*pszStr++];
		c = fontframe[c];
		line += fontkern[c] + 1;
		if (c) {
			if (line <= 222)
				CPrintString(width, c, col);
		}
		width += fontkern[c] + 1;
	}
}

void CheckSBook()
{
	int sn;
	char st;
	unsigned __int64 spl;

	if (MouseX >= 331 && MouseX < 368 && MouseY >= 18 && MouseY < 314) {
		spl = plr[myplr]._pMemSpells | plr[myplr]._pISpells | plr[myplr]._pAblSpells;
		sn = SpellPages[sbooktab][(MouseY - 18) / 43];
		if (sn != -1 && spl & (__int64)1 << (sn - 1)) {
			st = RSPLTYPE_SPELL;
			if (plr[myplr]._pISpells & (__int64)1 << (sn - 1)) {
				st = RSPLTYPE_CHARGES;
			}
			if (plr[myplr]._pAblSpells & (__int64)1 << (sn - 1)) {
				st = RSPLTYPE_SKILL;
			}
			plr[myplr]._pRSpell = sn;
			plr[myplr]._pRSplType = st;
			drawpanflag = 255;
		}
	}
#ifdef HELLFIRE
	if (MouseX >= 327 && MouseX < 632 && MouseY >= 320 && MouseY < 349) {
		sbooktab = (MouseX - 327) / 61;
	}
#else
	if (MouseX >= 327 && MouseX < 633 && MouseY >= 320 && MouseY < 349) { /// BUGFIX: change `< 633` to `< 631`
		sbooktab = (MouseX - 327) / 76;
	}
#endif
}

char *get_pieces_str(int nGold)
{
	char *result;

	result = "piece";
	if (nGold != 1)
		result = "pieces";
	return result;
}

void DrawGoldSplit(int amount)
{
	int screen_x, i;

	screen_x = 0;
	CelDraw(351 + SCREEN_X, 178 + SCREEN_Y, pGBoxBuff, 1, 261);
	sprintf(tempstr, "You have %u gold", initialDropGoldValue);
	ADD_PlrStringXY(366, 87, 600, tempstr, COL_GOLD);
	sprintf(tempstr, "%s.  How many do", get_pieces_str(initialDropGoldValue));
	ADD_PlrStringXY(366, 103, 600, tempstr, COL_GOLD);
	ADD_PlrStringXY(366, 121, 600, "you want to remove?", COL_GOLD);
	if (amount > 0) {
		sprintf(tempstr, "%u", amount);
		PrintGameStr(388, 140, tempstr, 0);
		for (i = 0; i < tempstr[i]; i++) {
			screen_x += fontkern[fontframe[gbFontTransTbl[(BYTE)tempstr[i]]]] + 1;
		}
		screen_x += 452;
	} else {
		screen_x = 450;
	}
	CelDraw(screen_x, 140 + SCREEN_Y, pSPentSpn2Cels, nGoldFrame, 12);
	nGoldFrame = (nGoldFrame & 7) + 1;
}

void control_drop_gold(char vkey)
{
	char input[6];

	if (plr[myplr]._pHitPoints >> 6 <= 0) {
		dropGoldFlag = FALSE;
		dropGoldValue = 0;
		return;
	}

	memset(input, 0, sizeof(input));
	_itoa(dropGoldValue, input, 10);
	if (vkey == VK_RETURN) {
		if (dropGoldValue > 0)
			control_remove_gold(myplr, initialDropGoldIndex);
		dropGoldFlag = 0;
	} else if (vkey == VK_ESCAPE) {
		dropGoldFlag = 0;
		dropGoldValue = 0;
	} else if (vkey == VK_BACK) {
		input[strlen(input) - 1] = '\0';
		dropGoldValue = atoi(input);
	} else if (vkey - '0' >= 0 && vkey - '0' <= 9) {
		if (dropGoldValue || atoi(input) <= initialDropGoldValue) {
			input[strlen(input)] = vkey;
			if (atoi(input) > initialDropGoldValue)
				return;
			if (strlen(input) > strlen(input))
				return;
		} else {
			input[0] = vkey;
		}
		dropGoldValue = atoi(input);
	}
}

void control_remove_gold(int pnum, int gold_index)
{
	int gi;

	if (gold_index <= 46) {
		gi = gold_index - 7;
		plr[pnum].InvList[gi]._ivalue -= dropGoldValue;
		if (plr[pnum].InvList[gi]._ivalue > 0)
			SetGoldCurs(pnum, gi);
		else
			RemoveInvItem(pnum, gi);
	} else {
		gi = gold_index - 47;
		plr[pnum].SpdList[gi]._ivalue -= dropGoldValue;
		if (plr[pnum].SpdList[gi]._ivalue > 0)
			SetSpdbarGoldCurs(pnum, gi);
		else
			RemoveSpdBarItem(pnum, gi);
	}
	SetPlrHandItem(&plr[pnum].HoldItem, IDI_GOLD);
	GetGoldSeed(pnum, &plr[pnum].HoldItem);
	plr[pnum].HoldItem._ivalue = dropGoldValue;
	plr[pnum].HoldItem._iStatFlag = 1;
	control_set_gold_curs(pnum);
	plr[pnum]._pGold = CalculateGold(pnum);
	dropGoldValue = 0;
}

void control_set_gold_curs(int pnum)
{
	if (plr[pnum].HoldItem._ivalue >= GOLD_MEDIUM_LIMIT)
		plr[pnum].HoldItem._iCurs = ICURS_GOLD_LARGE;
	else if (plr[pnum].HoldItem._ivalue <= GOLD_SMALL_LIMIT)
		plr[pnum].HoldItem._iCurs = ICURS_GOLD_SMALL;
	else
		plr[pnum].HoldItem._iCurs = ICURS_GOLD_MEDIUM;

	NewCursor(plr[pnum].HoldItem._iCurs + CURSOR_FIRSTITEM);
}

void DrawTalkPan()
{
	int i, off, talk_btn, color, nCel, x;
	char *msg;

	if (!talkflag)
		return;

	DrawPanelBox(175, sgbPlrTalkTbl + 20, 294, 5, 239, 516);
	off = 0;
	for (i = 293; i > 283; off++, i--) {
		DrawPanelBox((off >> 1) + 175, sgbPlrTalkTbl + off + 25, i, 1, (off >> 1) + 239, off + 521);
	}
	DrawPanelBox(185, sgbPlrTalkTbl + 35, 274, 30, 249, 531);
	DrawPanelBox(180, sgbPlrTalkTbl + 65, 284, 5, 244, 561);
	for (i = 0; i < 10; i++) {
		DrawPanelBox(180, sgbPlrTalkTbl + i + 70, i + 284, 1, 244, i + 566);
	}
	DrawPanelBox(170, sgbPlrTalkTbl + 80, 310, 55, 234, 576);
	msg = sgszTalkMsg;
	for (i = 0; i < 39; i += 13) {
		msg = control_print_talk_msg(msg, 0, i, &x, 0);
		if (!msg)
			break;
	}
	if (msg)
		*msg = '\0';
	CelBlitFrame(gpBuffer + x, pSPentSpn2Cels, frame, 12);
	frame = (frame & 7) + 1;
	talk_btn = 0;
	for (i = 0; i < 4; i++) {
		if (i == myplr)
			continue;
		if (whisper[i]) {
			color = COL_GOLD;
			if (talkbtndown[talk_btn]) {
				if (talk_btn != 0)
					nCel = 4;
				else
					nCel = 3;
				CelDraw(172 + SCREEN_X, 436 + 18 * talk_btn + SCREEN_Y, pTalkBtns, nCel, 61);
			}
		} else {
			color = COL_RED;
			if (talk_btn != 0)
				nCel = 2;
			else
				nCel = 1;
			if (talkbtndown[talk_btn])
				nCel += 4;
			CelDraw(172 + SCREEN_X, 436 + 18 * talk_btn + SCREEN_Y, pTalkBtns, nCel, 61);
		}
		if (plr[i].plractive) {
			control_print_talk_msg(plr[i]._pName, 46, 60 + talk_btn * 18, &x, color);
		}

		talk_btn++;
	}
}

char *control_print_talk_msg(char *msg, int x, int y, int *nOffset, int color)
{
	BYTE c;
	int width;

	x += 264;
	width = x;
	*nOffset = PitchTbl[y + 534] + x;
	while (*msg) {

		c = fontframe[gbFontTransTbl[(BYTE)*msg]];
		width += fontkern[c] + 1;
		if (width > 514)
			return msg;
		msg++;
		if (c) {
			CPrintString(*nOffset, c, color);
		}
		*nOffset += fontkern[c] + 1;
	}
	return NULL;
}

BOOL control_check_talk_btn()
{
	int i;

	if (!talkflag)
		return FALSE;

	if (MouseX < 172)
		return FALSE;
	if (MouseY < 421)
		return FALSE;
	if (MouseX > 233)
		return FALSE;
	if (MouseY > 475)
		return FALSE;

	for (i = 0; i < sizeof(talkbtndown) / sizeof(talkbtndown[0]); i++) {
		talkbtndown[i] = FALSE;
	}

	talkbtndown[(MouseY - 421) / 18] = TRUE;

	return TRUE;
}

void control_release_talk_btn()
{
	int i, p, off;

	if (talkflag) {
		for (i = 0; i < sizeof(talkbtndown) / sizeof(talkbtndown[0]); i++)
			talkbtndown[i] = FALSE;
		if (MouseX >= 172 && MouseY >= 421 && MouseX <= 233 && MouseY <= 475) {
			off = (MouseY - 421) / 18;

			for (p = 0; p < MAX_PLRS && off != -1; p++) {
				if (p != myplr)
					off--;
			}
			if (p <= MAX_PLRS)
				whisper[p - 1] = !whisper[p - 1];
		}
	}
}

void control_reset_talk_msg(char *msg)
{
	int i, pmask;
	pmask = 0;

	for (i = 0; i < MAX_PLRS; i++) {
		if (whisper[i])
			pmask |= 1 << i;
	}

#ifndef HELLFIRE
	if (!msgcmd_add_server_cmd_W(sgszTalkMsg))
#endif
		NetSendCmdString(pmask, sgszTalkMsg);
}

void control_type_message()
{
	int i;

	if (gbMaxPlayers == 1) {
		return;
	}

	talkflag = TRUE;
	sgszTalkMsg[0] = 0;
	frame = 1;
	for (i = 0; i < 3; i++) {
		talkbtndown[i] = FALSE;
	}
	sgbPlrTalkTbl = PANEL_HEIGHT + 16;
	drawpanflag = 255;
	sgbTalkSavePos = sgbNextTalkSave;
}

void control_reset_talk()
{
	talkflag = FALSE;
	sgbPlrTalkTbl = 0;
	drawpanflag = 255;
}

BOOL control_talk_last_key(int vkey)
{
	int result;

	if (gbMaxPlayers == 1)
		return FALSE;

	if (!talkflag)
		return FALSE;

	if ((DWORD)vkey < VK_SPACE)
		return FALSE;

	result = strlen(sgszTalkMsg);
	if (result < 78) {
		sgszTalkMsg[result] = vkey;
		sgszTalkMsg[result + 1] = '\0';
	}
	return TRUE;
}

BOOL control_presskeys(int vkey)
{
	int len;
	BOOL ret;

	if (gbMaxPlayers != 1) {
		if (!talkflag) {
			ret = FALSE;
		} else {
			if (vkey == VK_SPACE) {
			} else if (vkey == VK_ESCAPE) {
				control_reset_talk();
			} else if (vkey == VK_RETURN) {
				control_press_enter();
			} else if (vkey == VK_BACK) {
				len = strlen(sgszTalkMsg);
				if (len > 0)
					sgszTalkMsg[len - 1] = '\0';
			} else if (vkey == VK_DOWN) {
				control_up_down(1);
			} else if (vkey == VK_UP) {
				control_up_down(-1);
			} else {
				return FALSE;
			}
			ret = TRUE;
		}
	} else {
		ret = FALSE;
	}
	return ret;
}

void control_press_enter()
{
	int i;
	BYTE talk_save;

	if (sgszTalkMsg[0]) {
#ifdef HELLFIRE
		int pmask;
		pmask = 0;

		for (i = 0; i < MAX_PLRS; i++) {
			if (whisper[i])
				pmask |= 1 << i;
		}
		NetSendCmdString(pmask, sgszTalkMsg);
#else
		control_reset_talk_msg(sgszTalkMsg);
#endif
		for (i = 0; i < 8; i++) {
			if (!strcmp(sgszTalkSave[i], sgszTalkMsg))
				break;
		}
		if (i >= 8) {
			strcpy(sgszTalkSave[sgbNextTalkSave], sgszTalkMsg);
			sgbNextTalkSave++;
			sgbNextTalkSave &= 7;
		} else {
			talk_save = sgbNextTalkSave - 1;
			talk_save &= 7;
			if (i != talk_save) {
				strcpy(sgszTalkSave[i], sgszTalkSave[talk_save]);
				strcpy(sgszTalkSave[talk_save], sgszTalkMsg);
			}
		}
		sgszTalkMsg[0] = '\0';
		sgbTalkSavePos = sgbNextTalkSave;
	}
	control_reset_talk();
}

void control_up_down(int v)
{
	int i;

	for (i = 0; i < 8; i++) {
		sgbTalkSavePos = (v + sgbTalkSavePos) & 7;
		if (sgszTalkSave[sgbTalkSavePos][0]) {
			strcpy(sgszTalkMsg, sgszTalkSave[sgbTalkSavePos]);
			return;
		}
	}
}
<|MERGE_RESOLUTION|>--- conflicted
+++ resolved
@@ -1,2799 +1,2794 @@
-#include "diablo.h"
-
-BYTE sgbNextTalkSave;
-BYTE sgbTalkSavePos;
-BYTE *pDurIcons;
-BYTE *pChrButtons;
-BOOL drawhpflag;
-BOOL dropGoldFlag;
-int panbtn[8];
-int chrbtn[4];
-BYTE *pMultiBtns;
-BYTE *pPanelButtons;
-BYTE *pChrPanel;
-BOOL lvlbtndown;
-char sgszTalkSave[8][80];
-int dropGoldValue;
-BOOL drawmanaflag;
-BOOL chrbtnactive;
-char sgszTalkMsg[MAX_SEND_STR_LEN];
-BYTE *pPanelText;
-int nGoldFrame;
-BYTE *pLifeBuff;
-BYTE *pBtmBuff;
-BYTE *pTalkBtns;
-int pstrjust[4];
-int pnumlines;
-BOOL pinfoflag;
-BOOL talkbtndown[3];
-int pSpell;
-BYTE *pManaBuff;
-char infoclr;
-int sgbPlrTalkTbl; // should be char [4]
-BYTE *pGBoxBuff;
-BYTE *pSBkBtnCel;
-char tempstr[256];
-BOOLEAN whisper[MAX_PLRS];
-int sbooktab;
-int pSplType;
-int frame;
-int initialDropGoldIndex;
-BOOL talkflag;
-BYTE *pSBkIconCels;
-BOOL sbookflag;
-BOOL chrflag;
-BOOL drawbtnflag;
-BYTE *pSpellBkCel;
-char infostr[MAX_PATH];
-int numpanbtns;
-BYTE *pStatusPanel;
-char panelstr[256];
-BOOL panelflag;
-BYTE SplTransTbl[256];
-int initialDropGoldValue;
-BYTE *pSpellCels;
-BOOL panbtndown;
-BYTE *pTalkPanel;
-int spselflag;
-
-const BYTE fontframe[128] = {
-	0, 0, 0, 0, 0, 0, 0, 0, 0, 0, 0, 0, 0, 0, 0, 0,
-	0, 0, 0, 0, 0, 0, 0, 0, 0, 0, 0, 0, 0, 0, 0, 0,
-	0, 54, 44, 57, 58, 56, 55, 47, 40, 41, 59, 39, 50, 37, 51, 52,
-	36, 27, 28, 29, 30, 31, 32, 33, 34, 35, 48, 49, 60, 38, 61, 53,
-	62, 1, 2, 3, 4, 5, 6, 7, 8, 9, 10, 11, 12, 13, 14, 15,
-	16, 17, 18, 19, 20, 21, 22, 23, 24, 25, 26, 42, 63, 43, 64, 65,
-	0, 1, 2, 3, 4, 5, 6, 7, 8, 9, 10, 11, 12, 13, 14, 15,
-	16, 17, 18, 19, 20, 21, 22, 23, 24, 25, 26, 40, 66, 41, 67, 0
-};
-const BYTE fontkern[68] = {
-	8, 10, 7, 9, 8, 7, 6, 8, 8, 3,
-	3, 8, 6, 11, 9, 10, 6, 9, 9, 6,
-	9, 11, 10, 13, 10, 11, 7, 5, 7, 7,
-	8, 7, 7, 7, 7, 7, 10, 4, 5, 6,
-	3, 3, 4, 3, 6, 6, 3, 3, 3, 3,
-	3, 2, 7, 6, 3, 10, 10, 6, 6, 7,
-	4, 4, 9, 6, 6, 12, 3, 7
-};
-const int lineoffset[25] = {
-	BUFFER_WIDTH * 594 + 241,
-	BUFFER_WIDTH * 32,
-	BUFFER_WIDTH * 32,
-	BUFFER_WIDTH * 32,
-	BUFFER_WIDTH * 32 + 180,
-	BUFFER_WIDTH * 582 + 241,
-	BUFFER_WIDTH * 606 + 241,
-	BUFFER_WIDTH * 32,
-	BUFFER_WIDTH * 32,
-	BUFFER_WIDTH * 32,
-	BUFFER_WIDTH * 576 + 241,
-	BUFFER_WIDTH * 594 + 241,
-	BUFFER_WIDTH * 612 + 241,
-	BUFFER_WIDTH * 32,
-	BUFFER_WIDTH * 32,
-	BUFFER_WIDTH * 572 + 241,
-	BUFFER_WIDTH * 587 + 241,
-	BUFFER_WIDTH * 601 + 241,
-	BUFFER_WIDTH * 616 + 241,
-	BUFFER_WIDTH * 32,
-	BUFFER_WIDTH * 570 + 241,
-	BUFFER_WIDTH * 582 + 241,
-	BUFFER_WIDTH * 594 + 241,
-	BUFFER_WIDTH * 606 + 241,
-	BUFFER_WIDTH * 617 + 241
-};
-const BYTE gbFontTransTbl[256] = {
-	// clang-format off
-	'\0', 0x01, 0x01, 0x01, 0x01, 0x01, 0x01, 0x01, 0x01, 0x01, 0x01, 0x01, 0x01, 0x01, 0x01, 0x01,
-	0x01, 0x01, 0x01, 0x01, 0x01, 0x01, 0x01, 0x01, 0x01, 0x01, 0x01, 0x01, 0x01, 0x01, 0x01, 0x01,
-	' ',  '!',  '\"', '#',  '$',  '%',  '&',  '\'', '(',  ')',  '*',  '+',  ',',  '-',  '.',  '/',
-	'0',  '1',  '2',  '3',  '4',  '5',  '6',  '7',  '8',  '9',  ':',  ';',  '<',  '=',  '>',  '?',
-	'@',  'A',  'B',  'C',  'D',  'E',  'F',  'G',  'H',  'I',  'J',  'K',  'L',  'M',  'N',  'O',
-	'P',  'Q',  'R',  'S',  'T',  'U',  'V',  'W',  'X',  'Y',  'Z',  '[',  '\\', ']',  '^',  '_',
-	'`',  'a',  'b',  'c',  'd',  'e',  'f',  'g',  'h',  'i',  'j',  'k',  'l',  'm',  'n',  'o',
-	'p',  'q',  'r',  's',  't',  'u',  'v',  'w',  'x',  'y',  'z',  '{',  '|',  '}',  '~',  0x01,
-	'C',  'u',  'e',  'a',  'a',  'a',  'a',  'c',  'e',  'e',  'e',  'i',  'i',  'i',  'A',  'A',
-	'E',  'a',  'A',  'o',  'o',  'o',  'u',  'u',  'y',  'O',  'U',  'c',  'L',  'Y',  'P',  'f',
-	'a',  'i',  'o',  'u',  'n',  'N',  'a',  'o',  '?',  0x01, 0x01, 0x01, 0x01, '!',  '<',  '>',
-	'o',  '+',  '2',  '3',  '\'', 'u',  'P',  '.',  ',',  '1',  '0',  '>',  0x01, 0x01, 0x01, '?',
-	'A',  'A',  'A',  'A',  'A',  'A',  'A',  'C',  'E',  'E',  'E',  'E',  'I',  'I',  'I',  'I',
-	'D',  'N',  'O',  'O',  'O',  'O',  'O',  'X',  '0',  'U',  'U',  'U',  'U',  'Y',  'b',  'B',
-	'a',  'a',  'a',  'a',  'a',  'a',  'a',  'c',  'e',  'e',  'e',  'e',  'i',  'i',  'i',  'i',
-	'o',  'n',  'o',  'o',  'o',  'o',  'o',  '/',  '0',  'u',  'u',  'u',  'u',  'y',  'b',  'y'
-	// clang-format on
-};
-
-/* data */
-
-char SpellITbl[MAX_SPELLS] = {
-#ifdef HELLFIRE
-	27,
-#else
-	1,
-#endif
-	1,
-	2,
-	3,
-	4,
-	5,
-	6,
-	7,
-	8,
-	9,
-	28,
-	13,
-	12,
-	18,
-	16,
-	14,
-	18,
-	19,
-	11,
-	20,
-	15,
-	21,
-	23,
-	24,
-	25,
-#ifdef HELLFIRE
-	2,
-#else
-	22,
-#endif
-	26,
-	29,
-	37,
-	38,
-	39,
-	42,
-	41,
-	40,
-	10,
-	36,
-	30,
-#ifdef HELLFIRE
-	51,
-	51,
-	50,
-	46,
-	47,
-	43,
-	45,
-	48,
-	49,
-	44,
-	35,
-	35,
-	35,
-	35,
-	35,
-#endif
-};
-int PanBtnPos[8][5] = {
-	{ 9, 361, 71, 19, 1 },
-	{ 9, 387, 71, 19, 0 },
-	{ 9, 427, 71, 19, 1 },
-	{ 9, 453, 71, 19, 0 },
-	{ 560, 361, 71, 19, 1 },
-	{ 560, 387, 71, 19, 0 },
-	{ 87, 443, 33, 32, 1 },
-	{ 527, 443, 33, 32, 1 }
-};
-char *PanBtnHotKey[8] = { "'c'", "'q'", "Tab", "Esc", "'i'", "'b'", "Enter", NULL };
-char *PanBtnStr[8] = {
-	"Character Information",
-	"Quests log",
-	"Automap",
-	"Main Menu",
-	"Inventory",
-	"Spell book",
-	"Send Message",
-	"Player Attack"
-};
-RECT32 ChrBtnsRect[4] = {
-	{ 137, 138, 41, 22 },
-	{ 137, 166, 41, 22 },
-	{ 137, 195, 41, 22 },
-	{ 137, 223, 41, 22 }
-};
-
-int SpellPages[6][7] = {
-	{ SPL_NULL, SPL_FIREBOLT, SPL_CBOLT, SPL_HBOLT, SPL_HEAL, SPL_HEALOTHER, SPL_FLAME },
-	{ SPL_RESURRECT, SPL_FIREWALL, SPL_TELEKINESIS, SPL_LIGHTNING, SPL_TOWN, SPL_FLASH, SPL_STONE },
-	{ SPL_RNDTELEPORT, SPL_MANASHIELD, SPL_ELEMENT, SPL_FIREBALL, SPL_WAVE, SPL_CHAIN, SPL_GUARDIAN },
-	{ SPL_NOVA, SPL_GOLEM, SPL_TELEPORT, SPL_APOCA, SPL_BONESPIRIT, SPL_FLARE, SPL_ETHEREALIZE },
-	{ -1, -1, -1, -1, -1, -1, -1 },
-	{ -1, -1, -1, -1, -1, -1, -1 }
-};
-
-void DrawSpellCel(int xp, int yp, BYTE *Trans, int nCel, int w)
-{
-	BYTE *dst, *tbl, *end;
-
-	/// ASSERT: assert(gpBuffer);
-
-	dst = &gpBuffer[xp + PitchTbl[yp]];
-	tbl = SplTransTbl;
-
-#ifdef USE_ASM
-	__asm {
-		mov		ebx, Trans
-		mov		eax, nCel
-		shl		eax, 2
-		add		ebx, eax
-		mov		eax, [ebx+4]
-		sub		eax, [ebx]
-		mov		end, eax
-		mov		esi, Trans
-		add		esi, [ebx]
-		mov		edi, dst
-		mov		eax, end
-		add		eax, esi
-		mov		end, eax
-		mov		ebx, tbl
-	label1:
-		mov		edx, w
-	label2:
-		xor		eax, eax
-		lodsb
-		or		al, al
-		js		label6
-		sub		edx, eax
-		mov		ecx, eax
-		shr		ecx, 1
-		jnb		label3
-		lodsb
-		xlat
-		stosb
-		jecxz	label5
-	label3:
-		shr		ecx, 1
-		jnb		label4
-		lodsw
-		xlat
-		ror		ax, 8
-		xlat
-		ror		ax, 8
-		stosw
-		jecxz	label5
-	label4:
-		lodsd
-		xlat
-		ror		eax, 8
-		xlat
-		ror		eax, 8
-		xlat
-		ror		eax, 8
-		xlat
-		ror		eax, 8
-		stosd
-		loop	label4
-	label5:
-		or		edx, edx
-		jz		label7
-		jmp		label2
-	label6:
-		neg		al
-		add		edi, eax
-		sub		edx, eax
-		jnz		label2
-	label7:
-		sub		edi, BUFFER_WIDTH
-		sub		edi, w
-		cmp		esi, end
-		jnz		label1
-	}
-#else
-	int i;
-	BYTE width;
-	BYTE *src;
-	DWORD *pFrameTable;
-
-	pFrameTable = (DWORD *)&Trans[4 * nCel];
-	src = &Trans[pFrameTable[0]];
-	end = &src[pFrameTable[1] - pFrameTable[0]];
-
-	for (; src != end; dst -= BUFFER_WIDTH + w) {
-		for (i = w; i;) {
-			width = *src++;
-			if (!(width & 0x80)) {
-				i -= width;
-				// asm_cel_light_edge(width, tbl, dst, src);
-				if (width & 1) {
-					dst[0] = tbl[src[0]];
-					src++;
-					dst++;
-				}
-				width >>= 1;
-				if (width & 1) {
-					dst[0] = tbl[src[0]];
-					dst[1] = tbl[src[1]];
-					src += 2;
-					dst += 2;
-				}
-				width >>= 1;
-				for (; width; width--) {
-					dst[0] = tbl[src[0]];
-					dst[1] = tbl[src[1]];
-					dst[2] = tbl[src[2]];
-					dst[3] = tbl[src[3]];
-					src += 4;
-					dst += 4;
-				}
-			} else {
-				width = -(char)width;
-				dst += width;
-				i -= width;
-			}
-		}
-	}
-#endif
-}
-
-void SetSpellTrans(char t)
-{
-	int i;
-
-	if (t == RSPLTYPE_SKILL) {
-		for (i = 0; i < 128; i++)
-			SplTransTbl[i] = i;
-	}
-	for (i = 128; i < 256; i++)
-		SplTransTbl[i] = i;
-	SplTransTbl[255] = 0;
-
-	switch (t) {
-	case RSPLTYPE_SPELL:
-		SplTransTbl[PAL8_YELLOW] = PAL16_BLUE + 1;
-		SplTransTbl[PAL8_YELLOW + 1] = PAL16_BLUE + 3;
-		SplTransTbl[PAL8_YELLOW + 2] = PAL16_BLUE + 5;
-		for (i = PAL16_BLUE; i < PAL16_BLUE + 16; i++) {
-			SplTransTbl[PAL16_BEIGE - PAL16_BLUE + i] = i;
-			SplTransTbl[PAL16_YELLOW - PAL16_BLUE + i] = i;
-			SplTransTbl[PAL16_ORANGE - PAL16_BLUE + i] = i;
-		}
-		break;
-	case RSPLTYPE_SCROLL:
-		SplTransTbl[PAL8_YELLOW] = PAL16_BEIGE + 1;
-		SplTransTbl[PAL8_YELLOW + 1] = PAL16_BEIGE + 3;
-		SplTransTbl[PAL8_YELLOW + 2] = PAL16_BEIGE + 5;
-		for (i = PAL16_BEIGE; i < PAL16_BEIGE + 16; i++) {
-			SplTransTbl[PAL16_YELLOW - PAL16_BEIGE + i] = i;
-			SplTransTbl[PAL16_ORANGE - PAL16_BEIGE + i] = i;
-		}
-		break;
-	case RSPLTYPE_CHARGES:
-		SplTransTbl[PAL8_YELLOW] = PAL16_ORANGE + 1;
-		SplTransTbl[PAL8_YELLOW + 1] = PAL16_ORANGE + 3;
-		SplTransTbl[PAL8_YELLOW + 2] = PAL16_ORANGE + 5;
-		for (i = PAL16_ORANGE; i < PAL16_ORANGE + 16; i++) {
-			SplTransTbl[PAL16_BEIGE - PAL16_ORANGE + i] = i;
-			SplTransTbl[PAL16_YELLOW - PAL16_ORANGE + i] = i;
-		}
-		break;
-	case RSPLTYPE_INVALID:
-		SplTransTbl[PAL8_YELLOW] = PAL16_GRAY + 1;
-		SplTransTbl[PAL8_YELLOW + 1] = PAL16_GRAY + 3;
-		SplTransTbl[PAL8_YELLOW + 2] = PAL16_GRAY + 5;
-		for (i = PAL16_GRAY; i < PAL16_GRAY + 15; i++) {
-			SplTransTbl[PAL16_BEIGE - PAL16_GRAY + i] = i;
-			SplTransTbl[PAL16_YELLOW - PAL16_GRAY + i] = i;
-			SplTransTbl[PAL16_ORANGE - PAL16_GRAY + i] = i;
-		}
-		SplTransTbl[PAL16_BEIGE + 15] = 0;
-		SplTransTbl[PAL16_YELLOW + 15] = 0;
-		SplTransTbl[PAL16_ORANGE + 15] = 0;
-		break;
-	}
-}
-
-void DrawSpell()
-{
-	char spl, st;
-	int tlvl;
-
-	spl = plr[myplr]._pRSpell;
-	st = plr[myplr]._pRSplType;
-	tlvl = plr[myplr]._pISplLvlAdd + plr[myplr]._pSplLvl[spl];
-	if (st == RSPLTYPE_SPELL && spl != SPL_INVALID) {
-		if (!CheckSpell(myplr, spl, RSPLTYPE_SPELL, TRUE))
-			st = RSPLTYPE_INVALID;
-		if (tlvl <= 0)
-			st = RSPLTYPE_INVALID;
-	}
-	if (!currlevel && st != RSPLTYPE_INVALID && !spelldata[spl].sTownSpell)
-		st = RSPLTYPE_INVALID;
-	if (plr[myplr]._pRSpell < 0)
-		st = RSPLTYPE_INVALID;
-	SetSpellTrans(st);
-	if (spl != SPL_INVALID)
-		DrawSpellCel(629, 631, pSpellCels, SpellITbl[spl], 56);
-	else
-		DrawSpellCel(629, 631, pSpellCels, 27, 56);
-}
-
-void DrawSpellList()
-{
-	int i, j, x, y, c, s, t, v, lx, ly, trans;
-	unsigned __int64 mask, spl;
-
-	pSpell = SPL_INVALID;
-	infostr[0] = '\0';
-	x = 636;
-	y = 495;
-	ClearPanel();
-	for (i = 0; i < 4; i++) {
-		switch ((spell_type)i) {
-		case RSPLTYPE_SKILL:
-			SetSpellTrans(RSPLTYPE_SKILL);
-			c = 46;
-			mask = plr[myplr]._pAblSpells;
-			break;
-		case RSPLTYPE_SPELL:
-			c = 47;
-			mask = plr[myplr]._pMemSpells;
-			break;
-		case RSPLTYPE_SCROLL:
-			SetSpellTrans(RSPLTYPE_SCROLL);
-			c = 44;
-			mask = plr[myplr]._pScrlSpells;
-			break;
-		case RSPLTYPE_CHARGES:
-			SetSpellTrans(RSPLTYPE_CHARGES);
-			c = 45;
-			mask = plr[myplr]._pISpells;
-			break;
-		}
-		for (spl = 1, j = 1; j < MAX_SPELLS; spl <<= 1, j++) {
-			if (!(mask & spl))
-				continue;
-			if (i == RSPLTYPE_SPELL) {
-				s = plr[myplr]._pISplLvlAdd + plr[myplr]._pSplLvl[j];
-				if (s < 0)
-					s = 0;
-				if (s > 0)
-					trans = RSPLTYPE_SPELL;
-				else
-					trans = RSPLTYPE_INVALID;
-				SetSpellTrans(trans);
-			}
-			if (currlevel == 0 && !spelldata[j].sTownSpell)
-				SetSpellTrans(RSPLTYPE_INVALID);
-			DrawSpellCel(x, y, pSpellCels, SpellITbl[j], 56);
-			lx = x - 64;
-			ly = y - 216;
-			if (MouseX >= lx && MouseX < lx + 56 && MouseY >= ly && MouseY < ly + 56) {
-				pSpell = j;
-				pSplType = i;
-				DrawSpellCel(x, y, pSpellCels, c, 56);
-				switch (i) {
-				case RSPLTYPE_SKILL:
-					sprintf(infostr, "%s Skill", spelldata[pSpell].sSkillText);
-					break;
-				case RSPLTYPE_SPELL:
-					sprintf(infostr, "%s Spell", spelldata[pSpell].sNameText);
-					if (pSpell == SPL_HBOLT) {
-						sprintf(tempstr, "Damages undead only");
-						AddPanelString(tempstr, TRUE);
-					}
-					if (s == 0)
-						sprintf(tempstr, "Spell Level 0 - Unusable");
-					else
-						sprintf(tempstr, "Spell Level %i", s);
-					AddPanelString(tempstr, TRUE);
-					break;
-				case RSPLTYPE_SCROLL:
-					sprintf(infostr, "Scroll of %s", spelldata[pSpell].sNameText);
-					v = 0;
-					for (t = 0; t < plr[myplr]._pNumInv; t++) {
-						if (plr[myplr].InvList[t]._itype != ITYPE_NONE
-						    && (plr[myplr].InvList[t]._iMiscId == IMISC_SCROLL || plr[myplr].InvList[t]._iMiscId == IMISC_SCROLLT)
-						    && plr[myplr].InvList[t]._iSpell == pSpell) {
-							v++;
-						}
-					}
-					for (t = 0; t < MAXBELTITEMS; t++) {
-						if (plr[myplr].SpdList[t]._itype != ITYPE_NONE
-						    && (plr[myplr].SpdList[t]._iMiscId == IMISC_SCROLL || plr[myplr].SpdList[t]._iMiscId == IMISC_SCROLLT)
-						    && plr[myplr].SpdList[t]._iSpell == pSpell) {
-							v++;
-						}
-					}
-					if (v == 1)
-						strcpy(tempstr, "1 Scroll");
-					else
-						sprintf(tempstr, "%i Scrolls", v);
-					AddPanelString(tempstr, TRUE);
-					break;
-				case RSPLTYPE_CHARGES:
-					sprintf(infostr, "Staff of %s", spelldata[pSpell].sNameText);
-					if (plr[myplr].InvBody[INVLOC_HAND_LEFT]._iCharges == 1)
-						strcpy(tempstr, "1 Charge");
-					else
-						sprintf(tempstr, "%i Charges", plr[myplr].InvBody[INVLOC_HAND_LEFT]._iCharges);
-					AddPanelString(tempstr, TRUE);
-					break;
-				}
-				for (t = 0; t < 4; t++) {
-					if (plr[myplr]._pSplHotKey[t] == pSpell && plr[myplr]._pSplTHotKey[t] == pSplType) {
-						DrawSpellCel(x, y, pSpellCels, t + 48, 56);
-						sprintf(tempstr, "Spell Hot Key #F%i", t + 5);
-						AddPanelString(tempstr, TRUE);
-					}
-				}
-			}
-			x -= 56;
-			if (x == 20) {
-				y -= 56;
-				x = 636;
-			}
-		}
-		if (mask != 0 && x != 636)
-			x -= 56;
-		if (x == 20) {
-			y -= 56;
-			x = 636;
-		}
-	}
-}
-
-void SetSpell()
-{
-	spselflag = 0;
-	if (pSpell != -1) {
-		ClearPanel();
-		plr[myplr]._pRSpell = pSpell;
-		plr[myplr]._pRSplType = pSplType;
-		drawpanflag = 255;
-	}
-}
-
-void SetSpeedSpell(int slot)
-{
-	int i;
-
-	if (pSpell != SPL_INVALID) {
-		for (i = 0; i < 4; ++i) {
-			if (plr[myplr]._pSplHotKey[i] == pSpell && plr[myplr]._pSplTHotKey[i] == pSplType)
-				plr[myplr]._pSplHotKey[i] = SPL_INVALID;
-		}
-		plr[myplr]._pSplHotKey[slot] = pSpell;
-		plr[myplr]._pSplTHotKey[slot] = pSplType;
-	}
-}
-
-void ToggleSpell(int slot)
-{
-	unsigned __int64 spells;
-
-	if (plr[myplr]._pSplHotKey[slot] == -1) {
-		return;
-	}
-
-	switch (plr[myplr]._pSplTHotKey[slot]) {
-	case RSPLTYPE_SKILL:
-		spells = plr[myplr]._pAblSpells;
-		break;
-	case RSPLTYPE_SPELL:
-		spells = plr[myplr]._pMemSpells;
-		break;
-	case RSPLTYPE_SCROLL:
-		spells = plr[myplr]._pScrlSpells;
-		break;
-	case RSPLTYPE_CHARGES:
-		spells = plr[myplr]._pISpells;
-		break;
-	}
-
-	if (spells & (__int64)1 << (plr[myplr]._pSplHotKey[slot] - 1)) {
-		plr[myplr]._pRSpell = plr[myplr]._pSplHotKey[slot];
-		plr[myplr]._pRSplType = plr[myplr]._pSplTHotKey[slot];
-		drawpanflag = 255;
-	}
-}
-
-void CPrintString(int nOffset, int nCel, char col)
-{
-	/// ASSERT: assert(gpBuffer);
-
-#ifdef USE_ASM
-	__asm {
-		mov		ebx, pPanelText
-		mov		eax, nCel
-		shl		eax, 2
-		add		ebx, eax
-		mov		edx, [ebx+4]
-		sub		edx, [ebx]
-		mov		esi, pPanelText
-		add		esi, [ebx]
-		mov		edi, gpBuffer
-		add		edi, nOffset
-		mov		ebx, edx
-		add		ebx, esi
-		xor		edx, edx
-		mov		dl, col
-		cmp		edx, COL_WHITE
-		jz		c0_label1
-		cmp		edx, COL_BLUE
-		jz		c1_label1
-		cmp		edx, COL_RED
-		jz		c2_label1
-		jmp		d_label1
-
-		            // Case 0
-	c0_label1:
-		mov		edx, 13
-	c0_label2:
-		xor		eax, eax
-		lodsb
-		or		al, al
-		js		c0_label6
-		sub		edx, eax
-		mov		ecx, eax
-		shr		ecx, 1
-		jnb		c0_label3
-		movsb
-		jecxz	c0_label5
-	c0_label3:
-		shr		ecx, 1
-		jnb		c0_label4
-		movsw
-		jecxz	c0_label5
-	c0_label4:
-		rep movsd
-	c0_label5:
-		or		edx, edx
-		jz		c0_label7
-		jmp		c0_label2
-	c0_label6:
-		neg		al
-		add		edi, eax
-		sub		edx, eax
-		jnz		c0_label2
-	c0_label7:
-		sub		edi, BUFFER_WIDTH + 13
-		cmp		ebx, esi
-		jnz		c0_label1
-		jmp		labret
-
-		            // Case 1
-	c1_label1:
-		mov		edx, 13
-	c1_label2:
-		xor		eax, eax
-		lodsb
-		or		al, al
-		js		c1_label6
-		sub		edx, eax
-		mov		ecx, eax
-	c1_label3:
-		lodsb
-		cmp		al, PAL16_GRAY + 13
-		ja		c1_label4
-		cmp		al, PAL16_GRAY
-		jb		c1_label5
-		sub		al, PAL16_GRAY - (PAL16_BLUE + 2)
-		jmp		c1_label5
-	c1_label4:
-		mov		al, PAL16_BLUE + 15
-	c1_label5:
-		stosb
-		loop	c1_label3
-		or		edx, edx
-		jz		c1_label7
-		jmp		c1_label2
-	c1_label6:
-		neg		al
-		add		edi, eax
-		sub		edx, eax
-		jnz		c1_label2
-	c1_label7:
-		sub		edi, BUFFER_WIDTH + 13
-		cmp		ebx, esi
-		jnz		c1_label1
-		jmp		labret
-
-		            // Case 2
-	c2_label1:
-		mov		edx, 13
-	c2_label2:
-		xor		eax, eax
-		lodsb
-		or		al, al
-		js		c2_label5
-		sub		edx, eax
-		mov		ecx, eax
-	c2_label3:
-		lodsb
-		cmp		al, PAL16_GRAY
-		jb		c2_label4
-		sub		al, PAL16_GRAY - PAL16_RED
-	c2_label4:
-		stosb
-		loop	c2_label3
-		or		edx, edx
-		jz		c2_label6
-		jmp		c2_label2
-	c2_label5:
-		neg		al
-		add		edi, eax
-		sub		edx, eax
-		jnz		c2_label2
-	c2_label6:
-		sub		edi, BUFFER_WIDTH + 13
-		cmp		ebx, esi
-		jnz		c2_label1
-		jmp		labret
-
-		            // Default
-	d_label1:
-		mov		edx, 13
-	d_label2:
-		xor		eax, eax
-		lodsb
-		or		al, al
-		js		d_label6
-		sub		edx, eax
-		mov		ecx, eax
-	d_label3:
-		lodsb
-		cmp		al, PAL16_GRAY
-		jb		d_label5
-		cmp		al, PAL16_GRAY + 14
-		jnb		d_label4
-		sub		al, PAL16_GRAY - (PAL16_YELLOW + 2)
-		jmp		d_label5
-	d_label4:
-		mov		al, PAL16_YELLOW + 15
-	d_label5:
-		stosb
-		loop	d_label3
-		or		edx, edx
-		jz		d_label7
-		jmp		d_label2
-	d_label6:
-		neg		al
-		add		edi, eax
-		sub		edx, eax
-		jnz		d_label2
-	d_label7:
-		sub		edi, BUFFER_WIDTH + 13
-		cmp		ebx, esi
-		jnz		d_label1
-
-	labret:
-	}
-#else
-	int i, nDataSize;
-	BYTE width, pix;
-	BYTE *src, *dst, *end;
-
-	src = CelGetFrame(pPanelText, nCel, &nDataSize);
-	end = &src[nDataSize];
-	dst = &gpBuffer[nOffset];
-
-	switch (col) {
-	case COL_WHITE:
-		for (; src != end; dst -= BUFFER_WIDTH + 13) {
-			for (i = 13; i;) {
-				width = *src++;
-				if (!(width & 0x80)) {
-					i -= width;
-					if (width & 1) {
-						dst[0] = src[0];
-						src++;
-						dst++;
-					}
-					width >>= 1;
-					if (width & 1) {
-						dst[0] = src[0];
-						dst[1] = src[1];
-						src += 2;
-						dst += 2;
-					}
-					width >>= 1;
-					while (width) {
-						dst[0] = src[0];
-						dst[1] = src[1];
-						dst[2] = src[2];
-						dst[3] = src[3];
-						src += 4;
-						dst += 4;
-						width--;
-					}
-				} else {
-					width = -(char)width;
-					dst += width;
-					i -= width;
-				}
-			}
-		}
-		break;
-	case COL_BLUE:
-		for (; src != end; dst -= BUFFER_WIDTH + 13) {
-			for (i = 13; i;) {
-				width = *src++;
-				if (!(width & 0x80)) {
-					i -= width;
-					while (width) {
-						pix = *src++;
-						if (pix > PAL16_GRAY + 13)
-							pix = PAL16_BLUE + 15;
-						else if (pix >= PAL16_GRAY)
-							pix -= PAL16_GRAY - (PAL16_BLUE + 2);
-						*dst++ = pix;
-						width--;
-					}
-				} else {
-					width = -(char)width;
-					dst += width;
-					i -= width;
-				}
-			}
-		}
-		break;
-	case COL_RED:
-		for (; src != end; dst -= BUFFER_WIDTH + 13) {
-			for (i = 13; i;) {
-				width = *src++;
-				if (!(width & 0x80)) {
-					i -= width;
-					while (width) {
-						pix = *src++;
-						if (pix >= PAL16_GRAY)
-							pix -= PAL16_GRAY - PAL16_RED;
-						*dst++ = pix;
-						width--;
-					}
-				} else {
-					width = -(char)width;
-					dst += width;
-					i -= width;
-				}
-			}
-		}
-		break;
-	default:
-		for (; src != end; dst -= BUFFER_WIDTH + 13) {
-			for (i = 13; i;) {
-				width = *src++;
-				if (!(width & 0x80)) {
-					i -= width;
-					while (width) {
-						pix = *src++;
-						if (pix >= PAL16_GRAY) {
-							if (pix >= PAL16_GRAY + 14)
-								pix = PAL16_YELLOW + 15;
-							else
-								pix -= PAL16_GRAY - (PAL16_YELLOW + 2);
-						}
-						*dst++ = pix;
-						width--;
-					}
-				} else {
-					width = -(char)width;
-					dst += width;
-					i -= width;
-				}
-			}
-		}
-		break;
-	}
-#endif
-}
-
-void AddPanelString(char *str, BOOL just)
-{
-	strcpy(&panelstr[64 * pnumlines], str);
-	pstrjust[pnumlines] = just;
-
-	if (pnumlines < 4)
-		pnumlines++;
-}
-
-void ClearPanel()
-{
-	pnumlines = 0;
-	pinfoflag = FALSE;
-}
-
-void DrawPanelBox(int x, int y, int w, int h, int sx, int sy)
-{
-	int nSrcOff, nDstOff;
-
-	/// ASSERT: assert(gpBuffer);
-
-	nSrcOff = x + PANEL_WIDTH * y;
-	nDstOff = sx + BUFFER_WIDTH * sy + (SCREEN_WIDTH - PANEL_WIDTH) / 2;
-
-#ifdef USE_ASM
-	__asm {
-		mov		esi, pBtmBuff
-		add		esi, nSrcOff
-		mov		edi, gpBuffer
-		add		edi, nDstOff
-		xor		ebx, ebx
-		mov		bx, word ptr w
-		xor		edx, edx
-		mov		dx, word ptr h
-	label1:
-		mov		ecx, ebx
-		shr		ecx, 1
-		jnb		label2
-		movsb
-		jecxz	label4
-	label2:
-		shr		ecx, 1
-		jnb		label3
-		movsw
-		jecxz	label4
-	label3:
-		rep movsd
-	label4:
-		add		esi, PANEL_WIDTH
-		sub		esi, ebx
-		add		edi, BUFFER_WIDTH
-		sub		edi, ebx
-		dec		edx
-		jnz		label1
-	}
-#else
-	int wdt, hgt;
-	BYTE *src, *dst;
-
-	src = &pBtmBuff[nSrcOff];
-	dst = &gpBuffer[nDstOff];
-
-	for (hgt = h; hgt; hgt--, src += PANEL_WIDTH - w, dst += BUFFER_WIDTH - w) {
-		wdt = w;
-		if (wdt & 1) {
-			dst[0] = src[0];
-			src++;
-			dst++;
-		}
-		wdt >>= 1;
-		if (wdt & 1) {
-			dst[0] = src[0];
-			dst[1] = src[1];
-			src += 2;
-			dst += 2;
-		}
-		wdt >>= 1;
-		while (wdt) {
-			dst[0] = src[0];
-			dst[1] = src[1];
-			dst[2] = src[2];
-			dst[3] = src[3];
-			src += 4;
-			dst += 4;
-			wdt--;
-		}
-	}
-#endif
-}
-
-void SetFlaskHeight(BYTE *pCelBuff, int min, int max, int c, int r)
-{
-	int nSrcOff, nDstOff, w;
-
-	/// ASSERT: assert(gpBuffer);
-
-	nSrcOff = 88 * min;
-	nDstOff = c + BUFFER_WIDTH * r;
-	w = max - min;
-
-#ifdef USE_ASM
-	__asm {
-		mov		esi, pCelBuff
-		add		esi, nSrcOff
-		mov		edi, gpBuffer
-		add		edi, nDstOff
-		mov		edx, w
-	label1:
-		mov		ecx, 88 / 4
-		rep movsd
-		add		edi, BUFFER_WIDTH - 88
-		dec		edx
-		jnz		label1
-	}
-#else
-	BYTE *src, *dst;
-
-	src = &pCelBuff[nSrcOff];
-	dst = &gpBuffer[nDstOff];
-
-	for (; w; w--, src += 88, dst += BUFFER_WIDTH)
-		memcpy(dst, src, 88);
-#endif
-}
-
-void DrawFlask(BYTE *pCelBuff, int w, int nSrcOff, BYTE *pBuff, int nDstOff, int h)
-{
-#ifdef USE_ASM
-	__asm {
-		mov		esi, pCelBuff
-		add		esi, nSrcOff
-		mov		edi, pBuff
-		add		edi, nDstOff
-		mov		edx, h
-	label1:
-		mov		ecx, 59
-	label2:
-		lodsb
-		or		al, al
-		jz		label3
-		mov		[edi], al
-	label3:
-		inc		edi
-		loop	label2
-		add		esi, w
-		sub		esi, 59
-		add		edi, BUFFER_WIDTH - 59
-		dec		edx
-		jnz		label1
-	}
-#else
-	int wdt, hgt;
-	BYTE *src, *dst;
-
-	src = &pCelBuff[nSrcOff];
-	dst = &pBuff[nDstOff];
-
-	for (hgt = h; hgt; hgt--, src += w - 59, dst += BUFFER_WIDTH - 59) {
-		for (wdt = 59; wdt; wdt--) {
-			if (*src)
-				*dst = *src;
-			src++;
-			dst++;
-		}
-	}
-#endif
-}
-
-void DrawLifeFlask()
-{
-	double p;
-	int filled;
-
-#ifdef HELLFIRE
-	if (plr[myplr]._pMaxHP <= 0) {
-		p = 0.0;
-	} else {
-		p = (double)plr[myplr]._pHitPoints / (double)plr[myplr]._pMaxHP * 80.0;
-	}
-#else
-	p = (double)plr[myplr]._pHitPoints / (double)plr[myplr]._pMaxHP * 80.0;
-#endif
-	plr[myplr]._pHPPer = p;
-	filled = plr[myplr]._pHPPer;
-
-#ifndef HELLFIRE
-	if (filled > 80)
-		filled = 80;
-#endif
-	filled = 80 - filled;
-	if (filled > 11)
-		filled = 11;
-	filled += 2;
-
-	DrawFlask(pLifeBuff, 88, 277, gpBuffer, BUFFER_WIDTH * 499 + 173, filled);
-	if (filled != 13)
-		DrawFlask(pBtmBuff, PANEL_WIDTH, PANEL_WIDTH * filled + 2029, gpBuffer, BUFFER_WIDTH * filled + BUFFER_WIDTH * 499 + 173, 13 - filled);
-}
-
-void UpdateLifeFlask()
-{
-	double p;
-	int filled;
-
-#ifdef HELLFIRE
-	if (plr[myplr]._pMaxHP <= 0) {
-		p = 0.0;
-	} else {
-		p = (double)plr[myplr]._pHitPoints / (double)plr[myplr]._pMaxHP * 80.0;
-	}
-#else
-	p = (double)plr[myplr]._pHitPoints / (double)plr[myplr]._pMaxHP * 80.0;
-#endif
-	filled = p;
-	plr[myplr]._pHPPer = filled;
-
-	if (filled > 69)
-		filled = 69;
-#ifndef HELLFIRE
-	else if (filled < 0)
-		filled = 0;
-#endif
-	if (filled != 69)
-		SetFlaskHeight(pLifeBuff, 16, 85 - filled, 96 + SCREEN_X, 352 + SCREEN_Y);
-	if (filled)
-		DrawPanelBox(96, 85 - filled, 88, filled, 96 + SCREEN_X, 421 + SCREEN_Y - filled);
-}
-
-void DrawManaFlask()
-{
-	int filled = plr[myplr]._pManaPer;
-#ifndef HELLFIRE
-	if (filled > 80)
-		filled = 80;
-#endif
-	filled = 80 - filled;
-	if (filled > 11)
-		filled = 11;
-	filled += 2;
-
-	DrawFlask(pManaBuff, 88, 277, gpBuffer, BUFFER_WIDTH * 499 + 173 + 366, filled);
-	if (filled != 13)
-		DrawFlask(pBtmBuff, PANEL_WIDTH, PANEL_WIDTH * filled + 2029 + 366, gpBuffer, BUFFER_WIDTH * filled + BUFFER_WIDTH * 499 + 173 + 366, 13 - filled);
-}
-
-void control_update_life_mana()
-{
-	int manaPer;
-	int maxMana = plr[myplr]._pMaxMana;
-	int mana = plr[myplr]._pMana;
-	if (maxMana < 0)
-		maxMana = 0;
-	if (mana < 0)
-		mana = 0;
-	if (maxMana == 0)
-		manaPer = 0;
-	else
-		manaPer = (double)mana / (double)maxMana * 80.0;
-	plr[myplr]._pManaPer = manaPer;
-	plr[myplr]._pHPPer = (double)plr[myplr]._pHitPoints / (double)plr[myplr]._pMaxHP * 80.0;
-}
-
-void UpdateManaFlask()
-{
-	int filled;
-	int maxMana = plr[myplr]._pMaxMana;
-	int mana = plr[myplr]._pMana;
-	if (maxMana < 0)
-		maxMana = 0;
-	if (mana < 0)
-		mana = 0;
-
-	if (maxMana == 0)
-		filled = 0;
-	else
-		filled = (double)mana / (double)maxMana * 80.0;
-
-	plr[myplr]._pManaPer = filled;
-
-	if (filled > 69)
-		filled = 69;
-	if (filled != 69)
-		SetFlaskHeight(pManaBuff, 16, 85 - filled, 96 + SCREEN_X + 368, 352 + SCREEN_Y);
-	if (filled)
-		DrawPanelBox(96 + 368, 85 - filled, 88, filled, 96 + SCREEN_X + 368, 421 + SCREEN_Y - filled);
-
-	DrawSpell();
-}
-
-void InitControlPan()
-{
-	int i;
-
-	if (gbMaxPlayers == 1) {
-		pBtmBuff = DiabloAllocPtr((PANEL_HEIGHT + 16) * PANEL_WIDTH);
-		memset(pBtmBuff, 0, (PANEL_HEIGHT + 16) * PANEL_WIDTH);
-	} else {
-		pBtmBuff = DiabloAllocPtr((PANEL_HEIGHT + 16) * 2 * PANEL_WIDTH);
-		memset(pBtmBuff, 0, (PANEL_HEIGHT + 16) * 2 * PANEL_WIDTH);
-	}
-	pManaBuff = DiabloAllocPtr(88 * 88);
-	memset(pManaBuff, 0, 88 * 88);
-	pLifeBuff = DiabloAllocPtr(88 * 88);
-	memset(pLifeBuff, 0, 88 * 88);
-	pPanelText = LoadFileInMem("CtrlPan\\SmalText.CEL", NULL);
-	pChrPanel = LoadFileInMem("Data\\Char.CEL", NULL);
-	pSpellCels = LoadFileInMem("CtrlPan\\SpelIcon.CEL", NULL);
-	SetSpellTrans(RSPLTYPE_SKILL);
-	pStatusPanel = LoadFileInMem("CtrlPan\\Panel8.CEL", NULL);
-	CelBlitWidth(pBtmBuff, 0, (PANEL_HEIGHT + 16) - 1, PANEL_WIDTH, pStatusPanel, 1, PANEL_WIDTH);
-	MemFreeDbg(pStatusPanel);
-	pStatusPanel = LoadFileInMem("CtrlPan\\P8Bulbs.CEL", NULL);
-	CelBlitWidth(pLifeBuff, 0, 87, 88, pStatusPanel, 1, 88);
-	CelBlitWidth(pManaBuff, 0, 87, 88, pStatusPanel, 2, 88);
-	MemFreeDbg(pStatusPanel);
-	talkflag = FALSE;
-	if (gbMaxPlayers != 1) {
-		pTalkPanel = LoadFileInMem("CtrlPan\\TalkPanl.CEL", NULL);
-		CelBlitWidth(pBtmBuff, 0, (PANEL_HEIGHT + 16) * 2 - 1, PANEL_WIDTH, pTalkPanel, 1, PANEL_WIDTH);
-		MemFreeDbg(pTalkPanel);
-		pMultiBtns = LoadFileInMem("CtrlPan\\P8But2.CEL", NULL);
-		pTalkBtns = LoadFileInMem("CtrlPan\\TalkButt.CEL", NULL);
-		sgbPlrTalkTbl = 0;
-		sgszTalkMsg[0] = 0;
-		for (i = 0; i < MAX_PLRS; i++)
-			whisper[i] = TRUE;
-		for (i = 0; i < sizeof(talkbtndown) / sizeof(talkbtndown[0]); i++)
-			talkbtndown[i] = FALSE;
-	}
-	panelflag = FALSE;
-	lvlbtndown = FALSE;
-	pPanelButtons = LoadFileInMem("CtrlPan\\Panel8bu.CEL", NULL);
-	for (i = 0; i < sizeof(panbtn) / sizeof(panbtn[0]); i++)
-		panbtn[i] = 0;
-	panbtndown = 0;
-	if (gbMaxPlayers == 1)
-		numpanbtns = 6;
-	else
-		numpanbtns = 8;
-	pChrButtons = LoadFileInMem("Data\\CharBut.CEL", NULL);
-	for (i = 0; i < sizeof(chrbtn) / sizeof(chrbtn[0]); i++)
-		chrbtn[i] = 0;
-	chrbtnactive = FALSE;
-	pDurIcons = LoadFileInMem("Items\\DurIcons.CEL", NULL);
-	strcpy(infostr, "");
-	ClearPanel();
-	drawhpflag = TRUE;
-	drawmanaflag = TRUE;
-	chrflag = FALSE;
-	spselflag = 0;
-	pSpellBkCel = LoadFileInMem("Data\\SpellBk.CEL", NULL);
-	pSBkBtnCel = LoadFileInMem("Data\\SpellBkB.CEL", NULL);
-	pSBkIconCels = LoadFileInMem("Data\\SpellI2.CEL", NULL);
-	sbooktab = 0;
-	sbookflag = FALSE;
-	if (plr[myplr]._pClass == PC_WARRIOR) {
-		SpellPages[0][0] = SPL_REPAIR;
-#ifndef SPAWN
-	} else if (plr[myplr]._pClass == PC_ROGUE) {
-		SpellPages[0][0] = SPL_DISARM;
-	} else if (plr[myplr]._pClass == PC_SORCERER) {
-		SpellPages[0][0] = SPL_RECHARGE;
-#endif
-#ifdef HELLFIRE
-	} else if (plr[myplr]._pClass == PC_MONK) {
-		SpellPages[0][0] = 46; // TODO: replace with hellfire enum when it gets added
-	} else if (plr[myplr]._pClass == PC_BARD) {
-		SpellPages[0][0] = SPL_IDENTIFY;
-	} else if (plr[myplr]._pClass == PC_BARBARIAN) {
-		SpellPages[0][0] = 22; // TODO: replace with hellfire enum when it gets added
-#endif
-	}
-	pQLogCel = LoadFileInMem("Data\\Quest.CEL", NULL);
-	pGBoxBuff = LoadFileInMem("CtrlPan\\Golddrop.cel", NULL);
-	dropGoldFlag = FALSE;
-	dropGoldValue = 0;
-	initialDropGoldValue = 0;
-	initialDropGoldIndex = 0;
-	nGoldFrame = 1;
-}
-
-void ClearCtrlPan()
-{
-	DrawPanelBox(0, sgbPlrTalkTbl + 16, PANEL_WIDTH, PANEL_HEIGHT, 64, 512);
-	DrawInfoBox();
-}
-
-void DrawCtrlPan()
-{
-	int i;
-
-	for (i = 0; i < 6; i++) {
-		if (!panbtn[i])
-			DrawPanelBox(PanBtnPos[i][0], PanBtnPos[i][1] - 336, 71, 20, PanBtnPos[i][0] + SCREEN_X, PanBtnPos[i][1] + SCREEN_Y);
-		else
-			CelDraw(PanBtnPos[i][0] + SCREEN_X, PanBtnPos[i][1] + SCREEN_Y + 18, pPanelButtons, i + 1, 71);
-	}
-	if (numpanbtns == 8) {
-		CelDraw(87 + SCREEN_X, 474 + SCREEN_Y, pMultiBtns, panbtn[6] + 1, 33);
-		if (FriendlyMode)
-			CelDraw(527 + SCREEN_X, 474 + SCREEN_Y, pMultiBtns, panbtn[7] + 3, 33);
-		else
-			CelDraw(527 + SCREEN_X, 474 + SCREEN_Y, pMultiBtns, panbtn[7] + 5, 33);
-	}
-}
-
-void DoSpeedBook()
-{
-	unsigned __int64 spells, spell;
-	int xo, yo, X, Y, i, j;
-
-	spselflag = 1;
-	xo = 636;
-	yo = 495;
-	X = 600;
-	Y = 307;
-	if (plr[myplr]._pRSpell != SPL_INVALID) {
-		for (i = 0; i < 4; i++) {
-			switch (i) {
-			case RSPLTYPE_SKILL:
-				spells = plr[myplr]._pAblSpells;
-				break;
-			case RSPLTYPE_SPELL:
-				spells = plr[myplr]._pMemSpells;
-				break;
-			case RSPLTYPE_SCROLL:
-				spells = plr[myplr]._pScrlSpells;
-				break;
-			case RSPLTYPE_CHARGES:
-				spells = plr[myplr]._pISpells;
-				break;
-			}
-			spell = (__int64)1;
-			for (j = 1; j < MAX_SPELLS; j++) {
-				if (spell & spells) {
-					if (j == plr[myplr]._pRSpell && i == plr[myplr]._pRSplType) {
-						X = xo - 36;
-						Y = yo - 188;
-					}
-					xo -= 56;
-					if (xo == 20) {
-						xo = 636;
-						yo -= 56;
-					}
-				}
-				spell <<= (__int64)1;
-			}
-			if (spells && xo != 636)
-				xo -= 56;
-			if (xo == 20) {
-				xo = 636;
-				yo -= 56;
-			}
-		}
-	}
-
-	SetCursorPos(X, Y);
-}
-
-void DoPanBtn()
-{
-	int i;
-
-	for (i = 0; i < numpanbtns; i++) {
-		if (MouseX >= PanBtnPos[i][0] && MouseX <= PanBtnPos[i][0] + PanBtnPos[i][2]) {
-			if (MouseY >= PanBtnPos[i][1] && MouseY <= PanBtnPos[i][1] + PanBtnPos[i][3]) {
-				panbtn[i] = 1;
-				drawbtnflag = TRUE;
-				panbtndown = TRUE;
-			}
-		}
-	}
-	if (!spselflag && MouseX >= 565 && MouseX < 621 && MouseY >= 416 && MouseY < 472) {
-		DoSpeedBook();
-		gamemenu_off();
-	}
-}
-
-void control_set_button_down(int btn_id)
-{
-	panbtn[btn_id] = 1;
-	drawbtnflag = TRUE;
-	panbtndown = TRUE;
-}
-
-void control_check_btn_press()
-{
-	if (MouseX >= PanBtnPos[3][0]
-	    && MouseX <= PanBtnPos[3][0] + PanBtnPos[3][2]
-	    && MouseY >= PanBtnPos[3][1]
-	    && MouseY <= PanBtnPos[3][1] + PanBtnPos[3][3]) {
-		control_set_button_down(3);
-	}
-	if (MouseX >= PanBtnPos[6][0]
-	    && MouseX <= PanBtnPos[6][0] + PanBtnPos[6][2]
-	    && MouseY >= PanBtnPos[6][1]
-	    && MouseY <= PanBtnPos[6][1] + PanBtnPos[6][3]) {
-		control_set_button_down(6);
-	}
-}
-
-void DoAutoMap()
-{
-	if (currlevel || gbMaxPlayers != 1) {
-		if (!automapflag)
-			StartAutomap();
-		else
-			automapflag = 0;
-	} else {
-		InitDiabloMsg(EMSG_NO_AUTOMAP_IN_TOWN);
-	}
-}
-
-void CheckPanelInfo()
-{
-	int i, c, v, s;
-
-	panelflag = FALSE;
-	ClearPanel();
-	for (i = 0; i < numpanbtns; i++) {
-		if (MouseX >= PanBtnPos[i][0]
-		    && MouseX <= PanBtnPos[i][0] + PanBtnPos[i][2]
-		    && MouseY >= PanBtnPos[i][1]
-		    && MouseY <= PanBtnPos[i][1] + PanBtnPos[i][3]) {
-			if (i != 7) {
-				strcpy(infostr, PanBtnStr[i]);
-			} else {
-				if (FriendlyMode)
-					strcpy(infostr, "Player friendly");
-				else
-					strcpy(infostr, "Player attack");
-			}
-			if (PanBtnHotKey[i]) {
-				sprintf(tempstr, "Hotkey : %s", PanBtnHotKey[i]);
-				AddPanelString(tempstr, TRUE);
-			}
-			infoclr = COL_WHITE;
-			panelflag = TRUE;
-			pinfoflag = TRUE;
-		}
-	}
-	if (!spselflag && MouseX >= 565 && MouseX < 621 && MouseY >= 416 && MouseY < 472) {
-		strcpy(infostr, "Select current spell button");
-		infoclr = COL_WHITE;
-		panelflag = TRUE;
-		pinfoflag = TRUE;
-		strcpy(tempstr, "Hotkey : 's'");
-		AddPanelString(tempstr, TRUE);
-		v = plr[myplr]._pRSpell;
-		if (v != SPL_INVALID) {
-			switch (plr[myplr]._pRSplType) {
-			case RSPLTYPE_SKILL:
-				sprintf(tempstr, "%s Skill", spelldata[v].sSkillText);
-				AddPanelString(tempstr, TRUE);
-				break;
-			case RSPLTYPE_SPELL:
-				sprintf(tempstr, "%s Spell", spelldata[v].sNameText);
-				AddPanelString(tempstr, TRUE);
-				c = plr[myplr]._pISplLvlAdd + plr[myplr]._pSplLvl[v];
-				if (c < 0)
-					c = 0;
-				if (!c)
-					sprintf(tempstr, "Spell Level 0 - Unusable");
-				else
-					sprintf(tempstr, "Spell Level %i", c);
-				AddPanelString(tempstr, TRUE);
-				break;
-			case RSPLTYPE_SCROLL:
-				sprintf(tempstr, "Scroll of %s", spelldata[v].sNameText);
-				AddPanelString(tempstr, TRUE);
-				s = 0;
-				for (i = 0; i < plr[myplr]._pNumInv; i++) {
-					if (plr[myplr].InvList[i]._itype != -1
-					    && (plr[myplr].InvList[i]._iMiscId == IMISC_SCROLL || plr[myplr].InvList[i]._iMiscId == IMISC_SCROLLT)
-					    && plr[myplr].InvList[i]._iSpell == v) {
-						s++;
-					}
-				}
-				for (i = 0; i < MAXBELTITEMS; i++) {
-					if (plr[myplr].SpdList[i]._itype != -1
-					    && (plr[myplr].SpdList[i]._iMiscId == IMISC_SCROLL || plr[myplr].SpdList[i]._iMiscId == IMISC_SCROLLT)
-					    && plr[myplr].SpdList[i]._iSpell == v) {
-						s++;
-					}
-				}
-				if (s == 1)
-					strcpy(tempstr, "1 Scroll");
-				else
-					sprintf(tempstr, "%i Scrolls", s);
-				AddPanelString(tempstr, TRUE);
-				break;
-			case RSPLTYPE_CHARGES:
-				sprintf(tempstr, "Staff of %s", spelldata[v].sNameText);
-				AddPanelString(tempstr, TRUE);
-				if (plr[myplr].InvBody[INVLOC_HAND_LEFT]._iCharges == 1)
-					strcpy(tempstr, "1 Charge");
-				else
-					sprintf(tempstr, "%i Charges", plr[myplr].InvBody[INVLOC_HAND_LEFT]._iCharges);
-				AddPanelString(tempstr, TRUE);
-				break;
-			}
-		}
-	}
-	if (MouseX > 190 && MouseX < 437 && MouseY > 356 && MouseY < 385)
-		pcursinvitem = CheckInvHLight();
-}
-
-void CheckBtnUp()
-{
-	int i;
-	char gamemenuOff;
-
-	gamemenuOff = 1;
-	drawbtnflag = TRUE;
-	panbtndown = FALSE;
-
-	for (i = 0; i < 8; i++) {
-		if (!panbtn[i]) {
-			continue;
-		}
-
-		panbtn[i] = 0;
-
-		if (MouseX < PanBtnPos[i][0]
-		    || MouseX > PanBtnPos[i][0] + PanBtnPos[i][2]
-		    || MouseY < PanBtnPos[i][1]
-		    || MouseY > PanBtnPos[i][1] + PanBtnPos[i][3]) {
-			continue;
-		}
-
-		switch (i) {
-		case PANBTN_CHARINFO:
-			questlog = FALSE;
-			chrflag = !chrflag;
-			break;
-		case PANBTN_QLOG:
-			chrflag = FALSE;
-			if (!questlog)
-				StartQuestlog();
-			else
-				questlog = FALSE;
-			break;
-		case PANBTN_AUTOMAP:
-			DoAutoMap();
-			break;
-		case PANBTN_MAINMENU:
-			qtextflag = FALSE;
-			gamemenu_handle_previous();
-			gamemenuOff = 0;
-			break;
-		case PANBTN_INVENTORY:
-			sbookflag = FALSE;
-			invflag = invflag == 0;
-			if (dropGoldFlag) {
-				dropGoldFlag = FALSE;
-				dropGoldValue = 0;
-			}
-			break;
-		case PANBTN_SPELLBOOK:
-			invflag = 0;
-			if (dropGoldFlag) {
-				dropGoldFlag = FALSE;
-				dropGoldValue = 0;
-			}
-			sbookflag = !sbookflag;
-			break;
-		case PANBTN_SENDMSG:
-			if (talkflag)
-				control_reset_talk();
-			else
-				control_type_message();
-			break;
-		case PANBTN_FRIENDLY:
-			FriendlyMode = FriendlyMode == 0;
-			break;
-		}
-	}
-
-	if (gamemenuOff)
-		gamemenu_off();
-}
-
-void FreeControlPan()
-{
-	MemFreeDbg(pBtmBuff);
-	MemFreeDbg(pManaBuff);
-	MemFreeDbg(pLifeBuff);
-	MemFreeDbg(pPanelText);
-	MemFreeDbg(pChrPanel);
-	MemFreeDbg(pSpellCels);
-	MemFreeDbg(pPanelButtons);
-	MemFreeDbg(pMultiBtns);
-	MemFreeDbg(pTalkBtns);
-	MemFreeDbg(pChrButtons);
-	MemFreeDbg(pDurIcons);
-	MemFreeDbg(pQLogCel);
-	MemFreeDbg(pSpellBkCel);
-	MemFreeDbg(pSBkBtnCel);
-	MemFreeDbg(pSBkIconCels);
-	MemFreeDbg(pGBoxBuff);
-}
-
-BOOL control_WriteStringToBuffer(BYTE *str)
-{
-	int k;
-	BYTE ichar;
-
-	k = 0;
-	while (*str) {
-		ichar = gbFontTransTbl[*str];
-		str++;
-		k += fontkern[fontframe[ichar]];
-		if (k >= 125)
-			return FALSE;
-	}
-
-	return TRUE;
-}
-
-void DrawInfoBox()
-{
-	int nGold;
-
-	DrawPanelBox(177, 62, 288, 60, 241, 558);
-	if (!panelflag && !trigflag && pcursinvitem == -1 && !spselflag) {
-		infostr[0] = '\0';
-		infoclr = COL_WHITE;
-		ClearPanel();
-	}
-	if (spselflag || trigflag) {
-		infoclr = COL_WHITE;
-	} else if (pcurs >= CURSOR_FIRSTITEM) {
-		if (plr[myplr].HoldItem._itype == ITYPE_GOLD) {
-			nGold = plr[myplr].HoldItem._ivalue;
-			sprintf(infostr, "%i gold %s", nGold, get_pieces_str(plr[myplr].HoldItem._ivalue));
-		} else if (!plr[myplr].HoldItem._iStatFlag) {
-			ClearPanel();
-			AddPanelString("Requirements not met", TRUE);
-			pinfoflag = TRUE;
-		} else {
-			if (plr[myplr].HoldItem._iIdentified)
-				strcpy(infostr, plr[myplr].HoldItem._iIName);
-			else
-				strcpy(infostr, plr[myplr].HoldItem._iName);
-			if (plr[myplr].HoldItem._iMagical == ITEM_QUALITY_MAGIC)
-				infoclr = COL_BLUE;
-			if (plr[myplr].HoldItem._iMagical == ITEM_QUALITY_UNIQUE)
-				infoclr = COL_GOLD;
-		}
-	} else {
-		if (pcursitem != -1)
-			GetItemStr(pcursitem);
-		if (pcursobj != -1)
-			GetObjectStr(pcursobj);
-		if (pcursmonst != -1) {
-			if (leveltype != DTYPE_TOWN) {
-				infoclr = COL_WHITE;
-				strcpy(infostr, monster[pcursmonst].mName);
-				ClearPanel();
-				if (monster[pcursmonst]._uniqtype) {
-					infoclr = COL_GOLD;
-					PrintUniqueHistory();
-				} else {
-					PrintMonstHistory(monster[pcursmonst].MType->mtype);
-				}
-			} else {
-				strcpy(infostr, towner[pcursmonst]._tName);
-			}
-		}
-		if (pcursplr != -1) {
-			infoclr = COL_GOLD;
-			strcpy(infostr, plr[pcursplr]._pName);
-			ClearPanel();
-#ifdef HELLFIRE
-			sprintf(tempstr, "%s, Level : %i", ClassStrTbl[plr[pcursplr]._pClass], plr[pcursplr]._pLevel);
-#else
-			sprintf(tempstr, "Level : %i", plr[pcursplr]._pLevel);
-#endif
-			AddPanelString(tempstr, TRUE);
-			sprintf(tempstr, "Hit Points %i of %i", plr[pcursplr]._pHitPoints >> 6, plr[pcursplr]._pMaxHP >> 6);
-			AddPanelString(tempstr, TRUE);
-		}
-	}
-	if (infostr[0] || pnumlines)
-		control_draw_info_str();
-}
-
-void control_draw_info_str()
-{
-	int yo, lo, i;
-
-	if (!talkflag) {
-		yo = 0;
-		lo = 1;
-		if (infostr[0]) {
-			control_print_info_str(0, infostr, 1, pnumlines);
-			yo = 1;
-			lo = 0;
-		}
-
-		for (i = 0; i < pnumlines; i++) {
-			control_print_info_str(i + yo, &panelstr[64 * i], pstrjust[i], pnumlines - lo);
-		}
-	}
-}
-
-void control_print_info_str(int y, char *str, BOOL center, int lines)
-{
-	BYTE c;
-	char *tmp;
-	int screen_x, line, nOffset;
-
-	line = 0;
-	nOffset = lineoffset[y + 4 * lines + lines] + (SCREEN_WIDTH - PANEL_WIDTH) / 2;
-	if (center == 1) {
-		screen_x = 0;
-		tmp = str;
-		while (*tmp) {
-			c = gbFontTransTbl[(BYTE)*tmp++];
-			screen_x += fontkern[fontframe[c]] + 1;
-		}
-		if (screen_x < 288)
-			line = (288 - screen_x) >> 1;
-		nOffset += line;
-	}
-	while (*str) {
-		c = gbFontTransTbl[(BYTE)*str++];
-		c = fontframe[c];
-		line += fontkern[c] + 2;
-		if (c) {
-			if (line < 288) {
-				CPrintString(nOffset, c, infoclr);
-			}
-		}
-		nOffset += fontkern[c] + 2;
-	}
-}
-
-void PrintGameStr(int x, int y, char *str, int color)
-{
-	BYTE c;
-	int off;
-	off = PitchTbl[y + SCREEN_Y] + x + SCREEN_X;
-	while (*str) {
-		c = gbFontTransTbl[(BYTE)*str++];
-		c = fontframe[c];
-		if (c)
-			CPrintString(off, c, color);
-		off += fontkern[c] + 1;
-	}
-}
-
-void DrawChr()
-{
-	char col;
-	char chrstr[64];
-	int pc, mindam, maxdam;
-
-	CelDraw(SCREEN_X, 351 + SCREEN_Y, pChrPanel, 1, 320);
-	ADD_PlrStringXY(20, 32, 151, plr[myplr]._pName, COL_WHITE);
-
-	if (plr[myplr]._pClass == PC_WARRIOR) {
-		ADD_PlrStringXY(168, 32, 299, "Warrior", COL_WHITE);
-#ifndef SPAWN
-	} else if (plr[myplr]._pClass == PC_ROGUE) {
-		ADD_PlrStringXY(168, 32, 299, "Rogue", COL_WHITE); /* should use ClassStrTbl ? */
-	} else if (plr[myplr]._pClass == PC_SORCERER) {
-		ADD_PlrStringXY(168, 32, 299, "Sorceror", COL_WHITE);
-#endif
-	}
-
-	sprintf(chrstr, "%i", plr[myplr]._pLevel);
-	ADD_PlrStringXY(66, 69, 109, chrstr, COL_WHITE);
-
-	sprintf(chrstr, "%li", plr[myplr]._pExperience);
-	ADD_PlrStringXY(216, 69, 300, chrstr, COL_WHITE);
-
-	if (plr[myplr]._pLevel == MAXCHARLEVEL - 1) {
-		strcpy(chrstr, "None");
-		col = COL_GOLD;
-	} else {
-		sprintf(chrstr, "%li", plr[myplr]._pNextExper);
-		col = COL_WHITE;
-	}
-	ADD_PlrStringXY(216, 97, 300, chrstr, col);
-
-	sprintf(chrstr, "%i", plr[myplr]._pGold);
-	ADD_PlrStringXY(216, 146, 300, chrstr, COL_WHITE);
-
-	col = COL_WHITE;
-	if (plr[myplr]._pIBonusAC > 0)
-		col = COL_BLUE;
-	if (plr[myplr]._pIBonusAC < 0)
-		col = COL_RED;
-	sprintf(chrstr, "%i", plr[myplr]._pIBonusAC + plr[myplr]._pIAC + plr[myplr]._pDexterity / 5);
-	ADD_PlrStringXY(258, 183, 301, chrstr, col);
-
-	col = COL_WHITE;
-	if (plr[myplr]._pIBonusToHit > 0)
-		col = COL_BLUE;
-	if (plr[myplr]._pIBonusToHit < 0)
-		col = COL_RED;
-	sprintf(chrstr, "%i%%", (plr[myplr]._pDexterity >> 1) + plr[myplr]._pIBonusToHit + 50);
-	ADD_PlrStringXY(258, 211, 301, chrstr, col);
-
-	col = COL_WHITE;
-	if (plr[myplr]._pIBonusDam > 0)
-		col = COL_BLUE;
-	if (plr[myplr]._pIBonusDam < 0)
-		col = COL_RED;
-	mindam = plr[myplr]._pIMinDam;
-	mindam += plr[myplr]._pIBonusDam * mindam / 100;
-	mindam += plr[myplr]._pIBonusDamMod;
-	if (plr[myplr].InvBody[INVLOC_HAND_LEFT]._itype == ITYPE_BOW) {
-		if (plr[myplr]._pClass == PC_ROGUE)
-			mindam += plr[myplr]._pDamageMod;
-		else
-			mindam += plr[myplr]._pDamageMod >> 1;
-	} else {
-		mindam += plr[myplr]._pDamageMod;
-	}
-	maxdam = plr[myplr]._pIMaxDam;
-	maxdam += plr[myplr]._pIBonusDam * maxdam / 100;
-	maxdam += plr[myplr]._pIBonusDamMod;
-	if (plr[myplr].InvBody[INVLOC_HAND_LEFT]._itype == ITYPE_BOW) {
-		if (plr[myplr]._pClass == PC_ROGUE)
-			maxdam += plr[myplr]._pDamageMod;
-		else
-			maxdam += plr[myplr]._pDamageMod >> 1;
-	} else {
-		maxdam += plr[myplr]._pDamageMod;
-	}
-	sprintf(chrstr, "%i-%i", mindam, maxdam);
-	if (mindam >= 100 || maxdam >= 100)
-		MY_PlrStringXY(254, 239, 305, chrstr, col, -1);
-	else
-		MY_PlrStringXY(258, 239, 301, chrstr, col, 0);
-
-	col = plr[myplr]._pMagResist == 0 ? COL_WHITE : COL_BLUE;
-	if (plr[myplr]._pMagResist < 75) {
-		sprintf(chrstr, "%i%%", plr[myplr]._pMagResist);
-	} else {
-		col = COL_GOLD;
-		sprintf(chrstr, "MAX");
-	}
-	ADD_PlrStringXY(257, 276, 300, chrstr, col);
-
-	col = plr[myplr]._pFireResist == 0 ? COL_WHITE : COL_BLUE;
-	if (plr[myplr]._pFireResist < 75) {
-		sprintf(chrstr, "%i%%", plr[myplr]._pFireResist);
-	} else {
-		col = COL_GOLD;
-		sprintf(chrstr, "MAX");
-	}
-	ADD_PlrStringXY(257, 304, 300, chrstr, col);
-
-	col = plr[myplr]._pLghtResist == 0 ? COL_WHITE : COL_BLUE;
-	if (plr[myplr]._pLghtResist < 75) {
-		sprintf(chrstr, "%i%%", plr[myplr]._pLghtResist);
-	} else {
-		col = COL_GOLD;
-		sprintf(chrstr, "MAX");
-	}
-	ADD_PlrStringXY(257, 332, 300, chrstr, col);
-
-	col = COL_WHITE;
-	sprintf(chrstr, "%i", plr[myplr]._pBaseStr);
-	if (MaxStats[plr[myplr]._pClass][ATTRIB_STR] == plr[myplr]._pBaseStr)
-		col = COL_GOLD;
-	ADD_PlrStringXY(95, 155, 126, chrstr, col);
-
-	col = COL_WHITE;
-	sprintf(chrstr, "%i", plr[myplr]._pBaseMag);
-	if (MaxStats[plr[myplr]._pClass][ATTRIB_MAG] == plr[myplr]._pBaseMag)
-		col = COL_GOLD;
-	ADD_PlrStringXY(95, 183, 126, chrstr, col);
-
-	col = COL_WHITE;
-	sprintf(chrstr, "%i", plr[myplr]._pBaseDex);
-	if (MaxStats[plr[myplr]._pClass][ATTRIB_DEX] == plr[myplr]._pBaseDex)
-		col = COL_GOLD;
-	ADD_PlrStringXY(95, 211, 126, chrstr, col);
-
-	col = COL_WHITE;
-	sprintf(chrstr, "%i", plr[myplr]._pBaseVit);
-	if (MaxStats[plr[myplr]._pClass][ATTRIB_VIT] == plr[myplr]._pBaseVit)
-		col = COL_GOLD;
-	ADD_PlrStringXY(95, 239, 126, chrstr, col);
-
-	col = COL_WHITE;
-	if (plr[myplr]._pStrength > plr[myplr]._pBaseStr)
-		col = COL_BLUE;
-	if (plr[myplr]._pStrength < plr[myplr]._pBaseStr)
-		col = COL_RED;
-	sprintf(chrstr, "%i", plr[myplr]._pStrength);
-	ADD_PlrStringXY(143, 155, 173, chrstr, col);
-
-	col = COL_WHITE;
-	if (plr[myplr]._pMagic > plr[myplr]._pBaseMag)
-		col = COL_BLUE;
-	if (plr[myplr]._pMagic < plr[myplr]._pBaseMag)
-		col = COL_RED;
-	sprintf(chrstr, "%i", plr[myplr]._pMagic);
-	ADD_PlrStringXY(143, 183, 173, chrstr, col);
-
-	col = COL_WHITE;
-	if (plr[myplr]._pDexterity > plr[myplr]._pBaseDex)
-		col = COL_BLUE;
-	if (plr[myplr]._pDexterity < plr[myplr]._pBaseDex)
-		col = COL_RED;
-	sprintf(chrstr, "%i", plr[myplr]._pDexterity);
-	ADD_PlrStringXY(143, 211, 173, chrstr, col);
-
-	col = COL_WHITE;
-	if (plr[myplr]._pVitality > plr[myplr]._pBaseVit)
-		col = COL_BLUE;
-	if (plr[myplr]._pVitality < plr[myplr]._pBaseVit)
-		col = COL_RED;
-	sprintf(chrstr, "%i", plr[myplr]._pVitality);
-	ADD_PlrStringXY(143, 239, 173, chrstr, col);
-
-	if (plr[myplr]._pStatPts > 0) {
-		if (CalcStatDiff(myplr) < plr[myplr]._pStatPts) {
-			plr[myplr]._pStatPts = CalcStatDiff(myplr);
-		}
-	}
-	if (plr[myplr]._pStatPts > 0) {
-		sprintf(chrstr, "%i", plr[myplr]._pStatPts);
-		ADD_PlrStringXY(95, 266, 126, chrstr, COL_RED);
-		pc = plr[myplr]._pClass;
-		if (plr[myplr]._pBaseStr < MaxStats[pc][ATTRIB_STR])
-			CelDraw(137 + SCREEN_X, 159 + SCREEN_Y, pChrButtons, chrbtn[ATTRIB_STR] + 2, 41);
-		if (plr[myplr]._pBaseMag < MaxStats[pc][ATTRIB_MAG])
-			CelDraw(137 + SCREEN_X, 187 + SCREEN_Y, pChrButtons, chrbtn[ATTRIB_MAG] + 4, 41);
-		if (plr[myplr]._pBaseDex < MaxStats[pc][ATTRIB_DEX])
-			CelDraw(137 + SCREEN_X, 216 + SCREEN_Y, pChrButtons, chrbtn[ATTRIB_DEX] + 6, 41);
-		if (plr[myplr]._pBaseVit < MaxStats[pc][ATTRIB_VIT])
-			CelDraw(137 + SCREEN_X, 244 + SCREEN_Y, pChrButtons, chrbtn[ATTRIB_VIT] + 8, 41);
-	}
-
-	col = plr[myplr]._pMaxHP <= plr[myplr]._pMaxHPBase ? COL_WHITE : COL_BLUE;
-	sprintf(chrstr, "%i", plr[myplr]._pMaxHP >> 6);
-	ADD_PlrStringXY(95, 304, 126, chrstr, col);
-	if (plr[myplr]._pHitPoints != plr[myplr]._pMaxHP)
-		col = COL_RED;
-	sprintf(chrstr, "%i", plr[myplr]._pHitPoints >> 6);
-	ADD_PlrStringXY(143, 304, 174, chrstr, col);
-
-	col = plr[myplr]._pMaxMana <= plr[myplr]._pMaxManaBase ? COL_WHITE : COL_BLUE;
-	sprintf(chrstr, "%i", plr[myplr]._pMaxMana >> 6);
-	ADD_PlrStringXY(95, 332, 126, chrstr, col);
-	if (plr[myplr]._pMana != plr[myplr]._pMaxMana)
-		col = COL_RED;
-	sprintf(chrstr, "%i", plr[myplr]._pMana >> 6);
-	ADD_PlrStringXY(143, 332, 174, chrstr, col);
-}
-
-/**
- * @brief Identical to MY_PlrStringXY(x, y, width, pszStr, col, 1)
- */
-void ADD_PlrStringXY(int x, int y, int width, char *pszStr, char col)
-{
-	BYTE c;
-	char *tmp;
-	int nOffset, screen_x, line, widthOffset;
-
-	nOffset = x + PitchTbl[y + SCREEN_Y] + SCREEN_X;
-	widthOffset = width - x + 1;
-	line = 0;
-	screen_x = 0;
-	tmp = pszStr;
-	while (*tmp) {
-		c = gbFontTransTbl[(BYTE)*tmp++];
-		screen_x += fontkern[fontframe[c]] + 1;
-	}
-	if (screen_x < widthOffset)
-		line = (widthOffset - screen_x) >> 1;
-	nOffset += line;
-	while (*pszStr) {
-		c = gbFontTransTbl[(BYTE)*pszStr++];
-		c = fontframe[c];
-		line += fontkern[c] + 1;
-		if (c) {
-			if (line < widthOffset)
-				CPrintString(nOffset, c, col);
-		}
-		nOffset += fontkern[c] + 1;
-	}
-}
-
-void MY_PlrStringXY(int x, int y, int width, char *pszStr, char col, int base)
-{
-	BYTE c;
-	char *tmp;
-	int nOffset, screen_x, line, widthOffset;
-
-	nOffset = x + PitchTbl[y + SCREEN_Y] + SCREEN_X;
-	widthOffset = width - x + 1;
-	line = 0;
-	screen_x = 0;
-	tmp = pszStr;
-	while (*tmp) {
-		c = gbFontTransTbl[(BYTE)*tmp++];
-		screen_x += fontkern[fontframe[c]] + base;
-	}
-	if (screen_x < widthOffset)
-		line = (widthOffset - screen_x) >> 1;
-	nOffset += line;
-	while (*pszStr) {
-		c = gbFontTransTbl[(BYTE)*pszStr++];
-		c = fontframe[c];
-		line += fontkern[c] + base;
-		if (c) {
-			if (line < widthOffset)
-				CPrintString(nOffset, c, col);
-		}
-		nOffset += fontkern[c] + base;
-	}
-}
-
-void CheckLvlBtn()
-{
-	if (!lvlbtndown && MouseX >= 40 && MouseX <= 81 && MouseY >= 313 && MouseY <= 335)
-		lvlbtndown = TRUE;
-}
-
-void ReleaseLvlBtn()
-{
-	if (MouseX >= 40 && MouseX <= 81 && MouseY >= 313 && MouseY <= 335)
-		chrflag = TRUE;
-	lvlbtndown = FALSE;
-}
-
-void DrawLevelUpIcon()
-{
-	int nCel;
-
-	if (!stextflag) {
-		nCel = lvlbtndown ? 3 : 2;
-		ADD_PlrStringXY(0, 303, 120, "Level Up", COL_WHITE);
-		CelDraw(40 + SCREEN_X, 335 + SCREEN_Y, pChrButtons, nCel, 41);
-	}
-}
-
-void CheckChrBtns()
-{
-	int pc, i;
-
-	if (!chrbtnactive && plr[myplr]._pStatPts) {
-		pc = plr[myplr]._pClass;
-		for (i = 0; i < 4; i++) {
-			switch (i) {
-			case ATTRIB_STR:
-				if (plr[myplr]._pBaseStr >= MaxStats[pc][ATTRIB_STR])
-					continue;
-				break;
-			case ATTRIB_MAG:
-				if (plr[myplr]._pBaseMag >= MaxStats[pc][ATTRIB_MAG])
-					continue;
-				break;
-			case ATTRIB_DEX:
-				if (plr[myplr]._pBaseDex >= MaxStats[pc][ATTRIB_DEX])
-					continue;
-				break;
-			case ATTRIB_VIT:
-				if (plr[myplr]._pBaseVit >= MaxStats[pc][ATTRIB_VIT])
-					continue;
-				break;
-			default:
-				continue;
-			}
-			if (MouseX >= ChrBtnsRect[i].x
-			    && MouseX <= ChrBtnsRect[i].x + ChrBtnsRect[i].w
-			    && MouseY >= ChrBtnsRect[i].y
-			    && MouseY <= ChrBtnsRect[i].y + ChrBtnsRect[i].h) {
-				chrbtn[i] = 1;
-				chrbtnactive = TRUE;
-			}
-		}
-	}
-}
-
-void ReleaseChrBtns()
-{
-	int i;
-
-	chrbtnactive = FALSE;
-	for (i = 0; i < 4; ++i) {
-		if (chrbtn[i]) {
-			chrbtn[i] = 0;
-			if (MouseX >= ChrBtnsRect[i].x
-			    && MouseX <= ChrBtnsRect[i].x + ChrBtnsRect[i].w
-			    && MouseY >= ChrBtnsRect[i].y
-			    && MouseY <= ChrBtnsRect[i].y + ChrBtnsRect[i].h) {
-				switch (i) {
-				case 0:
-					NetSendCmdParam1(TRUE, CMD_ADDSTR, 1);
-					plr[myplr]._pStatPts--;
-					break;
-				case 1:
-					NetSendCmdParam1(TRUE, CMD_ADDMAG, 1);
-					plr[myplr]._pStatPts--;
-					break;
-				case 2:
-					NetSendCmdParam1(TRUE, CMD_ADDDEX, 1);
-					plr[myplr]._pStatPts--;
-					break;
-				case 3:
-					NetSendCmdParam1(TRUE, CMD_ADDVIT, 1);
-					plr[myplr]._pStatPts--;
-					break;
-				}
-			}
-		}
-	}
-}
-
-void DrawDurIcon()
-{
-	PlayerStruct *p;
-	int x1, x2, x3, x4;
-
-	if (!chrflag && !questlog || !invflag && !sbookflag) {
-		x1 = 656;
-		if (invflag || sbookflag)
-			x1 = 336;
-		p = &plr[myplr];
-		x2 = DrawDurIcon4Item(&p->InvBody[INVLOC_HEAD], x1, 4);
-		x3 = DrawDurIcon4Item(&p->InvBody[INVLOC_CHEST], x2, 3);
-		x4 = DrawDurIcon4Item(&p->InvBody[INVLOC_HAND_LEFT], x3, 0);
-		DrawDurIcon4Item(&p->InvBody[INVLOC_HAND_RIGHT], x4, 0);
-	}
-}
-
-int DrawDurIcon4Item(ItemStruct *pItem, int x, int c)
-{
-	if (pItem->_itype == ITYPE_NONE)
-		return x;
-	if (pItem->_iDurability > 5)
-		return x;
-	if (c == 0) {
-		if (pItem->_iClass == ICLASS_WEAPON) {
-			switch (pItem->_itype) {
-			case ITYPE_SWORD:
-				c = 2;
-				break;
-			case ITYPE_AXE:
-				c = 6;
-				break;
-			case ITYPE_BOW:
-				c = 7;
-				break;
-			case ITYPE_MACE:
-				c = 5;
-				break;
-			case ITYPE_STAFF:
-				c = 8;
-				break;
-			}
-		} else {
-			c = 1;
-		}
-	}
-	if (pItem->_iDurability > 2)
-		c += 8;
-	CelDraw(x, 335 + SCREEN_Y, pDurIcons, c, 32);
-	return x - 40;
-}
-
-void RedBack()
-{
-	int idx;
-
-	idx = light4flag ? 1536 : 4608;
-
-	/// ASSERT: assert(gpBuffer);
-
-#ifdef USE_ASM
-	if (leveltype != DTYPE_HELL) {
-		__asm {
-			mov		edi, gpBuffer
-			add		edi, SCREENXY(0, 0)
-			mov		ebx, pLightTbl
-			add		ebx, idx
-			mov		edx, PANEL_TOP
-		lx_label1:
-			mov		ecx, SCREEN_WIDTH
-		lx_label2:
-			mov		al, [edi]
-			xlat
-			stosb
-			loop	lx_label2
-			add		edi, BUFFER_WIDTH - SCREEN_WIDTH
-			dec		edx
-			jnz		lx_label1
-		}
-	} else {
-		__asm {
-			mov		edi, gpBuffer
-			add		edi, SCREENXY(0, 0)
-			mov		ebx, pLightTbl
-			add		ebx, idx
-			mov		edx, PANEL_TOP
-		l4_label1:
-			mov		ecx, SCREEN_WIDTH
-		l4_label2:
-			mov		al, [edi]
-			cmp		al, 32
-			jb		l4_label3
-			xlat
-		l4_label3:
-			stosb
-			loop	l4_label2
-			add		edi, BUFFER_WIDTH - SCREEN_WIDTH
-			dec		edx
-			jnz		l4_label1
-		}
-	}
-#else
-	int w, h;
-	BYTE *dst, *tbl;
-
-	if (leveltype != DTYPE_HELL) {
-		dst = &gpBuffer[SCREENXY(0, 0)];
-		tbl = &pLightTbl[idx];
-		for (h = PANEL_TOP; h; h--, dst += BUFFER_WIDTH - SCREEN_WIDTH) {
-			for (w = SCREEN_WIDTH; w; w--) {
-				*dst = tbl[*dst];
-				dst++;
-			}
-		}
-	} else {
-		dst = &gpBuffer[SCREENXY(0, 0)];
-		tbl = &pLightTbl[idx];
-		for (h = PANEL_TOP; h; h--, dst += BUFFER_WIDTH - SCREEN_WIDTH) {
-			for (w = SCREEN_WIDTH; w; w--) {
-				if (*dst >= 32)
-					*dst = tbl[*dst];
-				dst++;
-			}
-		}
-	}
-#endif
-}
-
-char GetSBookTrans(int ii, BOOL townok)
-{
-	char st;
-
-	st = RSPLTYPE_SPELL;
-	if (plr[myplr]._pISpells & (__int64)1 << (ii - 1)) {
-		st = RSPLTYPE_CHARGES;
-	}
-	if (plr[myplr]._pAblSpells & 1 << (ii - 1)) { /// BUGFIX: missing (__int64)
-		st = RSPLTYPE_SKILL;
-	}
-	if (st == RSPLTYPE_SPELL) {
-		if (!CheckSpell(myplr, ii, RSPLTYPE_SPELL, TRUE)) {
-			st = RSPLTYPE_INVALID;
-		}
-		if ((char)(plr[myplr]._pSplLvl[ii] + plr[myplr]._pISplLvlAdd) <= 0) {
-			st = RSPLTYPE_INVALID;
-		}
-	}
-	if (townok && currlevel == 0 && st != RSPLTYPE_INVALID && !spelldata[ii].sTownSpell) {
-		st = RSPLTYPE_INVALID;
-	}
-
-	return st;
-}
-
-void DrawSpellBook()
-{
-	int i, sn, mana, lvl, yp, min, max;
-	char st;
-	unsigned __int64 spl;
-
-<<<<<<< HEAD
-	CelDecodeOnly(PANEL_RIGHT, 351 + SCREEN_Y, pSpellBkCel, 1, 320);
-#ifdef HELLFIRE
-	if (sbooktab < 5)
-		CelDecodeOnly(61 * sbooktab + 391, 508, pSBkBtnCel, sbooktab + 1, 61);
-#else
-	CelDecodeOnly(PANEL_RIGHT + 76 * sbooktab + 7, 348 + SCREEN_Y, pSBkBtnCel, sbooktab + 1, 76);
-#endif
-=======
-	CelDraw(PANEL_RIGHT, 351 + SCREEN_Y, pSpellBkCel, 1, 320);
-	CelDraw(PANEL_RIGHT + 76 * sbooktab + 7, 348 + SCREEN_Y, pSBkBtnCel, sbooktab + 1, 76);
->>>>>>> 7f0eb791
-
-	spl = plr[myplr]._pMemSpells | plr[myplr]._pISpells | plr[myplr]._pAblSpells;
-
-	yp = 215;
-	for (i = 1; i < 8; i++) {
-		sn = SpellPages[sbooktab][i - 1];
-		if (sn != -1 && spl & (__int64)1 << (sn - 1)) {
-			st = GetSBookTrans(sn, TRUE);
-			SetSpellTrans(st);
-			DrawSpellCel(SCREEN_WIDTH - 320 + 75, yp, pSBkIconCels, SpellITbl[sn], 37);
-			if (sn == plr[myplr]._pRSpell && st == plr[myplr]._pRSplType) {
-				SetSpellTrans(RSPLTYPE_SKILL);
-#ifdef HELLFIRE
-				DrawSpellCel(395, yp, pSBkIconCels, 52, 37);
-#else
-				DrawSpellCel(SCREEN_WIDTH - 320 + 75, yp, pSBkIconCels, 43, 37);
-#endif
-			}
-			PrintSBookStr(10, yp - 23, FALSE, spelldata[sn].sNameText, COL_WHITE);
-			switch (GetSBookTrans(sn, FALSE)) {
-			case RSPLTYPE_SKILL:
-				strcpy(tempstr, "Skill");
-				break;
-			case RSPLTYPE_CHARGES:
-				sprintf(tempstr, "Staff (%i charges)", plr[myplr].InvBody[INVLOC_HAND_LEFT]._iCharges);
-				break;
-			default:
-				mana = GetManaAmount(myplr, sn) >> 6;
-				GetDamageAmt(sn, &min, &max);
-				if (min != -1) {
-					sprintf(tempstr, "Mana: %i  Dam: %i - %i", mana, min, max);
-				} else {
-					sprintf(tempstr, "Mana: %i   Dam: n/a", mana);
-				}
-				if (sn == SPL_BONESPIRIT) {
-					sprintf(tempstr, "Mana: %i  Dam: 1/3 tgt hp", mana);
-				}
-				PrintSBookStr(10, yp - 1, FALSE, tempstr, COL_WHITE);
-				lvl = plr[myplr]._pSplLvl[sn] + plr[myplr]._pISplLvlAdd;
-				if (lvl < 0) {
-					lvl = 0;
-				}
-				if (lvl == 0) {
-					sprintf(tempstr, "Spell Level 0 - Unusable");
-				} else {
-					sprintf(tempstr, "Spell Level %i", lvl);
-				}
-				break;
-			}
-			PrintSBookStr(10, yp - 12, FALSE, tempstr, COL_WHITE);
-		}
-		yp += 43;
-	}
-}
-
-void PrintSBookStr(int x, int y, BOOL cjustflag, char *pszStr, char col)
-{
-	BYTE c;
-	char *tmp;
-	int screen_x, line, width;
-
-	width = PitchTbl[y] + x + SCREEN_WIDTH - 320 + 120;;
-	line = 0;
-	if (cjustflag) {
-		screen_x = 0;
-		tmp = pszStr;
-		while (*tmp) {
-			c = gbFontTransTbl[(BYTE)*tmp++];
-			screen_x += fontkern[fontframe[c]] + 1;
-		}
-		if (screen_x < 222)
-			line = (222 - screen_x) >> 1;
-		width += line;
-	}
-	while (*pszStr) {
-		c = gbFontTransTbl[(BYTE)*pszStr++];
-		c = fontframe[c];
-		line += fontkern[c] + 1;
-		if (c) {
-			if (line <= 222)
-				CPrintString(width, c, col);
-		}
-		width += fontkern[c] + 1;
-	}
-}
-
-void CheckSBook()
-{
-	int sn;
-	char st;
-	unsigned __int64 spl;
-
-	if (MouseX >= 331 && MouseX < 368 && MouseY >= 18 && MouseY < 314) {
-		spl = plr[myplr]._pMemSpells | plr[myplr]._pISpells | plr[myplr]._pAblSpells;
-		sn = SpellPages[sbooktab][(MouseY - 18) / 43];
-		if (sn != -1 && spl & (__int64)1 << (sn - 1)) {
-			st = RSPLTYPE_SPELL;
-			if (plr[myplr]._pISpells & (__int64)1 << (sn - 1)) {
-				st = RSPLTYPE_CHARGES;
-			}
-			if (plr[myplr]._pAblSpells & (__int64)1 << (sn - 1)) {
-				st = RSPLTYPE_SKILL;
-			}
-			plr[myplr]._pRSpell = sn;
-			plr[myplr]._pRSplType = st;
-			drawpanflag = 255;
-		}
-	}
-#ifdef HELLFIRE
-	if (MouseX >= 327 && MouseX < 632 && MouseY >= 320 && MouseY < 349) {
-		sbooktab = (MouseX - 327) / 61;
-	}
-#else
-	if (MouseX >= 327 && MouseX < 633 && MouseY >= 320 && MouseY < 349) { /// BUGFIX: change `< 633` to `< 631`
-		sbooktab = (MouseX - 327) / 76;
-	}
-#endif
-}
-
-char *get_pieces_str(int nGold)
-{
-	char *result;
-
-	result = "piece";
-	if (nGold != 1)
-		result = "pieces";
-	return result;
-}
-
-void DrawGoldSplit(int amount)
-{
-	int screen_x, i;
-
-	screen_x = 0;
-	CelDraw(351 + SCREEN_X, 178 + SCREEN_Y, pGBoxBuff, 1, 261);
-	sprintf(tempstr, "You have %u gold", initialDropGoldValue);
-	ADD_PlrStringXY(366, 87, 600, tempstr, COL_GOLD);
-	sprintf(tempstr, "%s.  How many do", get_pieces_str(initialDropGoldValue));
-	ADD_PlrStringXY(366, 103, 600, tempstr, COL_GOLD);
-	ADD_PlrStringXY(366, 121, 600, "you want to remove?", COL_GOLD);
-	if (amount > 0) {
-		sprintf(tempstr, "%u", amount);
-		PrintGameStr(388, 140, tempstr, 0);
-		for (i = 0; i < tempstr[i]; i++) {
-			screen_x += fontkern[fontframe[gbFontTransTbl[(BYTE)tempstr[i]]]] + 1;
-		}
-		screen_x += 452;
-	} else {
-		screen_x = 450;
-	}
-	CelDraw(screen_x, 140 + SCREEN_Y, pSPentSpn2Cels, nGoldFrame, 12);
-	nGoldFrame = (nGoldFrame & 7) + 1;
-}
-
-void control_drop_gold(char vkey)
-{
-	char input[6];
-
-	if (plr[myplr]._pHitPoints >> 6 <= 0) {
-		dropGoldFlag = FALSE;
-		dropGoldValue = 0;
-		return;
-	}
-
-	memset(input, 0, sizeof(input));
-	_itoa(dropGoldValue, input, 10);
-	if (vkey == VK_RETURN) {
-		if (dropGoldValue > 0)
-			control_remove_gold(myplr, initialDropGoldIndex);
-		dropGoldFlag = 0;
-	} else if (vkey == VK_ESCAPE) {
-		dropGoldFlag = 0;
-		dropGoldValue = 0;
-	} else if (vkey == VK_BACK) {
-		input[strlen(input) - 1] = '\0';
-		dropGoldValue = atoi(input);
-	} else if (vkey - '0' >= 0 && vkey - '0' <= 9) {
-		if (dropGoldValue || atoi(input) <= initialDropGoldValue) {
-			input[strlen(input)] = vkey;
-			if (atoi(input) > initialDropGoldValue)
-				return;
-			if (strlen(input) > strlen(input))
-				return;
-		} else {
-			input[0] = vkey;
-		}
-		dropGoldValue = atoi(input);
-	}
-}
-
-void control_remove_gold(int pnum, int gold_index)
-{
-	int gi;
-
-	if (gold_index <= 46) {
-		gi = gold_index - 7;
-		plr[pnum].InvList[gi]._ivalue -= dropGoldValue;
-		if (plr[pnum].InvList[gi]._ivalue > 0)
-			SetGoldCurs(pnum, gi);
-		else
-			RemoveInvItem(pnum, gi);
-	} else {
-		gi = gold_index - 47;
-		plr[pnum].SpdList[gi]._ivalue -= dropGoldValue;
-		if (plr[pnum].SpdList[gi]._ivalue > 0)
-			SetSpdbarGoldCurs(pnum, gi);
-		else
-			RemoveSpdBarItem(pnum, gi);
-	}
-	SetPlrHandItem(&plr[pnum].HoldItem, IDI_GOLD);
-	GetGoldSeed(pnum, &plr[pnum].HoldItem);
-	plr[pnum].HoldItem._ivalue = dropGoldValue;
-	plr[pnum].HoldItem._iStatFlag = 1;
-	control_set_gold_curs(pnum);
-	plr[pnum]._pGold = CalculateGold(pnum);
-	dropGoldValue = 0;
-}
-
-void control_set_gold_curs(int pnum)
-{
-	if (plr[pnum].HoldItem._ivalue >= GOLD_MEDIUM_LIMIT)
-		plr[pnum].HoldItem._iCurs = ICURS_GOLD_LARGE;
-	else if (plr[pnum].HoldItem._ivalue <= GOLD_SMALL_LIMIT)
-		plr[pnum].HoldItem._iCurs = ICURS_GOLD_SMALL;
-	else
-		plr[pnum].HoldItem._iCurs = ICURS_GOLD_MEDIUM;
-
-	NewCursor(plr[pnum].HoldItem._iCurs + CURSOR_FIRSTITEM);
-}
-
-void DrawTalkPan()
-{
-	int i, off, talk_btn, color, nCel, x;
-	char *msg;
-
-	if (!talkflag)
-		return;
-
-	DrawPanelBox(175, sgbPlrTalkTbl + 20, 294, 5, 239, 516);
-	off = 0;
-	for (i = 293; i > 283; off++, i--) {
-		DrawPanelBox((off >> 1) + 175, sgbPlrTalkTbl + off + 25, i, 1, (off >> 1) + 239, off + 521);
-	}
-	DrawPanelBox(185, sgbPlrTalkTbl + 35, 274, 30, 249, 531);
-	DrawPanelBox(180, sgbPlrTalkTbl + 65, 284, 5, 244, 561);
-	for (i = 0; i < 10; i++) {
-		DrawPanelBox(180, sgbPlrTalkTbl + i + 70, i + 284, 1, 244, i + 566);
-	}
-	DrawPanelBox(170, sgbPlrTalkTbl + 80, 310, 55, 234, 576);
-	msg = sgszTalkMsg;
-	for (i = 0; i < 39; i += 13) {
-		msg = control_print_talk_msg(msg, 0, i, &x, 0);
-		if (!msg)
-			break;
-	}
-	if (msg)
-		*msg = '\0';
-	CelBlitFrame(gpBuffer + x, pSPentSpn2Cels, frame, 12);
-	frame = (frame & 7) + 1;
-	talk_btn = 0;
-	for (i = 0; i < 4; i++) {
-		if (i == myplr)
-			continue;
-		if (whisper[i]) {
-			color = COL_GOLD;
-			if (talkbtndown[talk_btn]) {
-				if (talk_btn != 0)
-					nCel = 4;
-				else
-					nCel = 3;
-				CelDraw(172 + SCREEN_X, 436 + 18 * talk_btn + SCREEN_Y, pTalkBtns, nCel, 61);
-			}
-		} else {
-			color = COL_RED;
-			if (talk_btn != 0)
-				nCel = 2;
-			else
-				nCel = 1;
-			if (talkbtndown[talk_btn])
-				nCel += 4;
-			CelDraw(172 + SCREEN_X, 436 + 18 * talk_btn + SCREEN_Y, pTalkBtns, nCel, 61);
-		}
-		if (plr[i].plractive) {
-			control_print_talk_msg(plr[i]._pName, 46, 60 + talk_btn * 18, &x, color);
-		}
-
-		talk_btn++;
-	}
-}
-
-char *control_print_talk_msg(char *msg, int x, int y, int *nOffset, int color)
-{
-	BYTE c;
-	int width;
-
-	x += 264;
-	width = x;
-	*nOffset = PitchTbl[y + 534] + x;
-	while (*msg) {
-
-		c = fontframe[gbFontTransTbl[(BYTE)*msg]];
-		width += fontkern[c] + 1;
-		if (width > 514)
-			return msg;
-		msg++;
-		if (c) {
-			CPrintString(*nOffset, c, color);
-		}
-		*nOffset += fontkern[c] + 1;
-	}
-	return NULL;
-}
-
-BOOL control_check_talk_btn()
-{
-	int i;
-
-	if (!talkflag)
-		return FALSE;
-
-	if (MouseX < 172)
-		return FALSE;
-	if (MouseY < 421)
-		return FALSE;
-	if (MouseX > 233)
-		return FALSE;
-	if (MouseY > 475)
-		return FALSE;
-
-	for (i = 0; i < sizeof(talkbtndown) / sizeof(talkbtndown[0]); i++) {
-		talkbtndown[i] = FALSE;
-	}
-
-	talkbtndown[(MouseY - 421) / 18] = TRUE;
-
-	return TRUE;
-}
-
-void control_release_talk_btn()
-{
-	int i, p, off;
-
-	if (talkflag) {
-		for (i = 0; i < sizeof(talkbtndown) / sizeof(talkbtndown[0]); i++)
-			talkbtndown[i] = FALSE;
-		if (MouseX >= 172 && MouseY >= 421 && MouseX <= 233 && MouseY <= 475) {
-			off = (MouseY - 421) / 18;
-
-			for (p = 0; p < MAX_PLRS && off != -1; p++) {
-				if (p != myplr)
-					off--;
-			}
-			if (p <= MAX_PLRS)
-				whisper[p - 1] = !whisper[p - 1];
-		}
-	}
-}
-
-void control_reset_talk_msg(char *msg)
-{
-	int i, pmask;
-	pmask = 0;
-
-	for (i = 0; i < MAX_PLRS; i++) {
-		if (whisper[i])
-			pmask |= 1 << i;
-	}
-
-#ifndef HELLFIRE
-	if (!msgcmd_add_server_cmd_W(sgszTalkMsg))
-#endif
-		NetSendCmdString(pmask, sgszTalkMsg);
-}
-
-void control_type_message()
-{
-	int i;
-
-	if (gbMaxPlayers == 1) {
-		return;
-	}
-
-	talkflag = TRUE;
-	sgszTalkMsg[0] = 0;
-	frame = 1;
-	for (i = 0; i < 3; i++) {
-		talkbtndown[i] = FALSE;
-	}
-	sgbPlrTalkTbl = PANEL_HEIGHT + 16;
-	drawpanflag = 255;
-	sgbTalkSavePos = sgbNextTalkSave;
-}
-
-void control_reset_talk()
-{
-	talkflag = FALSE;
-	sgbPlrTalkTbl = 0;
-	drawpanflag = 255;
-}
-
-BOOL control_talk_last_key(int vkey)
-{
-	int result;
-
-	if (gbMaxPlayers == 1)
-		return FALSE;
-
-	if (!talkflag)
-		return FALSE;
-
-	if ((DWORD)vkey < VK_SPACE)
-		return FALSE;
-
-	result = strlen(sgszTalkMsg);
-	if (result < 78) {
-		sgszTalkMsg[result] = vkey;
-		sgszTalkMsg[result + 1] = '\0';
-	}
-	return TRUE;
-}
-
-BOOL control_presskeys(int vkey)
-{
-	int len;
-	BOOL ret;
-
-	if (gbMaxPlayers != 1) {
-		if (!talkflag) {
-			ret = FALSE;
-		} else {
-			if (vkey == VK_SPACE) {
-			} else if (vkey == VK_ESCAPE) {
-				control_reset_talk();
-			} else if (vkey == VK_RETURN) {
-				control_press_enter();
-			} else if (vkey == VK_BACK) {
-				len = strlen(sgszTalkMsg);
-				if (len > 0)
-					sgszTalkMsg[len - 1] = '\0';
-			} else if (vkey == VK_DOWN) {
-				control_up_down(1);
-			} else if (vkey == VK_UP) {
-				control_up_down(-1);
-			} else {
-				return FALSE;
-			}
-			ret = TRUE;
-		}
-	} else {
-		ret = FALSE;
-	}
-	return ret;
-}
-
-void control_press_enter()
-{
-	int i;
-	BYTE talk_save;
-
-	if (sgszTalkMsg[0]) {
-#ifdef HELLFIRE
-		int pmask;
-		pmask = 0;
-
-		for (i = 0; i < MAX_PLRS; i++) {
-			if (whisper[i])
-				pmask |= 1 << i;
-		}
-		NetSendCmdString(pmask, sgszTalkMsg);
-#else
-		control_reset_talk_msg(sgszTalkMsg);
-#endif
-		for (i = 0; i < 8; i++) {
-			if (!strcmp(sgszTalkSave[i], sgszTalkMsg))
-				break;
-		}
-		if (i >= 8) {
-			strcpy(sgszTalkSave[sgbNextTalkSave], sgszTalkMsg);
-			sgbNextTalkSave++;
-			sgbNextTalkSave &= 7;
-		} else {
-			talk_save = sgbNextTalkSave - 1;
-			talk_save &= 7;
-			if (i != talk_save) {
-				strcpy(sgszTalkSave[i], sgszTalkSave[talk_save]);
-				strcpy(sgszTalkSave[talk_save], sgszTalkMsg);
-			}
-		}
-		sgszTalkMsg[0] = '\0';
-		sgbTalkSavePos = sgbNextTalkSave;
-	}
-	control_reset_talk();
-}
-
-void control_up_down(int v)
-{
-	int i;
-
-	for (i = 0; i < 8; i++) {
-		sgbTalkSavePos = (v + sgbTalkSavePos) & 7;
-		if (sgszTalkSave[sgbTalkSavePos][0]) {
-			strcpy(sgszTalkMsg, sgszTalkSave[sgbTalkSavePos]);
-			return;
-		}
-	}
-}
+#include "diablo.h"
+
+BYTE sgbNextTalkSave;
+BYTE sgbTalkSavePos;
+BYTE *pDurIcons;
+BYTE *pChrButtons;
+BOOL drawhpflag;
+BOOL dropGoldFlag;
+int panbtn[8];
+int chrbtn[4];
+BYTE *pMultiBtns;
+BYTE *pPanelButtons;
+BYTE *pChrPanel;
+BOOL lvlbtndown;
+char sgszTalkSave[8][80];
+int dropGoldValue;
+BOOL drawmanaflag;
+BOOL chrbtnactive;
+char sgszTalkMsg[MAX_SEND_STR_LEN];
+BYTE *pPanelText;
+int nGoldFrame;
+BYTE *pLifeBuff;
+BYTE *pBtmBuff;
+BYTE *pTalkBtns;
+int pstrjust[4];
+int pnumlines;
+BOOL pinfoflag;
+BOOL talkbtndown[3];
+int pSpell;
+BYTE *pManaBuff;
+char infoclr;
+int sgbPlrTalkTbl; // should be char [4]
+BYTE *pGBoxBuff;
+BYTE *pSBkBtnCel;
+char tempstr[256];
+BOOLEAN whisper[MAX_PLRS];
+int sbooktab;
+int pSplType;
+int frame;
+int initialDropGoldIndex;
+BOOL talkflag;
+BYTE *pSBkIconCels;
+BOOL sbookflag;
+BOOL chrflag;
+BOOL drawbtnflag;
+BYTE *pSpellBkCel;
+char infostr[MAX_PATH];
+int numpanbtns;
+BYTE *pStatusPanel;
+char panelstr[256];
+BOOL panelflag;
+BYTE SplTransTbl[256];
+int initialDropGoldValue;
+BYTE *pSpellCels;
+BOOL panbtndown;
+BYTE *pTalkPanel;
+int spselflag;
+
+const BYTE fontframe[128] = {
+	0, 0, 0, 0, 0, 0, 0, 0, 0, 0, 0, 0, 0, 0, 0, 0,
+	0, 0, 0, 0, 0, 0, 0, 0, 0, 0, 0, 0, 0, 0, 0, 0,
+	0, 54, 44, 57, 58, 56, 55, 47, 40, 41, 59, 39, 50, 37, 51, 52,
+	36, 27, 28, 29, 30, 31, 32, 33, 34, 35, 48, 49, 60, 38, 61, 53,
+	62, 1, 2, 3, 4, 5, 6, 7, 8, 9, 10, 11, 12, 13, 14, 15,
+	16, 17, 18, 19, 20, 21, 22, 23, 24, 25, 26, 42, 63, 43, 64, 65,
+	0, 1, 2, 3, 4, 5, 6, 7, 8, 9, 10, 11, 12, 13, 14, 15,
+	16, 17, 18, 19, 20, 21, 22, 23, 24, 25, 26, 40, 66, 41, 67, 0
+};
+const BYTE fontkern[68] = {
+	8, 10, 7, 9, 8, 7, 6, 8, 8, 3,
+	3, 8, 6, 11, 9, 10, 6, 9, 9, 6,
+	9, 11, 10, 13, 10, 11, 7, 5, 7, 7,
+	8, 7, 7, 7, 7, 7, 10, 4, 5, 6,
+	3, 3, 4, 3, 6, 6, 3, 3, 3, 3,
+	3, 2, 7, 6, 3, 10, 10, 6, 6, 7,
+	4, 4, 9, 6, 6, 12, 3, 7
+};
+const int lineoffset[25] = {
+	BUFFER_WIDTH * 594 + 241,
+	BUFFER_WIDTH * 32,
+	BUFFER_WIDTH * 32,
+	BUFFER_WIDTH * 32,
+	BUFFER_WIDTH * 32 + 180,
+	BUFFER_WIDTH * 582 + 241,
+	BUFFER_WIDTH * 606 + 241,
+	BUFFER_WIDTH * 32,
+	BUFFER_WIDTH * 32,
+	BUFFER_WIDTH * 32,
+	BUFFER_WIDTH * 576 + 241,
+	BUFFER_WIDTH * 594 + 241,
+	BUFFER_WIDTH * 612 + 241,
+	BUFFER_WIDTH * 32,
+	BUFFER_WIDTH * 32,
+	BUFFER_WIDTH * 572 + 241,
+	BUFFER_WIDTH * 587 + 241,
+	BUFFER_WIDTH * 601 + 241,
+	BUFFER_WIDTH * 616 + 241,
+	BUFFER_WIDTH * 32,
+	BUFFER_WIDTH * 570 + 241,
+	BUFFER_WIDTH * 582 + 241,
+	BUFFER_WIDTH * 594 + 241,
+	BUFFER_WIDTH * 606 + 241,
+	BUFFER_WIDTH * 617 + 241
+};
+const BYTE gbFontTransTbl[256] = {
+	// clang-format off
+	'\0', 0x01, 0x01, 0x01, 0x01, 0x01, 0x01, 0x01, 0x01, 0x01, 0x01, 0x01, 0x01, 0x01, 0x01, 0x01,
+	0x01, 0x01, 0x01, 0x01, 0x01, 0x01, 0x01, 0x01, 0x01, 0x01, 0x01, 0x01, 0x01, 0x01, 0x01, 0x01,
+	' ',  '!',  '\"', '#',  '$',  '%',  '&',  '\'', '(',  ')',  '*',  '+',  ',',  '-',  '.',  '/',
+	'0',  '1',  '2',  '3',  '4',  '5',  '6',  '7',  '8',  '9',  ':',  ';',  '<',  '=',  '>',  '?',
+	'@',  'A',  'B',  'C',  'D',  'E',  'F',  'G',  'H',  'I',  'J',  'K',  'L',  'M',  'N',  'O',
+	'P',  'Q',  'R',  'S',  'T',  'U',  'V',  'W',  'X',  'Y',  'Z',  '[',  '\\', ']',  '^',  '_',
+	'`',  'a',  'b',  'c',  'd',  'e',  'f',  'g',  'h',  'i',  'j',  'k',  'l',  'm',  'n',  'o',
+	'p',  'q',  'r',  's',  't',  'u',  'v',  'w',  'x',  'y',  'z',  '{',  '|',  '}',  '~',  0x01,
+	'C',  'u',  'e',  'a',  'a',  'a',  'a',  'c',  'e',  'e',  'e',  'i',  'i',  'i',  'A',  'A',
+	'E',  'a',  'A',  'o',  'o',  'o',  'u',  'u',  'y',  'O',  'U',  'c',  'L',  'Y',  'P',  'f',
+	'a',  'i',  'o',  'u',  'n',  'N',  'a',  'o',  '?',  0x01, 0x01, 0x01, 0x01, '!',  '<',  '>',
+	'o',  '+',  '2',  '3',  '\'', 'u',  'P',  '.',  ',',  '1',  '0',  '>',  0x01, 0x01, 0x01, '?',
+	'A',  'A',  'A',  'A',  'A',  'A',  'A',  'C',  'E',  'E',  'E',  'E',  'I',  'I',  'I',  'I',
+	'D',  'N',  'O',  'O',  'O',  'O',  'O',  'X',  '0',  'U',  'U',  'U',  'U',  'Y',  'b',  'B',
+	'a',  'a',  'a',  'a',  'a',  'a',  'a',  'c',  'e',  'e',  'e',  'e',  'i',  'i',  'i',  'i',
+	'o',  'n',  'o',  'o',  'o',  'o',  'o',  '/',  '0',  'u',  'u',  'u',  'u',  'y',  'b',  'y'
+	// clang-format on
+};
+
+/* data */
+
+char SpellITbl[MAX_SPELLS] = {
+#ifdef HELLFIRE
+	27,
+#else
+	1,
+#endif
+	1,
+	2,
+	3,
+	4,
+	5,
+	6,
+	7,
+	8,
+	9,
+	28,
+	13,
+	12,
+	18,
+	16,
+	14,
+	18,
+	19,
+	11,
+	20,
+	15,
+	21,
+	23,
+	24,
+	25,
+#ifdef HELLFIRE
+	2,
+#else
+	22,
+#endif
+	26,
+	29,
+	37,
+	38,
+	39,
+	42,
+	41,
+	40,
+	10,
+	36,
+	30,
+#ifdef HELLFIRE
+	51,
+	51,
+	50,
+	46,
+	47,
+	43,
+	45,
+	48,
+	49,
+	44,
+	35,
+	35,
+	35,
+	35,
+	35,
+#endif
+};
+int PanBtnPos[8][5] = {
+	{ 9, 361, 71, 19, 1 },
+	{ 9, 387, 71, 19, 0 },
+	{ 9, 427, 71, 19, 1 },
+	{ 9, 453, 71, 19, 0 },
+	{ 560, 361, 71, 19, 1 },
+	{ 560, 387, 71, 19, 0 },
+	{ 87, 443, 33, 32, 1 },
+	{ 527, 443, 33, 32, 1 }
+};
+char *PanBtnHotKey[8] = { "'c'", "'q'", "Tab", "Esc", "'i'", "'b'", "Enter", NULL };
+char *PanBtnStr[8] = {
+	"Character Information",
+	"Quests log",
+	"Automap",
+	"Main Menu",
+	"Inventory",
+	"Spell book",
+	"Send Message",
+	"Player Attack"
+};
+RECT32 ChrBtnsRect[4] = {
+	{ 137, 138, 41, 22 },
+	{ 137, 166, 41, 22 },
+	{ 137, 195, 41, 22 },
+	{ 137, 223, 41, 22 }
+};
+
+int SpellPages[6][7] = {
+	{ SPL_NULL, SPL_FIREBOLT, SPL_CBOLT, SPL_HBOLT, SPL_HEAL, SPL_HEALOTHER, SPL_FLAME },
+	{ SPL_RESURRECT, SPL_FIREWALL, SPL_TELEKINESIS, SPL_LIGHTNING, SPL_TOWN, SPL_FLASH, SPL_STONE },
+	{ SPL_RNDTELEPORT, SPL_MANASHIELD, SPL_ELEMENT, SPL_FIREBALL, SPL_WAVE, SPL_CHAIN, SPL_GUARDIAN },
+	{ SPL_NOVA, SPL_GOLEM, SPL_TELEPORT, SPL_APOCA, SPL_BONESPIRIT, SPL_FLARE, SPL_ETHEREALIZE },
+	{ -1, -1, -1, -1, -1, -1, -1 },
+	{ -1, -1, -1, -1, -1, -1, -1 }
+};
+
+void DrawSpellCel(int xp, int yp, BYTE *Trans, int nCel, int w)
+{
+	BYTE *dst, *tbl, *end;
+
+	/// ASSERT: assert(gpBuffer);
+
+	dst = &gpBuffer[xp + PitchTbl[yp]];
+	tbl = SplTransTbl;
+
+#ifdef USE_ASM
+	__asm {
+		mov		ebx, Trans
+		mov		eax, nCel
+		shl		eax, 2
+		add		ebx, eax
+		mov		eax, [ebx+4]
+		sub		eax, [ebx]
+		mov		end, eax
+		mov		esi, Trans
+		add		esi, [ebx]
+		mov		edi, dst
+		mov		eax, end
+		add		eax, esi
+		mov		end, eax
+		mov		ebx, tbl
+	label1:
+		mov		edx, w
+	label2:
+		xor		eax, eax
+		lodsb
+		or		al, al
+		js		label6
+		sub		edx, eax
+		mov		ecx, eax
+		shr		ecx, 1
+		jnb		label3
+		lodsb
+		xlat
+		stosb
+		jecxz	label5
+	label3:
+		shr		ecx, 1
+		jnb		label4
+		lodsw
+		xlat
+		ror		ax, 8
+		xlat
+		ror		ax, 8
+		stosw
+		jecxz	label5
+	label4:
+		lodsd
+		xlat
+		ror		eax, 8
+		xlat
+		ror		eax, 8
+		xlat
+		ror		eax, 8
+		xlat
+		ror		eax, 8
+		stosd
+		loop	label4
+	label5:
+		or		edx, edx
+		jz		label7
+		jmp		label2
+	label6:
+		neg		al
+		add		edi, eax
+		sub		edx, eax
+		jnz		label2
+	label7:
+		sub		edi, BUFFER_WIDTH
+		sub		edi, w
+		cmp		esi, end
+		jnz		label1
+	}
+#else
+	int i;
+	BYTE width;
+	BYTE *src;
+	DWORD *pFrameTable;
+
+	pFrameTable = (DWORD *)&Trans[4 * nCel];
+	src = &Trans[pFrameTable[0]];
+	end = &src[pFrameTable[1] - pFrameTable[0]];
+
+	for (; src != end; dst -= BUFFER_WIDTH + w) {
+		for (i = w; i;) {
+			width = *src++;
+			if (!(width & 0x80)) {
+				i -= width;
+				// asm_cel_light_edge(width, tbl, dst, src);
+				if (width & 1) {
+					dst[0] = tbl[src[0]];
+					src++;
+					dst++;
+				}
+				width >>= 1;
+				if (width & 1) {
+					dst[0] = tbl[src[0]];
+					dst[1] = tbl[src[1]];
+					src += 2;
+					dst += 2;
+				}
+				width >>= 1;
+				for (; width; width--) {
+					dst[0] = tbl[src[0]];
+					dst[1] = tbl[src[1]];
+					dst[2] = tbl[src[2]];
+					dst[3] = tbl[src[3]];
+					src += 4;
+					dst += 4;
+				}
+			} else {
+				width = -(char)width;
+				dst += width;
+				i -= width;
+			}
+		}
+	}
+#endif
+}
+
+void SetSpellTrans(char t)
+{
+	int i;
+
+	if (t == RSPLTYPE_SKILL) {
+		for (i = 0; i < 128; i++)
+			SplTransTbl[i] = i;
+	}
+	for (i = 128; i < 256; i++)
+		SplTransTbl[i] = i;
+	SplTransTbl[255] = 0;
+
+	switch (t) {
+	case RSPLTYPE_SPELL:
+		SplTransTbl[PAL8_YELLOW] = PAL16_BLUE + 1;
+		SplTransTbl[PAL8_YELLOW + 1] = PAL16_BLUE + 3;
+		SplTransTbl[PAL8_YELLOW + 2] = PAL16_BLUE + 5;
+		for (i = PAL16_BLUE; i < PAL16_BLUE + 16; i++) {
+			SplTransTbl[PAL16_BEIGE - PAL16_BLUE + i] = i;
+			SplTransTbl[PAL16_YELLOW - PAL16_BLUE + i] = i;
+			SplTransTbl[PAL16_ORANGE - PAL16_BLUE + i] = i;
+		}
+		break;
+	case RSPLTYPE_SCROLL:
+		SplTransTbl[PAL8_YELLOW] = PAL16_BEIGE + 1;
+		SplTransTbl[PAL8_YELLOW + 1] = PAL16_BEIGE + 3;
+		SplTransTbl[PAL8_YELLOW + 2] = PAL16_BEIGE + 5;
+		for (i = PAL16_BEIGE; i < PAL16_BEIGE + 16; i++) {
+			SplTransTbl[PAL16_YELLOW - PAL16_BEIGE + i] = i;
+			SplTransTbl[PAL16_ORANGE - PAL16_BEIGE + i] = i;
+		}
+		break;
+	case RSPLTYPE_CHARGES:
+		SplTransTbl[PAL8_YELLOW] = PAL16_ORANGE + 1;
+		SplTransTbl[PAL8_YELLOW + 1] = PAL16_ORANGE + 3;
+		SplTransTbl[PAL8_YELLOW + 2] = PAL16_ORANGE + 5;
+		for (i = PAL16_ORANGE; i < PAL16_ORANGE + 16; i++) {
+			SplTransTbl[PAL16_BEIGE - PAL16_ORANGE + i] = i;
+			SplTransTbl[PAL16_YELLOW - PAL16_ORANGE + i] = i;
+		}
+		break;
+	case RSPLTYPE_INVALID:
+		SplTransTbl[PAL8_YELLOW] = PAL16_GRAY + 1;
+		SplTransTbl[PAL8_YELLOW + 1] = PAL16_GRAY + 3;
+		SplTransTbl[PAL8_YELLOW + 2] = PAL16_GRAY + 5;
+		for (i = PAL16_GRAY; i < PAL16_GRAY + 15; i++) {
+			SplTransTbl[PAL16_BEIGE - PAL16_GRAY + i] = i;
+			SplTransTbl[PAL16_YELLOW - PAL16_GRAY + i] = i;
+			SplTransTbl[PAL16_ORANGE - PAL16_GRAY + i] = i;
+		}
+		SplTransTbl[PAL16_BEIGE + 15] = 0;
+		SplTransTbl[PAL16_YELLOW + 15] = 0;
+		SplTransTbl[PAL16_ORANGE + 15] = 0;
+		break;
+	}
+}
+
+void DrawSpell()
+{
+	char spl, st;
+	int tlvl;
+
+	spl = plr[myplr]._pRSpell;
+	st = plr[myplr]._pRSplType;
+	tlvl = plr[myplr]._pISplLvlAdd + plr[myplr]._pSplLvl[spl];
+	if (st == RSPLTYPE_SPELL && spl != SPL_INVALID) {
+		if (!CheckSpell(myplr, spl, RSPLTYPE_SPELL, TRUE))
+			st = RSPLTYPE_INVALID;
+		if (tlvl <= 0)
+			st = RSPLTYPE_INVALID;
+	}
+	if (!currlevel && st != RSPLTYPE_INVALID && !spelldata[spl].sTownSpell)
+		st = RSPLTYPE_INVALID;
+	if (plr[myplr]._pRSpell < 0)
+		st = RSPLTYPE_INVALID;
+	SetSpellTrans(st);
+	if (spl != SPL_INVALID)
+		DrawSpellCel(629, 631, pSpellCels, SpellITbl[spl], 56);
+	else
+		DrawSpellCel(629, 631, pSpellCels, 27, 56);
+}
+
+void DrawSpellList()
+{
+	int i, j, x, y, c, s, t, v, lx, ly, trans;
+	unsigned __int64 mask, spl;
+
+	pSpell = SPL_INVALID;
+	infostr[0] = '\0';
+	x = 636;
+	y = 495;
+	ClearPanel();
+	for (i = 0; i < 4; i++) {
+		switch ((spell_type)i) {
+		case RSPLTYPE_SKILL:
+			SetSpellTrans(RSPLTYPE_SKILL);
+			c = 46;
+			mask = plr[myplr]._pAblSpells;
+			break;
+		case RSPLTYPE_SPELL:
+			c = 47;
+			mask = plr[myplr]._pMemSpells;
+			break;
+		case RSPLTYPE_SCROLL:
+			SetSpellTrans(RSPLTYPE_SCROLL);
+			c = 44;
+			mask = plr[myplr]._pScrlSpells;
+			break;
+		case RSPLTYPE_CHARGES:
+			SetSpellTrans(RSPLTYPE_CHARGES);
+			c = 45;
+			mask = plr[myplr]._pISpells;
+			break;
+		}
+		for (spl = 1, j = 1; j < MAX_SPELLS; spl <<= 1, j++) {
+			if (!(mask & spl))
+				continue;
+			if (i == RSPLTYPE_SPELL) {
+				s = plr[myplr]._pISplLvlAdd + plr[myplr]._pSplLvl[j];
+				if (s < 0)
+					s = 0;
+				if (s > 0)
+					trans = RSPLTYPE_SPELL;
+				else
+					trans = RSPLTYPE_INVALID;
+				SetSpellTrans(trans);
+			}
+			if (currlevel == 0 && !spelldata[j].sTownSpell)
+				SetSpellTrans(RSPLTYPE_INVALID);
+			DrawSpellCel(x, y, pSpellCels, SpellITbl[j], 56);
+			lx = x - 64;
+			ly = y - 216;
+			if (MouseX >= lx && MouseX < lx + 56 && MouseY >= ly && MouseY < ly + 56) {
+				pSpell = j;
+				pSplType = i;
+				DrawSpellCel(x, y, pSpellCels, c, 56);
+				switch (i) {
+				case RSPLTYPE_SKILL:
+					sprintf(infostr, "%s Skill", spelldata[pSpell].sSkillText);
+					break;
+				case RSPLTYPE_SPELL:
+					sprintf(infostr, "%s Spell", spelldata[pSpell].sNameText);
+					if (pSpell == SPL_HBOLT) {
+						sprintf(tempstr, "Damages undead only");
+						AddPanelString(tempstr, TRUE);
+					}
+					if (s == 0)
+						sprintf(tempstr, "Spell Level 0 - Unusable");
+					else
+						sprintf(tempstr, "Spell Level %i", s);
+					AddPanelString(tempstr, TRUE);
+					break;
+				case RSPLTYPE_SCROLL:
+					sprintf(infostr, "Scroll of %s", spelldata[pSpell].sNameText);
+					v = 0;
+					for (t = 0; t < plr[myplr]._pNumInv; t++) {
+						if (plr[myplr].InvList[t]._itype != ITYPE_NONE
+						    && (plr[myplr].InvList[t]._iMiscId == IMISC_SCROLL || plr[myplr].InvList[t]._iMiscId == IMISC_SCROLLT)
+						    && plr[myplr].InvList[t]._iSpell == pSpell) {
+							v++;
+						}
+					}
+					for (t = 0; t < MAXBELTITEMS; t++) {
+						if (plr[myplr].SpdList[t]._itype != ITYPE_NONE
+						    && (plr[myplr].SpdList[t]._iMiscId == IMISC_SCROLL || plr[myplr].SpdList[t]._iMiscId == IMISC_SCROLLT)
+						    && plr[myplr].SpdList[t]._iSpell == pSpell) {
+							v++;
+						}
+					}
+					if (v == 1)
+						strcpy(tempstr, "1 Scroll");
+					else
+						sprintf(tempstr, "%i Scrolls", v);
+					AddPanelString(tempstr, TRUE);
+					break;
+				case RSPLTYPE_CHARGES:
+					sprintf(infostr, "Staff of %s", spelldata[pSpell].sNameText);
+					if (plr[myplr].InvBody[INVLOC_HAND_LEFT]._iCharges == 1)
+						strcpy(tempstr, "1 Charge");
+					else
+						sprintf(tempstr, "%i Charges", plr[myplr].InvBody[INVLOC_HAND_LEFT]._iCharges);
+					AddPanelString(tempstr, TRUE);
+					break;
+				}
+				for (t = 0; t < 4; t++) {
+					if (plr[myplr]._pSplHotKey[t] == pSpell && plr[myplr]._pSplTHotKey[t] == pSplType) {
+						DrawSpellCel(x, y, pSpellCels, t + 48, 56);
+						sprintf(tempstr, "Spell Hot Key #F%i", t + 5);
+						AddPanelString(tempstr, TRUE);
+					}
+				}
+			}
+			x -= 56;
+			if (x == 20) {
+				y -= 56;
+				x = 636;
+			}
+		}
+		if (mask != 0 && x != 636)
+			x -= 56;
+		if (x == 20) {
+			y -= 56;
+			x = 636;
+		}
+	}
+}
+
+void SetSpell()
+{
+	spselflag = 0;
+	if (pSpell != -1) {
+		ClearPanel();
+		plr[myplr]._pRSpell = pSpell;
+		plr[myplr]._pRSplType = pSplType;
+		drawpanflag = 255;
+	}
+}
+
+void SetSpeedSpell(int slot)
+{
+	int i;
+
+	if (pSpell != SPL_INVALID) {
+		for (i = 0; i < 4; ++i) {
+			if (plr[myplr]._pSplHotKey[i] == pSpell && plr[myplr]._pSplTHotKey[i] == pSplType)
+				plr[myplr]._pSplHotKey[i] = SPL_INVALID;
+		}
+		plr[myplr]._pSplHotKey[slot] = pSpell;
+		plr[myplr]._pSplTHotKey[slot] = pSplType;
+	}
+}
+
+void ToggleSpell(int slot)
+{
+	unsigned __int64 spells;
+
+	if (plr[myplr]._pSplHotKey[slot] == -1) {
+		return;
+	}
+
+	switch (plr[myplr]._pSplTHotKey[slot]) {
+	case RSPLTYPE_SKILL:
+		spells = plr[myplr]._pAblSpells;
+		break;
+	case RSPLTYPE_SPELL:
+		spells = plr[myplr]._pMemSpells;
+		break;
+	case RSPLTYPE_SCROLL:
+		spells = plr[myplr]._pScrlSpells;
+		break;
+	case RSPLTYPE_CHARGES:
+		spells = plr[myplr]._pISpells;
+		break;
+	}
+
+	if (spells & (__int64)1 << (plr[myplr]._pSplHotKey[slot] - 1)) {
+		plr[myplr]._pRSpell = plr[myplr]._pSplHotKey[slot];
+		plr[myplr]._pRSplType = plr[myplr]._pSplTHotKey[slot];
+		drawpanflag = 255;
+	}
+}
+
+void CPrintString(int nOffset, int nCel, char col)
+{
+	/// ASSERT: assert(gpBuffer);
+
+#ifdef USE_ASM
+	__asm {
+		mov		ebx, pPanelText
+		mov		eax, nCel
+		shl		eax, 2
+		add		ebx, eax
+		mov		edx, [ebx+4]
+		sub		edx, [ebx]
+		mov		esi, pPanelText
+		add		esi, [ebx]
+		mov		edi, gpBuffer
+		add		edi, nOffset
+		mov		ebx, edx
+		add		ebx, esi
+		xor		edx, edx
+		mov		dl, col
+		cmp		edx, COL_WHITE
+		jz		c0_label1
+		cmp		edx, COL_BLUE
+		jz		c1_label1
+		cmp		edx, COL_RED
+		jz		c2_label1
+		jmp		d_label1
+
+		            // Case 0
+	c0_label1:
+		mov		edx, 13
+	c0_label2:
+		xor		eax, eax
+		lodsb
+		or		al, al
+		js		c0_label6
+		sub		edx, eax
+		mov		ecx, eax
+		shr		ecx, 1
+		jnb		c0_label3
+		movsb
+		jecxz	c0_label5
+	c0_label3:
+		shr		ecx, 1
+		jnb		c0_label4
+		movsw
+		jecxz	c0_label5
+	c0_label4:
+		rep movsd
+	c0_label5:
+		or		edx, edx
+		jz		c0_label7
+		jmp		c0_label2
+	c0_label6:
+		neg		al
+		add		edi, eax
+		sub		edx, eax
+		jnz		c0_label2
+	c0_label7:
+		sub		edi, BUFFER_WIDTH + 13
+		cmp		ebx, esi
+		jnz		c0_label1
+		jmp		labret
+
+		            // Case 1
+	c1_label1:
+		mov		edx, 13
+	c1_label2:
+		xor		eax, eax
+		lodsb
+		or		al, al
+		js		c1_label6
+		sub		edx, eax
+		mov		ecx, eax
+	c1_label3:
+		lodsb
+		cmp		al, PAL16_GRAY + 13
+		ja		c1_label4
+		cmp		al, PAL16_GRAY
+		jb		c1_label5
+		sub		al, PAL16_GRAY - (PAL16_BLUE + 2)
+		jmp		c1_label5
+	c1_label4:
+		mov		al, PAL16_BLUE + 15
+	c1_label5:
+		stosb
+		loop	c1_label3
+		or		edx, edx
+		jz		c1_label7
+		jmp		c1_label2
+	c1_label6:
+		neg		al
+		add		edi, eax
+		sub		edx, eax
+		jnz		c1_label2
+	c1_label7:
+		sub		edi, BUFFER_WIDTH + 13
+		cmp		ebx, esi
+		jnz		c1_label1
+		jmp		labret
+
+		            // Case 2
+	c2_label1:
+		mov		edx, 13
+	c2_label2:
+		xor		eax, eax
+		lodsb
+		or		al, al
+		js		c2_label5
+		sub		edx, eax
+		mov		ecx, eax
+	c2_label3:
+		lodsb
+		cmp		al, PAL16_GRAY
+		jb		c2_label4
+		sub		al, PAL16_GRAY - PAL16_RED
+	c2_label4:
+		stosb
+		loop	c2_label3
+		or		edx, edx
+		jz		c2_label6
+		jmp		c2_label2
+	c2_label5:
+		neg		al
+		add		edi, eax
+		sub		edx, eax
+		jnz		c2_label2
+	c2_label6:
+		sub		edi, BUFFER_WIDTH + 13
+		cmp		ebx, esi
+		jnz		c2_label1
+		jmp		labret
+
+		            // Default
+	d_label1:
+		mov		edx, 13
+	d_label2:
+		xor		eax, eax
+		lodsb
+		or		al, al
+		js		d_label6
+		sub		edx, eax
+		mov		ecx, eax
+	d_label3:
+		lodsb
+		cmp		al, PAL16_GRAY
+		jb		d_label5
+		cmp		al, PAL16_GRAY + 14
+		jnb		d_label4
+		sub		al, PAL16_GRAY - (PAL16_YELLOW + 2)
+		jmp		d_label5
+	d_label4:
+		mov		al, PAL16_YELLOW + 15
+	d_label5:
+		stosb
+		loop	d_label3
+		or		edx, edx
+		jz		d_label7
+		jmp		d_label2
+	d_label6:
+		neg		al
+		add		edi, eax
+		sub		edx, eax
+		jnz		d_label2
+	d_label7:
+		sub		edi, BUFFER_WIDTH + 13
+		cmp		ebx, esi
+		jnz		d_label1
+
+	labret:
+	}
+#else
+	int i, nDataSize;
+	BYTE width, pix;
+	BYTE *src, *dst, *end;
+
+	src = CelGetFrame(pPanelText, nCel, &nDataSize);
+	end = &src[nDataSize];
+	dst = &gpBuffer[nOffset];
+
+	switch (col) {
+	case COL_WHITE:
+		for (; src != end; dst -= BUFFER_WIDTH + 13) {
+			for (i = 13; i;) {
+				width = *src++;
+				if (!(width & 0x80)) {
+					i -= width;
+					if (width & 1) {
+						dst[0] = src[0];
+						src++;
+						dst++;
+					}
+					width >>= 1;
+					if (width & 1) {
+						dst[0] = src[0];
+						dst[1] = src[1];
+						src += 2;
+						dst += 2;
+					}
+					width >>= 1;
+					while (width) {
+						dst[0] = src[0];
+						dst[1] = src[1];
+						dst[2] = src[2];
+						dst[3] = src[3];
+						src += 4;
+						dst += 4;
+						width--;
+					}
+				} else {
+					width = -(char)width;
+					dst += width;
+					i -= width;
+				}
+			}
+		}
+		break;
+	case COL_BLUE:
+		for (; src != end; dst -= BUFFER_WIDTH + 13) {
+			for (i = 13; i;) {
+				width = *src++;
+				if (!(width & 0x80)) {
+					i -= width;
+					while (width) {
+						pix = *src++;
+						if (pix > PAL16_GRAY + 13)
+							pix = PAL16_BLUE + 15;
+						else if (pix >= PAL16_GRAY)
+							pix -= PAL16_GRAY - (PAL16_BLUE + 2);
+						*dst++ = pix;
+						width--;
+					}
+				} else {
+					width = -(char)width;
+					dst += width;
+					i -= width;
+				}
+			}
+		}
+		break;
+	case COL_RED:
+		for (; src != end; dst -= BUFFER_WIDTH + 13) {
+			for (i = 13; i;) {
+				width = *src++;
+				if (!(width & 0x80)) {
+					i -= width;
+					while (width) {
+						pix = *src++;
+						if (pix >= PAL16_GRAY)
+							pix -= PAL16_GRAY - PAL16_RED;
+						*dst++ = pix;
+						width--;
+					}
+				} else {
+					width = -(char)width;
+					dst += width;
+					i -= width;
+				}
+			}
+		}
+		break;
+	default:
+		for (; src != end; dst -= BUFFER_WIDTH + 13) {
+			for (i = 13; i;) {
+				width = *src++;
+				if (!(width & 0x80)) {
+					i -= width;
+					while (width) {
+						pix = *src++;
+						if (pix >= PAL16_GRAY) {
+							if (pix >= PAL16_GRAY + 14)
+								pix = PAL16_YELLOW + 15;
+							else
+								pix -= PAL16_GRAY - (PAL16_YELLOW + 2);
+						}
+						*dst++ = pix;
+						width--;
+					}
+				} else {
+					width = -(char)width;
+					dst += width;
+					i -= width;
+				}
+			}
+		}
+		break;
+	}
+#endif
+}
+
+void AddPanelString(char *str, BOOL just)
+{
+	strcpy(&panelstr[64 * pnumlines], str);
+	pstrjust[pnumlines] = just;
+
+	if (pnumlines < 4)
+		pnumlines++;
+}
+
+void ClearPanel()
+{
+	pnumlines = 0;
+	pinfoflag = FALSE;
+}
+
+void DrawPanelBox(int x, int y, int w, int h, int sx, int sy)
+{
+	int nSrcOff, nDstOff;
+
+	/// ASSERT: assert(gpBuffer);
+
+	nSrcOff = x + PANEL_WIDTH * y;
+	nDstOff = sx + BUFFER_WIDTH * sy + (SCREEN_WIDTH - PANEL_WIDTH) / 2;
+
+#ifdef USE_ASM
+	__asm {
+		mov		esi, pBtmBuff
+		add		esi, nSrcOff
+		mov		edi, gpBuffer
+		add		edi, nDstOff
+		xor		ebx, ebx
+		mov		bx, word ptr w
+		xor		edx, edx
+		mov		dx, word ptr h
+	label1:
+		mov		ecx, ebx
+		shr		ecx, 1
+		jnb		label2
+		movsb
+		jecxz	label4
+	label2:
+		shr		ecx, 1
+		jnb		label3
+		movsw
+		jecxz	label4
+	label3:
+		rep movsd
+	label4:
+		add		esi, PANEL_WIDTH
+		sub		esi, ebx
+		add		edi, BUFFER_WIDTH
+		sub		edi, ebx
+		dec		edx
+		jnz		label1
+	}
+#else
+	int wdt, hgt;
+	BYTE *src, *dst;
+
+	src = &pBtmBuff[nSrcOff];
+	dst = &gpBuffer[nDstOff];
+
+	for (hgt = h; hgt; hgt--, src += PANEL_WIDTH - w, dst += BUFFER_WIDTH - w) {
+		wdt = w;
+		if (wdt & 1) {
+			dst[0] = src[0];
+			src++;
+			dst++;
+		}
+		wdt >>= 1;
+		if (wdt & 1) {
+			dst[0] = src[0];
+			dst[1] = src[1];
+			src += 2;
+			dst += 2;
+		}
+		wdt >>= 1;
+		while (wdt) {
+			dst[0] = src[0];
+			dst[1] = src[1];
+			dst[2] = src[2];
+			dst[3] = src[3];
+			src += 4;
+			dst += 4;
+			wdt--;
+		}
+	}
+#endif
+}
+
+void SetFlaskHeight(BYTE *pCelBuff, int min, int max, int c, int r)
+{
+	int nSrcOff, nDstOff, w;
+
+	/// ASSERT: assert(gpBuffer);
+
+	nSrcOff = 88 * min;
+	nDstOff = c + BUFFER_WIDTH * r;
+	w = max - min;
+
+#ifdef USE_ASM
+	__asm {
+		mov		esi, pCelBuff
+		add		esi, nSrcOff
+		mov		edi, gpBuffer
+		add		edi, nDstOff
+		mov		edx, w
+	label1:
+		mov		ecx, 88 / 4
+		rep movsd
+		add		edi, BUFFER_WIDTH - 88
+		dec		edx
+		jnz		label1
+	}
+#else
+	BYTE *src, *dst;
+
+	src = &pCelBuff[nSrcOff];
+	dst = &gpBuffer[nDstOff];
+
+	for (; w; w--, src += 88, dst += BUFFER_WIDTH)
+		memcpy(dst, src, 88);
+#endif
+}
+
+void DrawFlask(BYTE *pCelBuff, int w, int nSrcOff, BYTE *pBuff, int nDstOff, int h)
+{
+#ifdef USE_ASM
+	__asm {
+		mov		esi, pCelBuff
+		add		esi, nSrcOff
+		mov		edi, pBuff
+		add		edi, nDstOff
+		mov		edx, h
+	label1:
+		mov		ecx, 59
+	label2:
+		lodsb
+		or		al, al
+		jz		label3
+		mov		[edi], al
+	label3:
+		inc		edi
+		loop	label2
+		add		esi, w
+		sub		esi, 59
+		add		edi, BUFFER_WIDTH - 59
+		dec		edx
+		jnz		label1
+	}
+#else
+	int wdt, hgt;
+	BYTE *src, *dst;
+
+	src = &pCelBuff[nSrcOff];
+	dst = &pBuff[nDstOff];
+
+	for (hgt = h; hgt; hgt--, src += w - 59, dst += BUFFER_WIDTH - 59) {
+		for (wdt = 59; wdt; wdt--) {
+			if (*src)
+				*dst = *src;
+			src++;
+			dst++;
+		}
+	}
+#endif
+}
+
+void DrawLifeFlask()
+{
+	double p;
+	int filled;
+
+#ifdef HELLFIRE
+	if (plr[myplr]._pMaxHP <= 0) {
+		p = 0.0;
+	} else {
+		p = (double)plr[myplr]._pHitPoints / (double)plr[myplr]._pMaxHP * 80.0;
+	}
+#else
+	p = (double)plr[myplr]._pHitPoints / (double)plr[myplr]._pMaxHP * 80.0;
+#endif
+	plr[myplr]._pHPPer = p;
+	filled = plr[myplr]._pHPPer;
+
+#ifndef HELLFIRE
+	if (filled > 80)
+		filled = 80;
+#endif
+	filled = 80 - filled;
+	if (filled > 11)
+		filled = 11;
+	filled += 2;
+
+	DrawFlask(pLifeBuff, 88, 277, gpBuffer, BUFFER_WIDTH * 499 + 173, filled);
+	if (filled != 13)
+		DrawFlask(pBtmBuff, PANEL_WIDTH, PANEL_WIDTH * filled + 2029, gpBuffer, BUFFER_WIDTH * filled + BUFFER_WIDTH * 499 + 173, 13 - filled);
+}
+
+void UpdateLifeFlask()
+{
+	double p;
+	int filled;
+
+#ifdef HELLFIRE
+	if (plr[myplr]._pMaxHP <= 0) {
+		p = 0.0;
+	} else {
+		p = (double)plr[myplr]._pHitPoints / (double)plr[myplr]._pMaxHP * 80.0;
+	}
+#else
+	p = (double)plr[myplr]._pHitPoints / (double)plr[myplr]._pMaxHP * 80.0;
+#endif
+	filled = p;
+	plr[myplr]._pHPPer = filled;
+
+	if (filled > 69)
+		filled = 69;
+#ifndef HELLFIRE
+	else if (filled < 0)
+		filled = 0;
+#endif
+	if (filled != 69)
+		SetFlaskHeight(pLifeBuff, 16, 85 - filled, 96 + SCREEN_X, 352 + SCREEN_Y);
+	if (filled)
+		DrawPanelBox(96, 85 - filled, 88, filled, 96 + SCREEN_X, 421 + SCREEN_Y - filled);
+}
+
+void DrawManaFlask()
+{
+	int filled = plr[myplr]._pManaPer;
+#ifndef HELLFIRE
+	if (filled > 80)
+		filled = 80;
+#endif
+	filled = 80 - filled;
+	if (filled > 11)
+		filled = 11;
+	filled += 2;
+
+	DrawFlask(pManaBuff, 88, 277, gpBuffer, BUFFER_WIDTH * 499 + 173 + 366, filled);
+	if (filled != 13)
+		DrawFlask(pBtmBuff, PANEL_WIDTH, PANEL_WIDTH * filled + 2029 + 366, gpBuffer, BUFFER_WIDTH * filled + BUFFER_WIDTH * 499 + 173 + 366, 13 - filled);
+}
+
+void control_update_life_mana()
+{
+	int manaPer;
+	int maxMana = plr[myplr]._pMaxMana;
+	int mana = plr[myplr]._pMana;
+	if (maxMana < 0)
+		maxMana = 0;
+	if (mana < 0)
+		mana = 0;
+	if (maxMana == 0)
+		manaPer = 0;
+	else
+		manaPer = (double)mana / (double)maxMana * 80.0;
+	plr[myplr]._pManaPer = manaPer;
+	plr[myplr]._pHPPer = (double)plr[myplr]._pHitPoints / (double)plr[myplr]._pMaxHP * 80.0;
+}
+
+void UpdateManaFlask()
+{
+	int filled;
+	int maxMana = plr[myplr]._pMaxMana;
+	int mana = plr[myplr]._pMana;
+	if (maxMana < 0)
+		maxMana = 0;
+	if (mana < 0)
+		mana = 0;
+
+	if (maxMana == 0)
+		filled = 0;
+	else
+		filled = (double)mana / (double)maxMana * 80.0;
+
+	plr[myplr]._pManaPer = filled;
+
+	if (filled > 69)
+		filled = 69;
+	if (filled != 69)
+		SetFlaskHeight(pManaBuff, 16, 85 - filled, 96 + SCREEN_X + 368, 352 + SCREEN_Y);
+	if (filled)
+		DrawPanelBox(96 + 368, 85 - filled, 88, filled, 96 + SCREEN_X + 368, 421 + SCREEN_Y - filled);
+
+	DrawSpell();
+}
+
+void InitControlPan()
+{
+	int i;
+
+	if (gbMaxPlayers == 1) {
+		pBtmBuff = DiabloAllocPtr((PANEL_HEIGHT + 16) * PANEL_WIDTH);
+		memset(pBtmBuff, 0, (PANEL_HEIGHT + 16) * PANEL_WIDTH);
+	} else {
+		pBtmBuff = DiabloAllocPtr((PANEL_HEIGHT + 16) * 2 * PANEL_WIDTH);
+		memset(pBtmBuff, 0, (PANEL_HEIGHT + 16) * 2 * PANEL_WIDTH);
+	}
+	pManaBuff = DiabloAllocPtr(88 * 88);
+	memset(pManaBuff, 0, 88 * 88);
+	pLifeBuff = DiabloAllocPtr(88 * 88);
+	memset(pLifeBuff, 0, 88 * 88);
+	pPanelText = LoadFileInMem("CtrlPan\\SmalText.CEL", NULL);
+	pChrPanel = LoadFileInMem("Data\\Char.CEL", NULL);
+	pSpellCels = LoadFileInMem("CtrlPan\\SpelIcon.CEL", NULL);
+	SetSpellTrans(RSPLTYPE_SKILL);
+	pStatusPanel = LoadFileInMem("CtrlPan\\Panel8.CEL", NULL);
+	CelBlitWidth(pBtmBuff, 0, (PANEL_HEIGHT + 16) - 1, PANEL_WIDTH, pStatusPanel, 1, PANEL_WIDTH);
+	MemFreeDbg(pStatusPanel);
+	pStatusPanel = LoadFileInMem("CtrlPan\\P8Bulbs.CEL", NULL);
+	CelBlitWidth(pLifeBuff, 0, 87, 88, pStatusPanel, 1, 88);
+	CelBlitWidth(pManaBuff, 0, 87, 88, pStatusPanel, 2, 88);
+	MemFreeDbg(pStatusPanel);
+	talkflag = FALSE;
+	if (gbMaxPlayers != 1) {
+		pTalkPanel = LoadFileInMem("CtrlPan\\TalkPanl.CEL", NULL);
+		CelBlitWidth(pBtmBuff, 0, (PANEL_HEIGHT + 16) * 2 - 1, PANEL_WIDTH, pTalkPanel, 1, PANEL_WIDTH);
+		MemFreeDbg(pTalkPanel);
+		pMultiBtns = LoadFileInMem("CtrlPan\\P8But2.CEL", NULL);
+		pTalkBtns = LoadFileInMem("CtrlPan\\TalkButt.CEL", NULL);
+		sgbPlrTalkTbl = 0;
+		sgszTalkMsg[0] = 0;
+		for (i = 0; i < MAX_PLRS; i++)
+			whisper[i] = TRUE;
+		for (i = 0; i < sizeof(talkbtndown) / sizeof(talkbtndown[0]); i++)
+			talkbtndown[i] = FALSE;
+	}
+	panelflag = FALSE;
+	lvlbtndown = FALSE;
+	pPanelButtons = LoadFileInMem("CtrlPan\\Panel8bu.CEL", NULL);
+	for (i = 0; i < sizeof(panbtn) / sizeof(panbtn[0]); i++)
+		panbtn[i] = 0;
+	panbtndown = 0;
+	if (gbMaxPlayers == 1)
+		numpanbtns = 6;
+	else
+		numpanbtns = 8;
+	pChrButtons = LoadFileInMem("Data\\CharBut.CEL", NULL);
+	for (i = 0; i < sizeof(chrbtn) / sizeof(chrbtn[0]); i++)
+		chrbtn[i] = 0;
+	chrbtnactive = FALSE;
+	pDurIcons = LoadFileInMem("Items\\DurIcons.CEL", NULL);
+	strcpy(infostr, "");
+	ClearPanel();
+	drawhpflag = TRUE;
+	drawmanaflag = TRUE;
+	chrflag = FALSE;
+	spselflag = 0;
+	pSpellBkCel = LoadFileInMem("Data\\SpellBk.CEL", NULL);
+	pSBkBtnCel = LoadFileInMem("Data\\SpellBkB.CEL", NULL);
+	pSBkIconCels = LoadFileInMem("Data\\SpellI2.CEL", NULL);
+	sbooktab = 0;
+	sbookflag = FALSE;
+	if (plr[myplr]._pClass == PC_WARRIOR) {
+		SpellPages[0][0] = SPL_REPAIR;
+#ifndef SPAWN
+	} else if (plr[myplr]._pClass == PC_ROGUE) {
+		SpellPages[0][0] = SPL_DISARM;
+	} else if (plr[myplr]._pClass == PC_SORCERER) {
+		SpellPages[0][0] = SPL_RECHARGE;
+#endif
+#ifdef HELLFIRE
+	} else if (plr[myplr]._pClass == PC_MONK) {
+		SpellPages[0][0] = 46; // TODO: replace with hellfire enum when it gets added
+	} else if (plr[myplr]._pClass == PC_BARD) {
+		SpellPages[0][0] = SPL_IDENTIFY;
+	} else if (plr[myplr]._pClass == PC_BARBARIAN) {
+		SpellPages[0][0] = 22; // TODO: replace with hellfire enum when it gets added
+#endif
+	}
+	pQLogCel = LoadFileInMem("Data\\Quest.CEL", NULL);
+	pGBoxBuff = LoadFileInMem("CtrlPan\\Golddrop.cel", NULL);
+	dropGoldFlag = FALSE;
+	dropGoldValue = 0;
+	initialDropGoldValue = 0;
+	initialDropGoldIndex = 0;
+	nGoldFrame = 1;
+}
+
+void ClearCtrlPan()
+{
+	DrawPanelBox(0, sgbPlrTalkTbl + 16, PANEL_WIDTH, PANEL_HEIGHT, 64, 512);
+	DrawInfoBox();
+}
+
+void DrawCtrlPan()
+{
+	int i;
+
+	for (i = 0; i < 6; i++) {
+		if (!panbtn[i])
+			DrawPanelBox(PanBtnPos[i][0], PanBtnPos[i][1] - 336, 71, 20, PanBtnPos[i][0] + SCREEN_X, PanBtnPos[i][1] + SCREEN_Y);
+		else
+			CelDraw(PanBtnPos[i][0] + SCREEN_X, PanBtnPos[i][1] + SCREEN_Y + 18, pPanelButtons, i + 1, 71);
+	}
+	if (numpanbtns == 8) {
+		CelDraw(87 + SCREEN_X, 474 + SCREEN_Y, pMultiBtns, panbtn[6] + 1, 33);
+		if (FriendlyMode)
+			CelDraw(527 + SCREEN_X, 474 + SCREEN_Y, pMultiBtns, panbtn[7] + 3, 33);
+		else
+			CelDraw(527 + SCREEN_X, 474 + SCREEN_Y, pMultiBtns, panbtn[7] + 5, 33);
+	}
+}
+
+void DoSpeedBook()
+{
+	unsigned __int64 spells, spell;
+	int xo, yo, X, Y, i, j;
+
+	spselflag = 1;
+	xo = 636;
+	yo = 495;
+	X = 600;
+	Y = 307;
+	if (plr[myplr]._pRSpell != SPL_INVALID) {
+		for (i = 0; i < 4; i++) {
+			switch (i) {
+			case RSPLTYPE_SKILL:
+				spells = plr[myplr]._pAblSpells;
+				break;
+			case RSPLTYPE_SPELL:
+				spells = plr[myplr]._pMemSpells;
+				break;
+			case RSPLTYPE_SCROLL:
+				spells = plr[myplr]._pScrlSpells;
+				break;
+			case RSPLTYPE_CHARGES:
+				spells = plr[myplr]._pISpells;
+				break;
+			}
+			spell = (__int64)1;
+			for (j = 1; j < MAX_SPELLS; j++) {
+				if (spell & spells) {
+					if (j == plr[myplr]._pRSpell && i == plr[myplr]._pRSplType) {
+						X = xo - 36;
+						Y = yo - 188;
+					}
+					xo -= 56;
+					if (xo == 20) {
+						xo = 636;
+						yo -= 56;
+					}
+				}
+				spell <<= (__int64)1;
+			}
+			if (spells && xo != 636)
+				xo -= 56;
+			if (xo == 20) {
+				xo = 636;
+				yo -= 56;
+			}
+		}
+	}
+
+	SetCursorPos(X, Y);
+}
+
+void DoPanBtn()
+{
+	int i;
+
+	for (i = 0; i < numpanbtns; i++) {
+		if (MouseX >= PanBtnPos[i][0] && MouseX <= PanBtnPos[i][0] + PanBtnPos[i][2]) {
+			if (MouseY >= PanBtnPos[i][1] && MouseY <= PanBtnPos[i][1] + PanBtnPos[i][3]) {
+				panbtn[i] = 1;
+				drawbtnflag = TRUE;
+				panbtndown = TRUE;
+			}
+		}
+	}
+	if (!spselflag && MouseX >= 565 && MouseX < 621 && MouseY >= 416 && MouseY < 472) {
+		DoSpeedBook();
+		gamemenu_off();
+	}
+}
+
+void control_set_button_down(int btn_id)
+{
+	panbtn[btn_id] = 1;
+	drawbtnflag = TRUE;
+	panbtndown = TRUE;
+}
+
+void control_check_btn_press()
+{
+	if (MouseX >= PanBtnPos[3][0]
+	    && MouseX <= PanBtnPos[3][0] + PanBtnPos[3][2]
+	    && MouseY >= PanBtnPos[3][1]
+	    && MouseY <= PanBtnPos[3][1] + PanBtnPos[3][3]) {
+		control_set_button_down(3);
+	}
+	if (MouseX >= PanBtnPos[6][0]
+	    && MouseX <= PanBtnPos[6][0] + PanBtnPos[6][2]
+	    && MouseY >= PanBtnPos[6][1]
+	    && MouseY <= PanBtnPos[6][1] + PanBtnPos[6][3]) {
+		control_set_button_down(6);
+	}
+}
+
+void DoAutoMap()
+{
+	if (currlevel || gbMaxPlayers != 1) {
+		if (!automapflag)
+			StartAutomap();
+		else
+			automapflag = 0;
+	} else {
+		InitDiabloMsg(EMSG_NO_AUTOMAP_IN_TOWN);
+	}
+}
+
+void CheckPanelInfo()
+{
+	int i, c, v, s;
+
+	panelflag = FALSE;
+	ClearPanel();
+	for (i = 0; i < numpanbtns; i++) {
+		if (MouseX >= PanBtnPos[i][0]
+		    && MouseX <= PanBtnPos[i][0] + PanBtnPos[i][2]
+		    && MouseY >= PanBtnPos[i][1]
+		    && MouseY <= PanBtnPos[i][1] + PanBtnPos[i][3]) {
+			if (i != 7) {
+				strcpy(infostr, PanBtnStr[i]);
+			} else {
+				if (FriendlyMode)
+					strcpy(infostr, "Player friendly");
+				else
+					strcpy(infostr, "Player attack");
+			}
+			if (PanBtnHotKey[i]) {
+				sprintf(tempstr, "Hotkey : %s", PanBtnHotKey[i]);
+				AddPanelString(tempstr, TRUE);
+			}
+			infoclr = COL_WHITE;
+			panelflag = TRUE;
+			pinfoflag = TRUE;
+		}
+	}
+	if (!spselflag && MouseX >= 565 && MouseX < 621 && MouseY >= 416 && MouseY < 472) {
+		strcpy(infostr, "Select current spell button");
+		infoclr = COL_WHITE;
+		panelflag = TRUE;
+		pinfoflag = TRUE;
+		strcpy(tempstr, "Hotkey : 's'");
+		AddPanelString(tempstr, TRUE);
+		v = plr[myplr]._pRSpell;
+		if (v != SPL_INVALID) {
+			switch (plr[myplr]._pRSplType) {
+			case RSPLTYPE_SKILL:
+				sprintf(tempstr, "%s Skill", spelldata[v].sSkillText);
+				AddPanelString(tempstr, TRUE);
+				break;
+			case RSPLTYPE_SPELL:
+				sprintf(tempstr, "%s Spell", spelldata[v].sNameText);
+				AddPanelString(tempstr, TRUE);
+				c = plr[myplr]._pISplLvlAdd + plr[myplr]._pSplLvl[v];
+				if (c < 0)
+					c = 0;
+				if (!c)
+					sprintf(tempstr, "Spell Level 0 - Unusable");
+				else
+					sprintf(tempstr, "Spell Level %i", c);
+				AddPanelString(tempstr, TRUE);
+				break;
+			case RSPLTYPE_SCROLL:
+				sprintf(tempstr, "Scroll of %s", spelldata[v].sNameText);
+				AddPanelString(tempstr, TRUE);
+				s = 0;
+				for (i = 0; i < plr[myplr]._pNumInv; i++) {
+					if (plr[myplr].InvList[i]._itype != -1
+					    && (plr[myplr].InvList[i]._iMiscId == IMISC_SCROLL || plr[myplr].InvList[i]._iMiscId == IMISC_SCROLLT)
+					    && plr[myplr].InvList[i]._iSpell == v) {
+						s++;
+					}
+				}
+				for (i = 0; i < MAXBELTITEMS; i++) {
+					if (plr[myplr].SpdList[i]._itype != -1
+					    && (plr[myplr].SpdList[i]._iMiscId == IMISC_SCROLL || plr[myplr].SpdList[i]._iMiscId == IMISC_SCROLLT)
+					    && plr[myplr].SpdList[i]._iSpell == v) {
+						s++;
+					}
+				}
+				if (s == 1)
+					strcpy(tempstr, "1 Scroll");
+				else
+					sprintf(tempstr, "%i Scrolls", s);
+				AddPanelString(tempstr, TRUE);
+				break;
+			case RSPLTYPE_CHARGES:
+				sprintf(tempstr, "Staff of %s", spelldata[v].sNameText);
+				AddPanelString(tempstr, TRUE);
+				if (plr[myplr].InvBody[INVLOC_HAND_LEFT]._iCharges == 1)
+					strcpy(tempstr, "1 Charge");
+				else
+					sprintf(tempstr, "%i Charges", plr[myplr].InvBody[INVLOC_HAND_LEFT]._iCharges);
+				AddPanelString(tempstr, TRUE);
+				break;
+			}
+		}
+	}
+	if (MouseX > 190 && MouseX < 437 && MouseY > 356 && MouseY < 385)
+		pcursinvitem = CheckInvHLight();
+}
+
+void CheckBtnUp()
+{
+	int i;
+	char gamemenuOff;
+
+	gamemenuOff = 1;
+	drawbtnflag = TRUE;
+	panbtndown = FALSE;
+
+	for (i = 0; i < 8; i++) {
+		if (!panbtn[i]) {
+			continue;
+		}
+
+		panbtn[i] = 0;
+
+		if (MouseX < PanBtnPos[i][0]
+		    || MouseX > PanBtnPos[i][0] + PanBtnPos[i][2]
+		    || MouseY < PanBtnPos[i][1]
+		    || MouseY > PanBtnPos[i][1] + PanBtnPos[i][3]) {
+			continue;
+		}
+
+		switch (i) {
+		case PANBTN_CHARINFO:
+			questlog = FALSE;
+			chrflag = !chrflag;
+			break;
+		case PANBTN_QLOG:
+			chrflag = FALSE;
+			if (!questlog)
+				StartQuestlog();
+			else
+				questlog = FALSE;
+			break;
+		case PANBTN_AUTOMAP:
+			DoAutoMap();
+			break;
+		case PANBTN_MAINMENU:
+			qtextflag = FALSE;
+			gamemenu_handle_previous();
+			gamemenuOff = 0;
+			break;
+		case PANBTN_INVENTORY:
+			sbookflag = FALSE;
+			invflag = invflag == 0;
+			if (dropGoldFlag) {
+				dropGoldFlag = FALSE;
+				dropGoldValue = 0;
+			}
+			break;
+		case PANBTN_SPELLBOOK:
+			invflag = 0;
+			if (dropGoldFlag) {
+				dropGoldFlag = FALSE;
+				dropGoldValue = 0;
+			}
+			sbookflag = !sbookflag;
+			break;
+		case PANBTN_SENDMSG:
+			if (talkflag)
+				control_reset_talk();
+			else
+				control_type_message();
+			break;
+		case PANBTN_FRIENDLY:
+			FriendlyMode = FriendlyMode == 0;
+			break;
+		}
+	}
+
+	if (gamemenuOff)
+		gamemenu_off();
+}
+
+void FreeControlPan()
+{
+	MemFreeDbg(pBtmBuff);
+	MemFreeDbg(pManaBuff);
+	MemFreeDbg(pLifeBuff);
+	MemFreeDbg(pPanelText);
+	MemFreeDbg(pChrPanel);
+	MemFreeDbg(pSpellCels);
+	MemFreeDbg(pPanelButtons);
+	MemFreeDbg(pMultiBtns);
+	MemFreeDbg(pTalkBtns);
+	MemFreeDbg(pChrButtons);
+	MemFreeDbg(pDurIcons);
+	MemFreeDbg(pQLogCel);
+	MemFreeDbg(pSpellBkCel);
+	MemFreeDbg(pSBkBtnCel);
+	MemFreeDbg(pSBkIconCels);
+	MemFreeDbg(pGBoxBuff);
+}
+
+BOOL control_WriteStringToBuffer(BYTE *str)
+{
+	int k;
+	BYTE ichar;
+
+	k = 0;
+	while (*str) {
+		ichar = gbFontTransTbl[*str];
+		str++;
+		k += fontkern[fontframe[ichar]];
+		if (k >= 125)
+			return FALSE;
+	}
+
+	return TRUE;
+}
+
+void DrawInfoBox()
+{
+	int nGold;
+
+	DrawPanelBox(177, 62, 288, 60, 241, 558);
+	if (!panelflag && !trigflag && pcursinvitem == -1 && !spselflag) {
+		infostr[0] = '\0';
+		infoclr = COL_WHITE;
+		ClearPanel();
+	}
+	if (spselflag || trigflag) {
+		infoclr = COL_WHITE;
+	} else if (pcurs >= CURSOR_FIRSTITEM) {
+		if (plr[myplr].HoldItem._itype == ITYPE_GOLD) {
+			nGold = plr[myplr].HoldItem._ivalue;
+			sprintf(infostr, "%i gold %s", nGold, get_pieces_str(plr[myplr].HoldItem._ivalue));
+		} else if (!plr[myplr].HoldItem._iStatFlag) {
+			ClearPanel();
+			AddPanelString("Requirements not met", TRUE);
+			pinfoflag = TRUE;
+		} else {
+			if (plr[myplr].HoldItem._iIdentified)
+				strcpy(infostr, plr[myplr].HoldItem._iIName);
+			else
+				strcpy(infostr, plr[myplr].HoldItem._iName);
+			if (plr[myplr].HoldItem._iMagical == ITEM_QUALITY_MAGIC)
+				infoclr = COL_BLUE;
+			if (plr[myplr].HoldItem._iMagical == ITEM_QUALITY_UNIQUE)
+				infoclr = COL_GOLD;
+		}
+	} else {
+		if (pcursitem != -1)
+			GetItemStr(pcursitem);
+		if (pcursobj != -1)
+			GetObjectStr(pcursobj);
+		if (pcursmonst != -1) {
+			if (leveltype != DTYPE_TOWN) {
+				infoclr = COL_WHITE;
+				strcpy(infostr, monster[pcursmonst].mName);
+				ClearPanel();
+				if (monster[pcursmonst]._uniqtype) {
+					infoclr = COL_GOLD;
+					PrintUniqueHistory();
+				} else {
+					PrintMonstHistory(monster[pcursmonst].MType->mtype);
+				}
+			} else {
+				strcpy(infostr, towner[pcursmonst]._tName);
+			}
+		}
+		if (pcursplr != -1) {
+			infoclr = COL_GOLD;
+			strcpy(infostr, plr[pcursplr]._pName);
+			ClearPanel();
+#ifdef HELLFIRE
+			sprintf(tempstr, "%s, Level : %i", ClassStrTbl[plr[pcursplr]._pClass], plr[pcursplr]._pLevel);
+#else
+			sprintf(tempstr, "Level : %i", plr[pcursplr]._pLevel);
+#endif
+			AddPanelString(tempstr, TRUE);
+			sprintf(tempstr, "Hit Points %i of %i", plr[pcursplr]._pHitPoints >> 6, plr[pcursplr]._pMaxHP >> 6);
+			AddPanelString(tempstr, TRUE);
+		}
+	}
+	if (infostr[0] || pnumlines)
+		control_draw_info_str();
+}
+
+void control_draw_info_str()
+{
+	int yo, lo, i;
+
+	if (!talkflag) {
+		yo = 0;
+		lo = 1;
+		if (infostr[0]) {
+			control_print_info_str(0, infostr, 1, pnumlines);
+			yo = 1;
+			lo = 0;
+		}
+
+		for (i = 0; i < pnumlines; i++) {
+			control_print_info_str(i + yo, &panelstr[64 * i], pstrjust[i], pnumlines - lo);
+		}
+	}
+}
+
+void control_print_info_str(int y, char *str, BOOL center, int lines)
+{
+	BYTE c;
+	char *tmp;
+	int screen_x, line, nOffset;
+
+	line = 0;
+	nOffset = lineoffset[y + 4 * lines + lines] + (SCREEN_WIDTH - PANEL_WIDTH) / 2;
+	if (center == 1) {
+		screen_x = 0;
+		tmp = str;
+		while (*tmp) {
+			c = gbFontTransTbl[(BYTE)*tmp++];
+			screen_x += fontkern[fontframe[c]] + 1;
+		}
+		if (screen_x < 288)
+			line = (288 - screen_x) >> 1;
+		nOffset += line;
+	}
+	while (*str) {
+		c = gbFontTransTbl[(BYTE)*str++];
+		c = fontframe[c];
+		line += fontkern[c] + 2;
+		if (c) {
+			if (line < 288) {
+				CPrintString(nOffset, c, infoclr);
+			}
+		}
+		nOffset += fontkern[c] + 2;
+	}
+}
+
+void PrintGameStr(int x, int y, char *str, int color)
+{
+	BYTE c;
+	int off;
+	off = PitchTbl[y + SCREEN_Y] + x + SCREEN_X;
+	while (*str) {
+		c = gbFontTransTbl[(BYTE)*str++];
+		c = fontframe[c];
+		if (c)
+			CPrintString(off, c, color);
+		off += fontkern[c] + 1;
+	}
+}
+
+void DrawChr()
+{
+	char col;
+	char chrstr[64];
+	int pc, mindam, maxdam;
+
+	CelDraw(SCREEN_X, 351 + SCREEN_Y, pChrPanel, 1, 320);
+	ADD_PlrStringXY(20, 32, 151, plr[myplr]._pName, COL_WHITE);
+
+	if (plr[myplr]._pClass == PC_WARRIOR) {
+		ADD_PlrStringXY(168, 32, 299, "Warrior", COL_WHITE);
+#ifndef SPAWN
+	} else if (plr[myplr]._pClass == PC_ROGUE) {
+		ADD_PlrStringXY(168, 32, 299, "Rogue", COL_WHITE); /* should use ClassStrTbl ? */
+	} else if (plr[myplr]._pClass == PC_SORCERER) {
+		ADD_PlrStringXY(168, 32, 299, "Sorceror", COL_WHITE);
+#endif
+	}
+
+	sprintf(chrstr, "%i", plr[myplr]._pLevel);
+	ADD_PlrStringXY(66, 69, 109, chrstr, COL_WHITE);
+
+	sprintf(chrstr, "%li", plr[myplr]._pExperience);
+	ADD_PlrStringXY(216, 69, 300, chrstr, COL_WHITE);
+
+	if (plr[myplr]._pLevel == MAXCHARLEVEL - 1) {
+		strcpy(chrstr, "None");
+		col = COL_GOLD;
+	} else {
+		sprintf(chrstr, "%li", plr[myplr]._pNextExper);
+		col = COL_WHITE;
+	}
+	ADD_PlrStringXY(216, 97, 300, chrstr, col);
+
+	sprintf(chrstr, "%i", plr[myplr]._pGold);
+	ADD_PlrStringXY(216, 146, 300, chrstr, COL_WHITE);
+
+	col = COL_WHITE;
+	if (plr[myplr]._pIBonusAC > 0)
+		col = COL_BLUE;
+	if (plr[myplr]._pIBonusAC < 0)
+		col = COL_RED;
+	sprintf(chrstr, "%i", plr[myplr]._pIBonusAC + plr[myplr]._pIAC + plr[myplr]._pDexterity / 5);
+	ADD_PlrStringXY(258, 183, 301, chrstr, col);
+
+	col = COL_WHITE;
+	if (plr[myplr]._pIBonusToHit > 0)
+		col = COL_BLUE;
+	if (plr[myplr]._pIBonusToHit < 0)
+		col = COL_RED;
+	sprintf(chrstr, "%i%%", (plr[myplr]._pDexterity >> 1) + plr[myplr]._pIBonusToHit + 50);
+	ADD_PlrStringXY(258, 211, 301, chrstr, col);
+
+	col = COL_WHITE;
+	if (plr[myplr]._pIBonusDam > 0)
+		col = COL_BLUE;
+	if (plr[myplr]._pIBonusDam < 0)
+		col = COL_RED;
+	mindam = plr[myplr]._pIMinDam;
+	mindam += plr[myplr]._pIBonusDam * mindam / 100;
+	mindam += plr[myplr]._pIBonusDamMod;
+	if (plr[myplr].InvBody[INVLOC_HAND_LEFT]._itype == ITYPE_BOW) {
+		if (plr[myplr]._pClass == PC_ROGUE)
+			mindam += plr[myplr]._pDamageMod;
+		else
+			mindam += plr[myplr]._pDamageMod >> 1;
+	} else {
+		mindam += plr[myplr]._pDamageMod;
+	}
+	maxdam = plr[myplr]._pIMaxDam;
+	maxdam += plr[myplr]._pIBonusDam * maxdam / 100;
+	maxdam += plr[myplr]._pIBonusDamMod;
+	if (plr[myplr].InvBody[INVLOC_HAND_LEFT]._itype == ITYPE_BOW) {
+		if (plr[myplr]._pClass == PC_ROGUE)
+			maxdam += plr[myplr]._pDamageMod;
+		else
+			maxdam += plr[myplr]._pDamageMod >> 1;
+	} else {
+		maxdam += plr[myplr]._pDamageMod;
+	}
+	sprintf(chrstr, "%i-%i", mindam, maxdam);
+	if (mindam >= 100 || maxdam >= 100)
+		MY_PlrStringXY(254, 239, 305, chrstr, col, -1);
+	else
+		MY_PlrStringXY(258, 239, 301, chrstr, col, 0);
+
+	col = plr[myplr]._pMagResist == 0 ? COL_WHITE : COL_BLUE;
+	if (plr[myplr]._pMagResist < 75) {
+		sprintf(chrstr, "%i%%", plr[myplr]._pMagResist);
+	} else {
+		col = COL_GOLD;
+		sprintf(chrstr, "MAX");
+	}
+	ADD_PlrStringXY(257, 276, 300, chrstr, col);
+
+	col = plr[myplr]._pFireResist == 0 ? COL_WHITE : COL_BLUE;
+	if (plr[myplr]._pFireResist < 75) {
+		sprintf(chrstr, "%i%%", plr[myplr]._pFireResist);
+	} else {
+		col = COL_GOLD;
+		sprintf(chrstr, "MAX");
+	}
+	ADD_PlrStringXY(257, 304, 300, chrstr, col);
+
+	col = plr[myplr]._pLghtResist == 0 ? COL_WHITE : COL_BLUE;
+	if (plr[myplr]._pLghtResist < 75) {
+		sprintf(chrstr, "%i%%", plr[myplr]._pLghtResist);
+	} else {
+		col = COL_GOLD;
+		sprintf(chrstr, "MAX");
+	}
+	ADD_PlrStringXY(257, 332, 300, chrstr, col);
+
+	col = COL_WHITE;
+	sprintf(chrstr, "%i", plr[myplr]._pBaseStr);
+	if (MaxStats[plr[myplr]._pClass][ATTRIB_STR] == plr[myplr]._pBaseStr)
+		col = COL_GOLD;
+	ADD_PlrStringXY(95, 155, 126, chrstr, col);
+
+	col = COL_WHITE;
+	sprintf(chrstr, "%i", plr[myplr]._pBaseMag);
+	if (MaxStats[plr[myplr]._pClass][ATTRIB_MAG] == plr[myplr]._pBaseMag)
+		col = COL_GOLD;
+	ADD_PlrStringXY(95, 183, 126, chrstr, col);
+
+	col = COL_WHITE;
+	sprintf(chrstr, "%i", plr[myplr]._pBaseDex);
+	if (MaxStats[plr[myplr]._pClass][ATTRIB_DEX] == plr[myplr]._pBaseDex)
+		col = COL_GOLD;
+	ADD_PlrStringXY(95, 211, 126, chrstr, col);
+
+	col = COL_WHITE;
+	sprintf(chrstr, "%i", plr[myplr]._pBaseVit);
+	if (MaxStats[plr[myplr]._pClass][ATTRIB_VIT] == plr[myplr]._pBaseVit)
+		col = COL_GOLD;
+	ADD_PlrStringXY(95, 239, 126, chrstr, col);
+
+	col = COL_WHITE;
+	if (plr[myplr]._pStrength > plr[myplr]._pBaseStr)
+		col = COL_BLUE;
+	if (plr[myplr]._pStrength < plr[myplr]._pBaseStr)
+		col = COL_RED;
+	sprintf(chrstr, "%i", plr[myplr]._pStrength);
+	ADD_PlrStringXY(143, 155, 173, chrstr, col);
+
+	col = COL_WHITE;
+	if (plr[myplr]._pMagic > plr[myplr]._pBaseMag)
+		col = COL_BLUE;
+	if (plr[myplr]._pMagic < plr[myplr]._pBaseMag)
+		col = COL_RED;
+	sprintf(chrstr, "%i", plr[myplr]._pMagic);
+	ADD_PlrStringXY(143, 183, 173, chrstr, col);
+
+	col = COL_WHITE;
+	if (plr[myplr]._pDexterity > plr[myplr]._pBaseDex)
+		col = COL_BLUE;
+	if (plr[myplr]._pDexterity < plr[myplr]._pBaseDex)
+		col = COL_RED;
+	sprintf(chrstr, "%i", plr[myplr]._pDexterity);
+	ADD_PlrStringXY(143, 211, 173, chrstr, col);
+
+	col = COL_WHITE;
+	if (plr[myplr]._pVitality > plr[myplr]._pBaseVit)
+		col = COL_BLUE;
+	if (plr[myplr]._pVitality < plr[myplr]._pBaseVit)
+		col = COL_RED;
+	sprintf(chrstr, "%i", plr[myplr]._pVitality);
+	ADD_PlrStringXY(143, 239, 173, chrstr, col);
+
+	if (plr[myplr]._pStatPts > 0) {
+		if (CalcStatDiff(myplr) < plr[myplr]._pStatPts) {
+			plr[myplr]._pStatPts = CalcStatDiff(myplr);
+		}
+	}
+	if (plr[myplr]._pStatPts > 0) {
+		sprintf(chrstr, "%i", plr[myplr]._pStatPts);
+		ADD_PlrStringXY(95, 266, 126, chrstr, COL_RED);
+		pc = plr[myplr]._pClass;
+		if (plr[myplr]._pBaseStr < MaxStats[pc][ATTRIB_STR])
+			CelDraw(137 + SCREEN_X, 159 + SCREEN_Y, pChrButtons, chrbtn[ATTRIB_STR] + 2, 41);
+		if (plr[myplr]._pBaseMag < MaxStats[pc][ATTRIB_MAG])
+			CelDraw(137 + SCREEN_X, 187 + SCREEN_Y, pChrButtons, chrbtn[ATTRIB_MAG] + 4, 41);
+		if (plr[myplr]._pBaseDex < MaxStats[pc][ATTRIB_DEX])
+			CelDraw(137 + SCREEN_X, 216 + SCREEN_Y, pChrButtons, chrbtn[ATTRIB_DEX] + 6, 41);
+		if (plr[myplr]._pBaseVit < MaxStats[pc][ATTRIB_VIT])
+			CelDraw(137 + SCREEN_X, 244 + SCREEN_Y, pChrButtons, chrbtn[ATTRIB_VIT] + 8, 41);
+	}
+
+	col = plr[myplr]._pMaxHP <= plr[myplr]._pMaxHPBase ? COL_WHITE : COL_BLUE;
+	sprintf(chrstr, "%i", plr[myplr]._pMaxHP >> 6);
+	ADD_PlrStringXY(95, 304, 126, chrstr, col);
+	if (plr[myplr]._pHitPoints != plr[myplr]._pMaxHP)
+		col = COL_RED;
+	sprintf(chrstr, "%i", plr[myplr]._pHitPoints >> 6);
+	ADD_PlrStringXY(143, 304, 174, chrstr, col);
+
+	col = plr[myplr]._pMaxMana <= plr[myplr]._pMaxManaBase ? COL_WHITE : COL_BLUE;
+	sprintf(chrstr, "%i", plr[myplr]._pMaxMana >> 6);
+	ADD_PlrStringXY(95, 332, 126, chrstr, col);
+	if (plr[myplr]._pMana != plr[myplr]._pMaxMana)
+		col = COL_RED;
+	sprintf(chrstr, "%i", plr[myplr]._pMana >> 6);
+	ADD_PlrStringXY(143, 332, 174, chrstr, col);
+}
+
+/**
+ * @brief Identical to MY_PlrStringXY(x, y, width, pszStr, col, 1)
+ */
+void ADD_PlrStringXY(int x, int y, int width, char *pszStr, char col)
+{
+	BYTE c;
+	char *tmp;
+	int nOffset, screen_x, line, widthOffset;
+
+	nOffset = x + PitchTbl[y + SCREEN_Y] + SCREEN_X;
+	widthOffset = width - x + 1;
+	line = 0;
+	screen_x = 0;
+	tmp = pszStr;
+	while (*tmp) {
+		c = gbFontTransTbl[(BYTE)*tmp++];
+		screen_x += fontkern[fontframe[c]] + 1;
+	}
+	if (screen_x < widthOffset)
+		line = (widthOffset - screen_x) >> 1;
+	nOffset += line;
+	while (*pszStr) {
+		c = gbFontTransTbl[(BYTE)*pszStr++];
+		c = fontframe[c];
+		line += fontkern[c] + 1;
+		if (c) {
+			if (line < widthOffset)
+				CPrintString(nOffset, c, col);
+		}
+		nOffset += fontkern[c] + 1;
+	}
+}
+
+void MY_PlrStringXY(int x, int y, int width, char *pszStr, char col, int base)
+{
+	BYTE c;
+	char *tmp;
+	int nOffset, screen_x, line, widthOffset;
+
+	nOffset = x + PitchTbl[y + SCREEN_Y] + SCREEN_X;
+	widthOffset = width - x + 1;
+	line = 0;
+	screen_x = 0;
+	tmp = pszStr;
+	while (*tmp) {
+		c = gbFontTransTbl[(BYTE)*tmp++];
+		screen_x += fontkern[fontframe[c]] + base;
+	}
+	if (screen_x < widthOffset)
+		line = (widthOffset - screen_x) >> 1;
+	nOffset += line;
+	while (*pszStr) {
+		c = gbFontTransTbl[(BYTE)*pszStr++];
+		c = fontframe[c];
+		line += fontkern[c] + base;
+		if (c) {
+			if (line < widthOffset)
+				CPrintString(nOffset, c, col);
+		}
+		nOffset += fontkern[c] + base;
+	}
+}
+
+void CheckLvlBtn()
+{
+	if (!lvlbtndown && MouseX >= 40 && MouseX <= 81 && MouseY >= 313 && MouseY <= 335)
+		lvlbtndown = TRUE;
+}
+
+void ReleaseLvlBtn()
+{
+	if (MouseX >= 40 && MouseX <= 81 && MouseY >= 313 && MouseY <= 335)
+		chrflag = TRUE;
+	lvlbtndown = FALSE;
+}
+
+void DrawLevelUpIcon()
+{
+	int nCel;
+
+	if (!stextflag) {
+		nCel = lvlbtndown ? 3 : 2;
+		ADD_PlrStringXY(0, 303, 120, "Level Up", COL_WHITE);
+		CelDraw(40 + SCREEN_X, 335 + SCREEN_Y, pChrButtons, nCel, 41);
+	}
+}
+
+void CheckChrBtns()
+{
+	int pc, i;
+
+	if (!chrbtnactive && plr[myplr]._pStatPts) {
+		pc = plr[myplr]._pClass;
+		for (i = 0; i < 4; i++) {
+			switch (i) {
+			case ATTRIB_STR:
+				if (plr[myplr]._pBaseStr >= MaxStats[pc][ATTRIB_STR])
+					continue;
+				break;
+			case ATTRIB_MAG:
+				if (plr[myplr]._pBaseMag >= MaxStats[pc][ATTRIB_MAG])
+					continue;
+				break;
+			case ATTRIB_DEX:
+				if (plr[myplr]._pBaseDex >= MaxStats[pc][ATTRIB_DEX])
+					continue;
+				break;
+			case ATTRIB_VIT:
+				if (plr[myplr]._pBaseVit >= MaxStats[pc][ATTRIB_VIT])
+					continue;
+				break;
+			default:
+				continue;
+			}
+			if (MouseX >= ChrBtnsRect[i].x
+			    && MouseX <= ChrBtnsRect[i].x + ChrBtnsRect[i].w
+			    && MouseY >= ChrBtnsRect[i].y
+			    && MouseY <= ChrBtnsRect[i].y + ChrBtnsRect[i].h) {
+				chrbtn[i] = 1;
+				chrbtnactive = TRUE;
+			}
+		}
+	}
+}
+
+void ReleaseChrBtns()
+{
+	int i;
+
+	chrbtnactive = FALSE;
+	for (i = 0; i < 4; ++i) {
+		if (chrbtn[i]) {
+			chrbtn[i] = 0;
+			if (MouseX >= ChrBtnsRect[i].x
+			    && MouseX <= ChrBtnsRect[i].x + ChrBtnsRect[i].w
+			    && MouseY >= ChrBtnsRect[i].y
+			    && MouseY <= ChrBtnsRect[i].y + ChrBtnsRect[i].h) {
+				switch (i) {
+				case 0:
+					NetSendCmdParam1(TRUE, CMD_ADDSTR, 1);
+					plr[myplr]._pStatPts--;
+					break;
+				case 1:
+					NetSendCmdParam1(TRUE, CMD_ADDMAG, 1);
+					plr[myplr]._pStatPts--;
+					break;
+				case 2:
+					NetSendCmdParam1(TRUE, CMD_ADDDEX, 1);
+					plr[myplr]._pStatPts--;
+					break;
+				case 3:
+					NetSendCmdParam1(TRUE, CMD_ADDVIT, 1);
+					plr[myplr]._pStatPts--;
+					break;
+				}
+			}
+		}
+	}
+}
+
+void DrawDurIcon()
+{
+	PlayerStruct *p;
+	int x1, x2, x3, x4;
+
+	if (!chrflag && !questlog || !invflag && !sbookflag) {
+		x1 = 656;
+		if (invflag || sbookflag)
+			x1 = 336;
+		p = &plr[myplr];
+		x2 = DrawDurIcon4Item(&p->InvBody[INVLOC_HEAD], x1, 4);
+		x3 = DrawDurIcon4Item(&p->InvBody[INVLOC_CHEST], x2, 3);
+		x4 = DrawDurIcon4Item(&p->InvBody[INVLOC_HAND_LEFT], x3, 0);
+		DrawDurIcon4Item(&p->InvBody[INVLOC_HAND_RIGHT], x4, 0);
+	}
+}
+
+int DrawDurIcon4Item(ItemStruct *pItem, int x, int c)
+{
+	if (pItem->_itype == ITYPE_NONE)
+		return x;
+	if (pItem->_iDurability > 5)
+		return x;
+	if (c == 0) {
+		if (pItem->_iClass == ICLASS_WEAPON) {
+			switch (pItem->_itype) {
+			case ITYPE_SWORD:
+				c = 2;
+				break;
+			case ITYPE_AXE:
+				c = 6;
+				break;
+			case ITYPE_BOW:
+				c = 7;
+				break;
+			case ITYPE_MACE:
+				c = 5;
+				break;
+			case ITYPE_STAFF:
+				c = 8;
+				break;
+			}
+		} else {
+			c = 1;
+		}
+	}
+	if (pItem->_iDurability > 2)
+		c += 8;
+	CelDraw(x, 335 + SCREEN_Y, pDurIcons, c, 32);
+	return x - 40;
+}
+
+void RedBack()
+{
+	int idx;
+
+	idx = light4flag ? 1536 : 4608;
+
+	/// ASSERT: assert(gpBuffer);
+
+#ifdef USE_ASM
+	if (leveltype != DTYPE_HELL) {
+		__asm {
+			mov		edi, gpBuffer
+			add		edi, SCREENXY(0, 0)
+			mov		ebx, pLightTbl
+			add		ebx, idx
+			mov		edx, PANEL_TOP
+		lx_label1:
+			mov		ecx, SCREEN_WIDTH
+		lx_label2:
+			mov		al, [edi]
+			xlat
+			stosb
+			loop	lx_label2
+			add		edi, BUFFER_WIDTH - SCREEN_WIDTH
+			dec		edx
+			jnz		lx_label1
+		}
+	} else {
+		__asm {
+			mov		edi, gpBuffer
+			add		edi, SCREENXY(0, 0)
+			mov		ebx, pLightTbl
+			add		ebx, idx
+			mov		edx, PANEL_TOP
+		l4_label1:
+			mov		ecx, SCREEN_WIDTH
+		l4_label2:
+			mov		al, [edi]
+			cmp		al, 32
+			jb		l4_label3
+			xlat
+		l4_label3:
+			stosb
+			loop	l4_label2
+			add		edi, BUFFER_WIDTH - SCREEN_WIDTH
+			dec		edx
+			jnz		l4_label1
+		}
+	}
+#else
+	int w, h;
+	BYTE *dst, *tbl;
+
+	if (leveltype != DTYPE_HELL) {
+		dst = &gpBuffer[SCREENXY(0, 0)];
+		tbl = &pLightTbl[idx];
+		for (h = PANEL_TOP; h; h--, dst += BUFFER_WIDTH - SCREEN_WIDTH) {
+			for (w = SCREEN_WIDTH; w; w--) {
+				*dst = tbl[*dst];
+				dst++;
+			}
+		}
+	} else {
+		dst = &gpBuffer[SCREENXY(0, 0)];
+		tbl = &pLightTbl[idx];
+		for (h = PANEL_TOP; h; h--, dst += BUFFER_WIDTH - SCREEN_WIDTH) {
+			for (w = SCREEN_WIDTH; w; w--) {
+				if (*dst >= 32)
+					*dst = tbl[*dst];
+				dst++;
+			}
+		}
+	}
+#endif
+}
+
+char GetSBookTrans(int ii, BOOL townok)
+{
+	char st;
+
+	st = RSPLTYPE_SPELL;
+	if (plr[myplr]._pISpells & (__int64)1 << (ii - 1)) {
+		st = RSPLTYPE_CHARGES;
+	}
+	if (plr[myplr]._pAblSpells & 1 << (ii - 1)) { /// BUGFIX: missing (__int64)
+		st = RSPLTYPE_SKILL;
+	}
+	if (st == RSPLTYPE_SPELL) {
+		if (!CheckSpell(myplr, ii, RSPLTYPE_SPELL, TRUE)) {
+			st = RSPLTYPE_INVALID;
+		}
+		if ((char)(plr[myplr]._pSplLvl[ii] + plr[myplr]._pISplLvlAdd) <= 0) {
+			st = RSPLTYPE_INVALID;
+		}
+	}
+	if (townok && currlevel == 0 && st != RSPLTYPE_INVALID && !spelldata[ii].sTownSpell) {
+		st = RSPLTYPE_INVALID;
+	}
+
+	return st;
+}
+
+void DrawSpellBook()
+{
+	int i, sn, mana, lvl, yp, min, max;
+	char st;
+	unsigned __int64 spl;
+
+	CelDraw(PANEL_RIGHT, 351 + SCREEN_Y, pSpellBkCel, 1, 320);
+#ifdef HELLFIRE
+	if (sbooktab < 5)
+		CelDraw(61 * sbooktab + 391, 508, pSBkBtnCel, sbooktab + 1, 61);
+#else
+	CelDraw(PANEL_RIGHT + 76 * sbooktab + 7, 348 + SCREEN_Y, pSBkBtnCel, sbooktab + 1, 76);
+#endif
+
+	spl = plr[myplr]._pMemSpells | plr[myplr]._pISpells | plr[myplr]._pAblSpells;
+
+	yp = 215;
+	for (i = 1; i < 8; i++) {
+		sn = SpellPages[sbooktab][i - 1];
+		if (sn != -1 && spl & (__int64)1 << (sn - 1)) {
+			st = GetSBookTrans(sn, TRUE);
+			SetSpellTrans(st);
+			DrawSpellCel(SCREEN_WIDTH - 320 + 75, yp, pSBkIconCels, SpellITbl[sn], 37);
+			if (sn == plr[myplr]._pRSpell && st == plr[myplr]._pRSplType) {
+				SetSpellTrans(RSPLTYPE_SKILL);
+#ifdef HELLFIRE
+				DrawSpellCel(395, yp, pSBkIconCels, 52, 37);
+#else
+				DrawSpellCel(SCREEN_WIDTH - 320 + 75, yp, pSBkIconCels, 43, 37);
+#endif
+			}
+			PrintSBookStr(10, yp - 23, FALSE, spelldata[sn].sNameText, COL_WHITE);
+			switch (GetSBookTrans(sn, FALSE)) {
+			case RSPLTYPE_SKILL:
+				strcpy(tempstr, "Skill");
+				break;
+			case RSPLTYPE_CHARGES:
+				sprintf(tempstr, "Staff (%i charges)", plr[myplr].InvBody[INVLOC_HAND_LEFT]._iCharges);
+				break;
+			default:
+				mana = GetManaAmount(myplr, sn) >> 6;
+				GetDamageAmt(sn, &min, &max);
+				if (min != -1) {
+					sprintf(tempstr, "Mana: %i  Dam: %i - %i", mana, min, max);
+				} else {
+					sprintf(tempstr, "Mana: %i   Dam: n/a", mana);
+				}
+				if (sn == SPL_BONESPIRIT) {
+					sprintf(tempstr, "Mana: %i  Dam: 1/3 tgt hp", mana);
+				}
+				PrintSBookStr(10, yp - 1, FALSE, tempstr, COL_WHITE);
+				lvl = plr[myplr]._pSplLvl[sn] + plr[myplr]._pISplLvlAdd;
+				if (lvl < 0) {
+					lvl = 0;
+				}
+				if (lvl == 0) {
+					sprintf(tempstr, "Spell Level 0 - Unusable");
+				} else {
+					sprintf(tempstr, "Spell Level %i", lvl);
+				}
+				break;
+			}
+			PrintSBookStr(10, yp - 12, FALSE, tempstr, COL_WHITE);
+		}
+		yp += 43;
+	}
+}
+
+void PrintSBookStr(int x, int y, BOOL cjustflag, char *pszStr, char col)
+{
+	BYTE c;
+	char *tmp;
+	int screen_x, line, width;
+
+	width = PitchTbl[y] + x + SCREEN_WIDTH - 320 + 120;;
+	line = 0;
+	if (cjustflag) {
+		screen_x = 0;
+		tmp = pszStr;
+		while (*tmp) {
+			c = gbFontTransTbl[(BYTE)*tmp++];
+			screen_x += fontkern[fontframe[c]] + 1;
+		}
+		if (screen_x < 222)
+			line = (222 - screen_x) >> 1;
+		width += line;
+	}
+	while (*pszStr) {
+		c = gbFontTransTbl[(BYTE)*pszStr++];
+		c = fontframe[c];
+		line += fontkern[c] + 1;
+		if (c) {
+			if (line <= 222)
+				CPrintString(width, c, col);
+		}
+		width += fontkern[c] + 1;
+	}
+}
+
+void CheckSBook()
+{
+	int sn;
+	char st;
+	unsigned __int64 spl;
+
+	if (MouseX >= 331 && MouseX < 368 && MouseY >= 18 && MouseY < 314) {
+		spl = plr[myplr]._pMemSpells | plr[myplr]._pISpells | plr[myplr]._pAblSpells;
+		sn = SpellPages[sbooktab][(MouseY - 18) / 43];
+		if (sn != -1 && spl & (__int64)1 << (sn - 1)) {
+			st = RSPLTYPE_SPELL;
+			if (plr[myplr]._pISpells & (__int64)1 << (sn - 1)) {
+				st = RSPLTYPE_CHARGES;
+			}
+			if (plr[myplr]._pAblSpells & (__int64)1 << (sn - 1)) {
+				st = RSPLTYPE_SKILL;
+			}
+			plr[myplr]._pRSpell = sn;
+			plr[myplr]._pRSplType = st;
+			drawpanflag = 255;
+		}
+	}
+#ifdef HELLFIRE
+	if (MouseX >= 327 && MouseX < 632 && MouseY >= 320 && MouseY < 349) {
+		sbooktab = (MouseX - 327) / 61;
+	}
+#else
+	if (MouseX >= 327 && MouseX < 633 && MouseY >= 320 && MouseY < 349) { /// BUGFIX: change `< 633` to `< 631`
+		sbooktab = (MouseX - 327) / 76;
+	}
+#endif
+}
+
+char *get_pieces_str(int nGold)
+{
+	char *result;
+
+	result = "piece";
+	if (nGold != 1)
+		result = "pieces";
+	return result;
+}
+
+void DrawGoldSplit(int amount)
+{
+	int screen_x, i;
+
+	screen_x = 0;
+	CelDraw(351 + SCREEN_X, 178 + SCREEN_Y, pGBoxBuff, 1, 261);
+	sprintf(tempstr, "You have %u gold", initialDropGoldValue);
+	ADD_PlrStringXY(366, 87, 600, tempstr, COL_GOLD);
+	sprintf(tempstr, "%s.  How many do", get_pieces_str(initialDropGoldValue));
+	ADD_PlrStringXY(366, 103, 600, tempstr, COL_GOLD);
+	ADD_PlrStringXY(366, 121, 600, "you want to remove?", COL_GOLD);
+	if (amount > 0) {
+		sprintf(tempstr, "%u", amount);
+		PrintGameStr(388, 140, tempstr, 0);
+		for (i = 0; i < tempstr[i]; i++) {
+			screen_x += fontkern[fontframe[gbFontTransTbl[(BYTE)tempstr[i]]]] + 1;
+		}
+		screen_x += 452;
+	} else {
+		screen_x = 450;
+	}
+	CelDraw(screen_x, 140 + SCREEN_Y, pSPentSpn2Cels, nGoldFrame, 12);
+	nGoldFrame = (nGoldFrame & 7) + 1;
+}
+
+void control_drop_gold(char vkey)
+{
+	char input[6];
+
+	if (plr[myplr]._pHitPoints >> 6 <= 0) {
+		dropGoldFlag = FALSE;
+		dropGoldValue = 0;
+		return;
+	}
+
+	memset(input, 0, sizeof(input));
+	_itoa(dropGoldValue, input, 10);
+	if (vkey == VK_RETURN) {
+		if (dropGoldValue > 0)
+			control_remove_gold(myplr, initialDropGoldIndex);
+		dropGoldFlag = 0;
+	} else if (vkey == VK_ESCAPE) {
+		dropGoldFlag = 0;
+		dropGoldValue = 0;
+	} else if (vkey == VK_BACK) {
+		input[strlen(input) - 1] = '\0';
+		dropGoldValue = atoi(input);
+	} else if (vkey - '0' >= 0 && vkey - '0' <= 9) {
+		if (dropGoldValue || atoi(input) <= initialDropGoldValue) {
+			input[strlen(input)] = vkey;
+			if (atoi(input) > initialDropGoldValue)
+				return;
+			if (strlen(input) > strlen(input))
+				return;
+		} else {
+			input[0] = vkey;
+		}
+		dropGoldValue = atoi(input);
+	}
+}
+
+void control_remove_gold(int pnum, int gold_index)
+{
+	int gi;
+
+	if (gold_index <= 46) {
+		gi = gold_index - 7;
+		plr[pnum].InvList[gi]._ivalue -= dropGoldValue;
+		if (plr[pnum].InvList[gi]._ivalue > 0)
+			SetGoldCurs(pnum, gi);
+		else
+			RemoveInvItem(pnum, gi);
+	} else {
+		gi = gold_index - 47;
+		plr[pnum].SpdList[gi]._ivalue -= dropGoldValue;
+		if (plr[pnum].SpdList[gi]._ivalue > 0)
+			SetSpdbarGoldCurs(pnum, gi);
+		else
+			RemoveSpdBarItem(pnum, gi);
+	}
+	SetPlrHandItem(&plr[pnum].HoldItem, IDI_GOLD);
+	GetGoldSeed(pnum, &plr[pnum].HoldItem);
+	plr[pnum].HoldItem._ivalue = dropGoldValue;
+	plr[pnum].HoldItem._iStatFlag = 1;
+	control_set_gold_curs(pnum);
+	plr[pnum]._pGold = CalculateGold(pnum);
+	dropGoldValue = 0;
+}
+
+void control_set_gold_curs(int pnum)
+{
+	if (plr[pnum].HoldItem._ivalue >= GOLD_MEDIUM_LIMIT)
+		plr[pnum].HoldItem._iCurs = ICURS_GOLD_LARGE;
+	else if (plr[pnum].HoldItem._ivalue <= GOLD_SMALL_LIMIT)
+		plr[pnum].HoldItem._iCurs = ICURS_GOLD_SMALL;
+	else
+		plr[pnum].HoldItem._iCurs = ICURS_GOLD_MEDIUM;
+
+	NewCursor(plr[pnum].HoldItem._iCurs + CURSOR_FIRSTITEM);
+}
+
+void DrawTalkPan()
+{
+	int i, off, talk_btn, color, nCel, x;
+	char *msg;
+
+	if (!talkflag)
+		return;
+
+	DrawPanelBox(175, sgbPlrTalkTbl + 20, 294, 5, 239, 516);
+	off = 0;
+	for (i = 293; i > 283; off++, i--) {
+		DrawPanelBox((off >> 1) + 175, sgbPlrTalkTbl + off + 25, i, 1, (off >> 1) + 239, off + 521);
+	}
+	DrawPanelBox(185, sgbPlrTalkTbl + 35, 274, 30, 249, 531);
+	DrawPanelBox(180, sgbPlrTalkTbl + 65, 284, 5, 244, 561);
+	for (i = 0; i < 10; i++) {
+		DrawPanelBox(180, sgbPlrTalkTbl + i + 70, i + 284, 1, 244, i + 566);
+	}
+	DrawPanelBox(170, sgbPlrTalkTbl + 80, 310, 55, 234, 576);
+	msg = sgszTalkMsg;
+	for (i = 0; i < 39; i += 13) {
+		msg = control_print_talk_msg(msg, 0, i, &x, 0);
+		if (!msg)
+			break;
+	}
+	if (msg)
+		*msg = '\0';
+	CelBlitFrame(gpBuffer + x, pSPentSpn2Cels, frame, 12);
+	frame = (frame & 7) + 1;
+	talk_btn = 0;
+	for (i = 0; i < 4; i++) {
+		if (i == myplr)
+			continue;
+		if (whisper[i]) {
+			color = COL_GOLD;
+			if (talkbtndown[talk_btn]) {
+				if (talk_btn != 0)
+					nCel = 4;
+				else
+					nCel = 3;
+				CelDraw(172 + SCREEN_X, 436 + 18 * talk_btn + SCREEN_Y, pTalkBtns, nCel, 61);
+			}
+		} else {
+			color = COL_RED;
+			if (talk_btn != 0)
+				nCel = 2;
+			else
+				nCel = 1;
+			if (talkbtndown[talk_btn])
+				nCel += 4;
+			CelDraw(172 + SCREEN_X, 436 + 18 * talk_btn + SCREEN_Y, pTalkBtns, nCel, 61);
+		}
+		if (plr[i].plractive) {
+			control_print_talk_msg(plr[i]._pName, 46, 60 + talk_btn * 18, &x, color);
+		}
+
+		talk_btn++;
+	}
+}
+
+char *control_print_talk_msg(char *msg, int x, int y, int *nOffset, int color)
+{
+	BYTE c;
+	int width;
+
+	x += 264;
+	width = x;
+	*nOffset = PitchTbl[y + 534] + x;
+	while (*msg) {
+
+		c = fontframe[gbFontTransTbl[(BYTE)*msg]];
+		width += fontkern[c] + 1;
+		if (width > 514)
+			return msg;
+		msg++;
+		if (c) {
+			CPrintString(*nOffset, c, color);
+		}
+		*nOffset += fontkern[c] + 1;
+	}
+	return NULL;
+}
+
+BOOL control_check_talk_btn()
+{
+	int i;
+
+	if (!talkflag)
+		return FALSE;
+
+	if (MouseX < 172)
+		return FALSE;
+	if (MouseY < 421)
+		return FALSE;
+	if (MouseX > 233)
+		return FALSE;
+	if (MouseY > 475)
+		return FALSE;
+
+	for (i = 0; i < sizeof(talkbtndown) / sizeof(talkbtndown[0]); i++) {
+		talkbtndown[i] = FALSE;
+	}
+
+	talkbtndown[(MouseY - 421) / 18] = TRUE;
+
+	return TRUE;
+}
+
+void control_release_talk_btn()
+{
+	int i, p, off;
+
+	if (talkflag) {
+		for (i = 0; i < sizeof(talkbtndown) / sizeof(talkbtndown[0]); i++)
+			talkbtndown[i] = FALSE;
+		if (MouseX >= 172 && MouseY >= 421 && MouseX <= 233 && MouseY <= 475) {
+			off = (MouseY - 421) / 18;
+
+			for (p = 0; p < MAX_PLRS && off != -1; p++) {
+				if (p != myplr)
+					off--;
+			}
+			if (p <= MAX_PLRS)
+				whisper[p - 1] = !whisper[p - 1];
+		}
+	}
+}
+
+void control_reset_talk_msg(char *msg)
+{
+	int i, pmask;
+	pmask = 0;
+
+	for (i = 0; i < MAX_PLRS; i++) {
+		if (whisper[i])
+			pmask |= 1 << i;
+	}
+
+#ifndef HELLFIRE
+	if (!msgcmd_add_server_cmd_W(sgszTalkMsg))
+#endif
+		NetSendCmdString(pmask, sgszTalkMsg);
+}
+
+void control_type_message()
+{
+	int i;
+
+	if (gbMaxPlayers == 1) {
+		return;
+	}
+
+	talkflag = TRUE;
+	sgszTalkMsg[0] = 0;
+	frame = 1;
+	for (i = 0; i < 3; i++) {
+		talkbtndown[i] = FALSE;
+	}
+	sgbPlrTalkTbl = PANEL_HEIGHT + 16;
+	drawpanflag = 255;
+	sgbTalkSavePos = sgbNextTalkSave;
+}
+
+void control_reset_talk()
+{
+	talkflag = FALSE;
+	sgbPlrTalkTbl = 0;
+	drawpanflag = 255;
+}
+
+BOOL control_talk_last_key(int vkey)
+{
+	int result;
+
+	if (gbMaxPlayers == 1)
+		return FALSE;
+
+	if (!talkflag)
+		return FALSE;
+
+	if ((DWORD)vkey < VK_SPACE)
+		return FALSE;
+
+	result = strlen(sgszTalkMsg);
+	if (result < 78) {
+		sgszTalkMsg[result] = vkey;
+		sgszTalkMsg[result + 1] = '\0';
+	}
+	return TRUE;
+}
+
+BOOL control_presskeys(int vkey)
+{
+	int len;
+	BOOL ret;
+
+	if (gbMaxPlayers != 1) {
+		if (!talkflag) {
+			ret = FALSE;
+		} else {
+			if (vkey == VK_SPACE) {
+			} else if (vkey == VK_ESCAPE) {
+				control_reset_talk();
+			} else if (vkey == VK_RETURN) {
+				control_press_enter();
+			} else if (vkey == VK_BACK) {
+				len = strlen(sgszTalkMsg);
+				if (len > 0)
+					sgszTalkMsg[len - 1] = '\0';
+			} else if (vkey == VK_DOWN) {
+				control_up_down(1);
+			} else if (vkey == VK_UP) {
+				control_up_down(-1);
+			} else {
+				return FALSE;
+			}
+			ret = TRUE;
+		}
+	} else {
+		ret = FALSE;
+	}
+	return ret;
+}
+
+void control_press_enter()
+{
+	int i;
+	BYTE talk_save;
+
+	if (sgszTalkMsg[0]) {
+#ifdef HELLFIRE
+		int pmask;
+		pmask = 0;
+
+		for (i = 0; i < MAX_PLRS; i++) {
+			if (whisper[i])
+				pmask |= 1 << i;
+		}
+		NetSendCmdString(pmask, sgszTalkMsg);
+#else
+		control_reset_talk_msg(sgszTalkMsg);
+#endif
+		for (i = 0; i < 8; i++) {
+			if (!strcmp(sgszTalkSave[i], sgszTalkMsg))
+				break;
+		}
+		if (i >= 8) {
+			strcpy(sgszTalkSave[sgbNextTalkSave], sgszTalkMsg);
+			sgbNextTalkSave++;
+			sgbNextTalkSave &= 7;
+		} else {
+			talk_save = sgbNextTalkSave - 1;
+			talk_save &= 7;
+			if (i != talk_save) {
+				strcpy(sgszTalkSave[i], sgszTalkSave[talk_save]);
+				strcpy(sgszTalkSave[talk_save], sgszTalkMsg);
+			}
+		}
+		sgszTalkMsg[0] = '\0';
+		sgbTalkSavePos = sgbNextTalkSave;
+	}
+	control_reset_talk();
+}
+
+void control_up_down(int v)
+{
+	int i;
+
+	for (i = 0; i < 8; i++) {
+		sgbTalkSavePos = (v + sgbTalkSavePos) & 7;
+		if (sgszTalkSave[sgbTalkSavePos][0]) {
+			strcpy(sgszTalkMsg, sgszTalkSave[sgbTalkSavePos]);
+			return;
+		}
+	}
+}