//HEADER_GOES_HERE

#include "../types.h"

// +Infinity after initialization of appfat.cpp.
float appfat_cpp_init_value;

char sz_error_buf[256];
int terminating; // weak
int cleanup_thread_id; // weak
char empty_string;

// appfat_cpp_init initializes the C++ runtime of appfat.cpp.
struct appfat_cpp_init {
	appfat_cpp_init() {
		appfat_cpp_init_value = INFINITY;
	}
} appfat_cpp_init;

// delete overloads the delete operator.
void operator delete(void *ptr) {
	if (ptr != NULL) {
		SMemFree(ptr, "delete", -1, 0);
	}
}

char *__fastcall GetErrorStr(int error_code)
{
	int v1; // edi
	unsigned int v2; // eax
	signed int v4; // eax
	char *i; // ecx

	v1 = error_code;
	v2 = ((unsigned int)error_code >> 16) & 0x1FFF;
	if ( v2 == 0x0878 )
	{
		TraceErrorDS(error_code, sz_error_buf, 256);
	}
	else if ( v2 == 0x0876 )
	{
		TraceErrorDD(error_code, sz_error_buf, 256);
	}
	else
	{
		if ( !SErrGetErrorStr(error_code, sz_error_buf, 256) && !FormatMessage(FORMAT_MESSAGE_FROM_SYSTEM, NULL, v1, 0x400u, sz_error_buf, 0x100u, NULL) )
			wsprintf(sz_error_buf, "unknown error 0x%08x", v1);
	}
	v4 = strlen(sz_error_buf);
	for ( i = &sz_error_buf[v4-1]; v4 > 0; *i = 0 )
	{
		--v4;
		--i;
		if ( *i != '\r' && *i != '\n' )
			break;
	}
	return sz_error_buf;
}

#define CASE_ERROR(v, errName) case errName: v = #errName; break;

void __fastcall TraceErrorDD(int error_code, char *error_buf, int error_buf_len)
{
	const char *v3; // eax
	char v4[20]; // [esp+0h] [ebp-14h]

	switch (error_code) {
	CASE_ERROR(v3, DDERR_CANTPAGEUNLOCK);
	CASE_ERROR(v3, DDERR_NOTPAGELOCKED);
	CASE_ERROR(v3, DD_OK);
	CASE_ERROR(v3, DDERR_CANTPAGELOCK);
	CASE_ERROR(v3, DDERR_BLTFASTCANTCLIP);
	CASE_ERROR(v3, DDERR_NOBLTHW);
	CASE_ERROR(v3, DDERR_NODDROPSHW);
	CASE_ERROR(v3, DDERR_OVERLAYNOTVISIBLE);
	CASE_ERROR(v3, DDERR_NOOVERLAYDEST);
	CASE_ERROR(v3, DDERR_INVALIDPOSITION);
	CASE_ERROR(v3, DDERR_NOTAOVERLAYSURFACE);
	CASE_ERROR(v3, DDERR_EXCLUSIVEMODEALREADYSET);
	CASE_ERROR(v3, DDERR_NOTFLIPPABLE);
	CASE_ERROR(v3, DDERR_CANTDUPLICATE);
	CASE_ERROR(v3, DDERR_NOTLOCKED);
	CASE_ERROR(v3, DDERR_CANTCREATEDC);
	CASE_ERROR(v3, DDERR_NODC);
	CASE_ERROR(v3, DDERR_WRONGMODE);
	CASE_ERROR(v3, DDERR_IMPLICITLYCREATED);
	CASE_ERROR(v3, DDERR_NOTPALETTIZED);
	CASE_ERROR(v3, DDERR_NOMIPMAPHW);
	CASE_ERROR(v3, DDERR_INVALIDSURFACETYPE);
	CASE_ERROR(v3, DDERR_DCALREADYCREATED);
	CASE_ERROR(v3, DDERR_NOPALETTEHW);
	CASE_ERROR(v3, DDERR_DIRECTDRAWALREADYCREATED);
	CASE_ERROR(v3, DDERR_NODIRECTDRAWHW);
	CASE_ERROR(v3, DDERR_PRIMARYSURFACEALREADYEXISTS);
	CASE_ERROR(v3, DDERR_NOEMULATION);
	CASE_ERROR(v3, DDERR_REGIONTOOSMALL);
	CASE_ERROR(v3, DDERR_CLIPPERISUSINGHWND);
	CASE_ERROR(v3, DDERR_NOCLIPPERATTACHED);
	CASE_ERROR(v3, DDERR_NOHWND);
	CASE_ERROR(v3, DDERR_HWNDSUBCLASSED);
	CASE_ERROR(v3, DDERR_HWNDALREADYSET);
	CASE_ERROR(v3, DDERR_NOPALETTEATTACHED);
	CASE_ERROR(v3, DDERR_INVALIDDIRECTDRAWGUID);
	CASE_ERROR(v3, DDERR_UNSUPPORTEDFORMAT);
	CASE_ERROR(v3, DDERR_UNSUPPORTEDMASK);
	CASE_ERROR(v3, DDERR_VERTICALBLANKINPROGRESS);
	CASE_ERROR(v3, DDERR_WASSTILLDRAWING);
	CASE_ERROR(v3, DDERR_XALIGN);
	CASE_ERROR(v3, DDERR_TOOBIGWIDTH);
	CASE_ERROR(v3, DDERR_CANTLOCKSURFACE);
	CASE_ERROR(v3, DDERR_SURFACEISOBSCURED);
	CASE_ERROR(v3, DDERR_SURFACELOST);
	CASE_ERROR(v3, DDERR_SURFACENOTATTACHED);
	CASE_ERROR(v3, DDERR_TOOBIGHEIGHT);
	CASE_ERROR(v3, DDERR_TOOBIGSIZE);
	CASE_ERROR(v3, DDERR_SURFACEBUSY);
	CASE_ERROR(v3, DDERR_OVERLAYCOLORKEYONLYONEACTIVE);
	CASE_ERROR(v3, DDERR_PALETTEBUSY);
	CASE_ERROR(v3, DDERR_COLORKEYNOTSET);
	CASE_ERROR(v3, DDERR_SURFACEALREADYATTACHED);
	CASE_ERROR(v3, DDERR_SURFACEALREADYDEPENDENT);
	CASE_ERROR(v3, DDERR_OVERLAYCANTCLIP);
	CASE_ERROR(v3, DDERR_NOVSYNCHW);
	CASE_ERROR(v3, DDERR_NOZBUFFERHW);
	CASE_ERROR(v3, DDERR_NOZOVERLAYHW);
	CASE_ERROR(v3, DDERR_OUTOFCAPS);
	CASE_ERROR(v3, DDERR_OUTOFVIDEOMEMORY);
	CASE_ERROR(v3, DDERR_NOTEXTUREHW);
	CASE_ERROR(v3, DDERR_NOROTATIONHW);
	CASE_ERROR(v3, DDERR_NOSTRETCHHW);
	CASE_ERROR(v3, DDERR_NOT4BITCOLOR);
	CASE_ERROR(v3, DDERR_NOT4BITCOLORINDEX);
	CASE_ERROR(v3, DDERR_NOT8BITCOLOR);
	CASE_ERROR(v3, DDERR_NORASTEROPHW);
	CASE_ERROR(v3, DDERR_NOEXCLUSIVEMODE);
	CASE_ERROR(v3, DDERR_NOFLIPHW);
	CASE_ERROR(v3, DDERR_NOGDI);
	CASE_ERROR(v3, DDERR_NOMIRRORHW);
	CASE_ERROR(v3, DDERR_NOTFOUND);
	CASE_ERROR(v3, DDERR_NOOVERLAYHW);
	CASE_ERROR(v3, DDERR_NOCOLORKEYHW);
	CASE_ERROR(v3, DDERR_NOALPHAHW);
	CASE_ERROR(v3, DDERR_NOCLIPLIST);
	CASE_ERROR(v3, DDERR_NOCOLORCONVHW);
	CASE_ERROR(v3, DDERR_NOCOOPERATIVELEVELSET);
	CASE_ERROR(v3, DDERR_NOCOLORKEY);
	CASE_ERROR(v3, DDERR_NO3D);
	CASE_ERROR(v3, DDERR_INVALIDMODE);
	CASE_ERROR(v3, DDERR_INVALIDOBJECT);
	CASE_ERROR(v3, DDERR_INVALIDPIXELFORMAT);
	CASE_ERROR(v3, DDERR_INVALIDRECT);
	CASE_ERROR(v3, DDERR_LOCKEDSURFACES);
	CASE_ERROR(v3, DDERR_INVALIDCLIPLIST);
	CASE_ERROR(v3, DDERR_CURRENTLYNOTAVAIL);
	CASE_ERROR(v3, DDERR_EXCEPTION);
	CASE_ERROR(v3, DDERR_HEIGHTALIGN);
	CASE_ERROR(v3, DDERR_INCOMPATIBLEPRIMARY);
	CASE_ERROR(v3, DDERR_INVALIDCAPS);
	CASE_ERROR(v3, DDERR_CANNOTDETACHSURFACE);
	CASE_ERROR(v3, DDERR_UNSUPPORTED);
	CASE_ERROR(v3, DDERR_GENERIC);
	CASE_ERROR(v3, DDERR_OUTOFMEMORY);
	CASE_ERROR(v3, DDERR_INVALIDPARAMS);
	CASE_ERROR(v3, DDERR_ALREADYINITIALIZED);
	CASE_ERROR(v3, DDERR_CANNOTATTACHSURFACE);
	default:
		strcpy(v4, "DDERR unknown 0x%x");
		sprintf(error_buf, v4, error_code);
		return;
	}
	strncpy(error_buf, v3, error_buf_len);
}

void __fastcall TraceErrorDS(int error_code, char *error_buf, int error_buf_len)
{
	const char *v3; // eax
	char v4[20]; // [esp+0h] [ebp-14h]

	switch (error_code) {
	CASE_ERROR(v3, DSERR_PRIOLEVELNEEDED);
	CASE_ERROR(v3, DSERR_BADFORMAT);
	CASE_ERROR(v3, DSERR_NODRIVER);
	CASE_ERROR(v3, DSERR_ALREADYINITIALIZED);
	CASE_ERROR(v3, DSERR_BUFFERLOST);
	CASE_ERROR(v3, DS_OK);
	CASE_ERROR(v3, DSERR_INVALIDCALL);
	CASE_ERROR(v3, E_NOINTERFACE);
	CASE_ERROR(v3, DSERR_NOAGGREGATION);
	CASE_ERROR(v3, DSERR_OUTOFMEMORY);
	CASE_ERROR(v3, DSERR_INVALIDPARAM);
	CASE_ERROR(v3, DSERR_ALLOCATED);
	CASE_ERROR(v3, DSERR_CONTROLUNAVAIL);
	default:
		strcpy(v4, "DSERR unknown 0x%x");
		sprintf(error_buf, v4, error_code);
		return;
	}
	strncpy(error_buf, v3, error_buf_len);
}

char *__cdecl TraceLastError()
{
	int v0; // eax

	v0 = GetLastError();
	return GetErrorStr(v0);
}

void TermMsg(char *pszFmt, ...)
{
	va_list arglist; // [esp+8h] [ebp+8h]

	va_start(arglist, pszFmt);
	FreeDlg();
	if ( pszFmt )
		MsgBox(pszFmt, arglist);
	init_cleanup(0);
	exit(1);
}

void __fastcall MsgBox(char *pszFmt, va_list va)
{
	char Text[256]; // [esp+0h] [ebp-100h]

	wvsprintf(Text, pszFmt, va);
	if ( ghMainWnd )
		SetWindowPos(ghMainWnd, HWND_NOTOPMOST, 0, 0, 0, 0, SWP_NOACTIVATE|SWP_NOMOVE|SWP_NOSIZE);
	MessageBox(ghMainWnd, Text, "ERROR", MB_TASKMODAL|MB_ICONHAND);
}

void __cdecl FreeDlg()
{
	if ( terminating && cleanup_thread_id != GetCurrentThreadId() )
		Sleep(20000u);
	terminating = 1;
	cleanup_thread_id = GetCurrentThreadId();
	dx_cleanup();
	if ( (unsigned char)gbMaxPlayers > 1u )
	{
		if ( SNetLeaveGame(3) )
			Sleep(2000u);
	}
	SNetDestroy();
	ShowCursor(1);
}
// 4B7A34: using guessed type int terminating;
// 4B7A38: using guessed type int cleanup_thread_id;
// 679660: using guessed type char gbMaxPlayers;

void DrawDlg(char *pszFmt, ...)
{
	char text[256]; // [esp+0h] [ebp-100h]
	va_list arglist; // [esp+10Ch] [ebp+Ch]

	va_start(arglist, pszFmt);
	wvsprintf(text, pszFmt, arglist);
	SDrawMessageBox(text, "Diablo", MB_TASKMODAL|MB_ICONEXCLAMATION);
}

void __fastcall DDErrMsg(int error_code, int log_line_nr, char *log_file_path)
{
	int v3; // esi
	char *v4; // eax

	v3 = log_line_nr;
	if ( error_code )
	{
		v4 = GetErrorStr(error_code);
		TermMsg("Direct draw error (%s:%d)\n%s", log_file_path, v3, v4);
	}
}

void __fastcall DSErrMsg(int error_code, int log_line_nr, char *log_file_path)
{
	int v3; // esi
	char *v4; // eax

	v3 = log_line_nr;
	if ( error_code )
	{
		v4 = GetErrorStr(error_code);
		TermMsg("Direct sound error (%s:%d)\n%s", log_file_path, v3, v4);
	}
}

void __fastcall center_window(HWND hDlg)
{
	LONG v1; // esi
	LONG v2; // edi
	int v3; // ebx
	char *v4; // eax
	struct tagRECT Rect; // [esp+Ch] [ebp-1Ch]
	int v6; // [esp+1Ch] [ebp-Ch]
	HDC hdc; // [esp+20h] [ebp-8h]
	HWND hWnd; // [esp+24h] [ebp-4h]

	hWnd = hDlg;
	GetWindowRect(hDlg, &Rect);
	v1 = Rect.right - Rect.left;
	v2 = Rect.bottom - Rect.top;
	hdc = GetDC(hWnd);
	v6 = GetDeviceCaps(hdc, HORZRES);
	v3 = GetDeviceCaps(hdc, VERTRES);
	ReleaseDC(hWnd, hdc);
	if ( !SetWindowPos(hWnd, HWND_TOP, (v6 - v1) / 2, (v3 - v2) / 2, 0, 0, SWP_NOZORDER|SWP_NOSIZE) )
	{
		v4 = TraceLastError();
		TermMsg("center_window: %s", v4);
	}
}

void __fastcall ErrDlg(int template_id, int error_code, char *log_file_path, int log_line_nr)
{
	int v4; // ebx
	int v5; // edi
	char *v6; // esi
	char *v7; // eax
	char *v8; // eax
	LPARAM dwInitParam[128]; // [esp+Ch] [ebp-200h]

	v4 = error_code;
	v5 = template_id;
	FreeDlg();
	v6 = log_file_path;
	v7 = strrchr(log_file_path, '\\');
	if ( v7 )
		v6 = v7 + 1;
<<<<<<< HEAD
	v8 = GetErr(v4);
	wsprintf((LPSTR)dwInitParam, "%s\nat: %s line %d", v8, v6, log_line_nr);
	if ( DialogBoxParam(ghInst, MAKEINTRESOURCE(v5), ghMainWnd, (DLGPROC)FuncDlg, (LPARAM)dwInitParam) == -1 )
=======
	v8 = GetErrorStr(v4);
	wsprintfA((LPSTR)dwInitParam, "%s\nat: %s line %d", v8, v6, log_line_nr);
	if ( DialogBoxParamA(ghInst, MAKEINTRESOURCE(v5), ghMainWnd, (DLGPROC)FuncDlg, (LPARAM)dwInitParam) == -1 )
>>>>>>> 440113f9
		TermMsg("ErrDlg: %d", v5);
	TermMsg(0);
}

BOOL __stdcall FuncDlg(HWND hDlg, UINT uMsg, WPARAM wParam, char *text)
{
	if ( uMsg == WM_INITDIALOG )
	{
		TextDlg(hDlg, text);
	}
	else
	{
		if ( uMsg != WM_COMMAND )
			return 0;
		if ( (_WORD)wParam == 1 )
		{
			EndDialog(hDlg, 1);
		}
		else if ( (_WORD)wParam == 2 )
		{
			EndDialog(hDlg, 0);
		}
	}
	return 1;
}

void __fastcall TextDlg(HWND hDlg, char *text)
{
	char *v2; // esi
	HWND v3; // edi

	v2 = text;
	v3 = hDlg;
	center_window(hDlg);
	if ( v2 )
		SetDlgItemText(v3, 1000, v2);
}

void __fastcall ErrOkDlg(int template_id, int error_code, char *log_file_path, int log_line_nr)
{
	char *v4; // esi
	int v5; // edi
	unsigned short v6; // bx
	char *v7; // eax
	char *v8; // eax
	LPARAM dwInitParam[128]; // [esp+Ch] [ebp-200h]

	v4 = log_file_path;
	v5 = error_code;
	v6 = template_id;
	v7 = strrchr(log_file_path, '\\');
	if ( v7 )
		v4 = v7 + 1;
<<<<<<< HEAD
	v8 = GetErr(v5);
	wsprintf((LPSTR)dwInitParam, "%s\nat: %s line %d", v8, v4, log_line_nr);
	DialogBoxParam(ghInst, MAKEINTRESOURCE(v6), ghMainWnd, (DLGPROC)FuncDlg, (LPARAM)dwInitParam);
=======
	v8 = GetErrorStr(v5);
	wsprintfA((LPSTR)dwInitParam, "%s\nat: %s line %d", v8, v4, log_line_nr);
	DialogBoxParamA(ghInst, MAKEINTRESOURCE(v6), ghMainWnd, (DLGPROC)FuncDlg, (LPARAM)dwInitParam);
>>>>>>> 440113f9
}

void __fastcall FileErrDlg(char *error)
{
	char *v1; // esi

	v1 = error;
	FreeDlg();
	if ( !v1 )
		v1 = &empty_string;
	if ( DialogBoxParam(ghInst, MAKEINTRESOURCE(IDD_DIALOG3), ghMainWnd, (DLGPROC)FuncDlg, (LPARAM)v1) == -1 )
		TermMsg("FileErrDlg");
	TermMsg(0);
}

void __fastcall DiskFreeDlg(char *error)
{
	char *v1; // esi

	v1 = error;
	FreeDlg();
	if ( DialogBoxParam(ghInst, MAKEINTRESOURCE(IDD_DIALOG7), ghMainWnd, (DLGPROC)FuncDlg, (LPARAM)v1) == -1 )
		TermMsg("DiskFreeDlg");
	TermMsg(0);
}

bool __cdecl InsertCDDlg()
{
	int v0; // edi

	ShowCursor(1);
	v0 = DialogBoxParam(ghInst, MAKEINTRESOURCE(IDD_DIALOG9), ghMainWnd, (DLGPROC)FuncDlg, (LPARAM)&empty_string);
	if ( v0 == -1 )
		TermMsg("InsertCDDlg");
	ShowCursor(0);
	return v0 == 1;
}

void __fastcall DirErrorDlg(char *error)
{
	char *v1; // esi

	v1 = error;
	FreeDlg();
	if ( DialogBoxParam(ghInst, MAKEINTRESOURCE(IDD_DIALOG11), ghMainWnd, (DLGPROC)FuncDlg, (LPARAM)v1) == -1 )
		TermMsg("DirErrorDlg");
	TermMsg(0);
}
<|MERGE_RESOLUTION|>--- conflicted
+++ resolved
@@ -325,15 +325,9 @@
 	v7 = strrchr(log_file_path, '\\');
 	if ( v7 )
 		v6 = v7 + 1;
-<<<<<<< HEAD
-	v8 = GetErr(v4);
+	v8 = GetErrorStr(v4);
 	wsprintf((LPSTR)dwInitParam, "%s\nat: %s line %d", v8, v6, log_line_nr);
 	if ( DialogBoxParam(ghInst, MAKEINTRESOURCE(v5), ghMainWnd, (DLGPROC)FuncDlg, (LPARAM)dwInitParam) == -1 )
-=======
-	v8 = GetErrorStr(v4);
-	wsprintfA((LPSTR)dwInitParam, "%s\nat: %s line %d", v8, v6, log_line_nr);
-	if ( DialogBoxParamA(ghInst, MAKEINTRESOURCE(v5), ghMainWnd, (DLGPROC)FuncDlg, (LPARAM)dwInitParam) == -1 )
->>>>>>> 440113f9
 		TermMsg("ErrDlg: %d", v5);
 	TermMsg(0);
 }
@@ -387,15 +381,9 @@
 	v7 = strrchr(log_file_path, '\\');
 	if ( v7 )
 		v4 = v7 + 1;
-<<<<<<< HEAD
-	v8 = GetErr(v5);
+	v8 = GetErrorStr(v5);
 	wsprintf((LPSTR)dwInitParam, "%s\nat: %s line %d", v8, v4, log_line_nr);
 	DialogBoxParam(ghInst, MAKEINTRESOURCE(v6), ghMainWnd, (DLGPROC)FuncDlg, (LPARAM)dwInitParam);
-=======
-	v8 = GetErrorStr(v5);
-	wsprintfA((LPSTR)dwInitParam, "%s\nat: %s line %d", v8, v4, log_line_nr);
-	DialogBoxParamA(ghInst, MAKEINTRESOURCE(v6), ghMainWnd, (DLGPROC)FuncDlg, (LPARAM)dwInitParam);
->>>>>>> 440113f9
 }
 
 void __fastcall FileErrDlg(char *error)
@@ -443,4 +431,4 @@
 	if ( DialogBoxParam(ghInst, MAKEINTRESOURCE(IDD_DIALOG11), ghMainWnd, (DLGPROC)FuncDlg, (LPARAM)v1) == -1 )
 		TermMsg("DirErrorDlg");
 	TermMsg(0);
-}
+}