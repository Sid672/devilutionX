/**
 * @file appfat.cpp
 *
 * Implementation of error dialogs.
 */
#include "all.h"
#include "../3rdParty/Storm/Source/storm.h"
#include <config.h>

DEVILUTION_BEGIN_NAMESPACE

/** Buffer used by GetErrorStr for its return value */
char sz_error_buf[256];
/** Set to true when a fatal error is encountered and the application should shut down. */
BOOL terminating;
/** Thread id of the last callee to FreeDlg(). */
SDL_threadID cleanup_thread_id;

/**
 * @brief Terminates the game and displays an error message box.
 * @param pszFmt Optional error message.
 * @param ... (see printf)
 */
void app_fatal(const char *pszFmt, ...)
{
	va_list va;

	va_start(va, pszFmt);
	FreeDlg();

	if (pszFmt)
		MsgBox(pszFmt, va);

	va_end(va);

	diablo_quit(1);
}

/**
 * @brief Displays an error message box based on the given format string and variable argument list.
 * @param pszFmt Error message format
 * @param va Additional parameters for message format
 */
void MsgBox(const char *pszFmt, va_list va)
{
	char text[256];

	vsnprintf(text, 256, pszFmt, va);

	UiErrorOkDialog("Error", text);
}

/**
 * @brief Cleans up after a fatal application error.
 */
void FreeDlg()
{
	if (terminating && cleanup_thread_id != SDL_GetThreadID(NULL))
		SDL_Delay(20000);

	terminating = TRUE;
	cleanup_thread_id = SDL_GetThreadID(NULL);

	if (gbMaxPlayers > 1) {
		if (SNetLeaveGame(3))
			SDL_Delay(2000);
	}

	SNetDestroy();
}

/**
 * @brief Displays a warning message box based on the given formatted error message.
 * @param pszFmt Error message format
 * @param ... Additional parameters for message format
 */
<<<<<<< HEAD
void DrawDlg(char *pszFmt, ...)
=======
void __cdecl DrawDlg(const char *pszFmt, ...)
>>>>>>> ec329e64
{
	char text[256];
	va_list va;

	va_start(va, pszFmt);
	vsnprintf(text, 256, pszFmt, va);
	va_end(va);

	UiErrorOkDialog(PROJECT_NAME, text, false);
}

#ifdef _DEBUG
/**
 * @brief Show an error and exit the application.
 * @param nLineNo The line number of the assertion
 * @param pszFile File name where the assertion is located
 * @param pszFail Fail message
 */
void assert_fail(int nLineNo, const char *pszFile, const char *pszFail)
{
	app_fatal("assertion failed (%d:%s)\n%s", nLineNo, pszFile, pszFail);
}
#endif

/**
<<<<<<< HEAD
 * @brief Terminates the game and displays an error dialog box based on the given dialog_id.
 */
void ErrDlg(const char *title, const char *error, char *log_file_path, int log_line_nr)
{
	char text[1024];
=======
 * @brief Terminates the game with a DirectDraw assertion message box.
 */
void DDErrMsg(DWORD error_code, int log_line_nr, const char *log_file_path)
{
	char *msg;

	if (error_code) {
		msg = GetErrorStr(error_code);
		app_fatal("Direct draw error (%s:%d)\n%s", log_file_path, log_line_nr, msg);
	}
}

/**
 * @brief Terminates the game with a DirectSound assertion message box.
 */
void DSErrMsg(DWORD error_code, int log_line_nr, const char *log_file_path)
{
	char *msg;

	if (error_code) {
		msg = GetErrorStr(error_code);
		app_fatal("Direct sound error (%s:%d)\n%s", log_file_path, log_line_nr, msg);
	}
}

/**
 * @brief Centres the given dialog box.
 */
void center_window(HWND hDlg)
{
	LONG w, h;
	int screenW, screenH;
	tagRECT Rect;
	HDC hdc;

	GetWindowRect(hDlg, &Rect);
	w = Rect.right - Rect.left;
	h = Rect.bottom - Rect.top;
	hdc = GetDC(hDlg);
	screenW = GetDeviceCaps(hdc, HORZRES);
	screenH = GetDeviceCaps(hdc, VERTRES);
	ReleaseDC(hDlg, hdc);

	if (!SetWindowPos(hDlg, HWND_TOP, (screenW - w) / 2, (screenH - h) / 2, 0, 0, SWP_NOZORDER | SWP_NOSIZE)) {
		app_fatal("center_window: %s", TraceLastError());
	}
}

/**
 * @brief Callback function which processes messages sent to the given dialog box.
 */
static BOOL CALLBACK FuncDlg(HWND hDlg, UINT uMsg, WPARAM wParam, LPARAM lParam)
{
	switch (uMsg) {
	case WM_INITDIALOG:
		TextDlg(hDlg, (char *)lParam);
		break;
	case WM_COMMAND:
		if (LOWORD(wParam) == IDOK) {
			EndDialog(hDlg, TRUE);
		} else if (LOWORD(wParam) == IDCANCEL) {
			EndDialog(hDlg, FALSE);
		}
		break;
	default:
		return FALSE;
	}

	return TRUE;
}

/**
 * @brief Terminates the game and displays an error dialog box based on the given dialog_id.
 */
void ErrDlg(int dialog_id, DWORD error_code, const char *log_file_path, int log_line_nr)
{
	const char *size;
	LPARAM dwInitParam[128];
>>>>>>> ec329e64

	FreeDlg();

	snprintf(text, 1024, "%s\n\nThe error occurred at: %s line %d", error, log_file_path, log_line_nr);

	UiErrorOkDialog(title, text);
	app_fatal(NULL);
}

/**
<<<<<<< HEAD
=======
 * @brief Sets the text of the given dialog.
 */
static void TextDlg(HWND hDlg, const char *text)
{
	center_window(hDlg);

	if (text)
		SetDlgItemText(hDlg, 1000, text);
}

/**
 * @brief Displays a warning dialog box based on the given dialog_id and error code.
 */
void ErrOkDlg(int dialog_id, DWORD error_code, const char *log_file_path, int log_line_nr)
{
	const char *size;
	LPARAM dwInitParam[128];

	size = strrchr(log_file_path, '\\');
	if (size)
		log_file_path = size + 1;

	wsprintf((LPSTR)dwInitParam, "%s\nat: %s line %d", GetErrorStr(error_code), log_file_path, log_line_nr);
	DialogBoxParam(ghInst, MAKEINTRESOURCE(dialog_id), ghMainWnd, (DLGPROC)FuncDlg, (LPARAM)dwInitParam);
}

/**
>>>>>>> ec329e64
 * @brief Terminates the game with a file not found error dialog.
 */
void FileErrDlg(const char *error)
{
	char text[1024];

	FreeDlg();

	if (!error)
		error = "";
<<<<<<< HEAD
	snprintf(
	    text,
	    1024,
	    "Unable to open a required file.\n"
	    "\n"
	    "Verify that the MD5 of diabdat.mpq matches one of the following values\n"
	    "011bc6518e6166206231080a4440b373\n"
	    "68f049866b44688a7af65ba766bef75a\n"
	    "\n"
	    "The problem occurred when loading:\n%s",
	    error);

	UiErrorOkDialog("Data File Error", text);
=======

	if (DialogBoxParam(ghInst, MAKEINTRESOURCE(IDD_DIALOG3), ghMainWnd, (DLGPROC)FuncDlg, (LPARAM)error) == -1)
		app_fatal("FileErrDlg");

	app_fatal(NULL);
}

/**
 * @brief Terminates the game with an out of disk space error dialog.
 */
void DiskFreeDlg(const char *error)
{
	FreeDlg();

	if (DialogBoxParam(ghInst, MAKEINTRESOURCE(IDD_DIALOG7), ghMainWnd, (DLGPROC)FuncDlg, (LPARAM)error) == -1)
		app_fatal("DiskFreeDlg");

>>>>>>> ec329e64
	app_fatal(NULL);
}

/**
 * @brief Terminates the game with an insert CD error dialog.
 */
void InsertCDDlg()
{
	char text[1024];
	snprintf(
	    text,
	    1024,
	    "Unable to open main data archive (diabdat.mpq or spawn.mpq).\n"
	    "\n"
	    "Make sure that it is in the game folder and that the file name is in all lowercase.");

	UiErrorOkDialog("Data File Error", text);
	app_fatal(NULL);
}

/**
 * @brief Terminates the game with a read-only directory error dialog.
 */
void DirErrorDlg(const char *error)
{
	char text[1024];

	snprintf(text, 1024, "Unable to write to location:\n%s", error);

	UiErrorOkDialog("Read-Only Directory Error", text);
	app_fatal(NULL);
}

DEVILUTION_END_NAMESPACE
<|MERGE_RESOLUTION|>--- conflicted
+++ resolved
@@ -1,309 +1,174 @@
-/**
- * @file appfat.cpp
- *
- * Implementation of error dialogs.
- */
-#include "all.h"
-#include "../3rdParty/Storm/Source/storm.h"
-#include <config.h>
-
-DEVILUTION_BEGIN_NAMESPACE
-
-/** Buffer used by GetErrorStr for its return value */
-char sz_error_buf[256];
-/** Set to true when a fatal error is encountered and the application should shut down. */
-BOOL terminating;
-/** Thread id of the last callee to FreeDlg(). */
-SDL_threadID cleanup_thread_id;
-
-/**
- * @brief Terminates the game and displays an error message box.
- * @param pszFmt Optional error message.
- * @param ... (see printf)
- */
-void app_fatal(const char *pszFmt, ...)
-{
-	va_list va;
-
-	va_start(va, pszFmt);
-	FreeDlg();
-
-	if (pszFmt)
-		MsgBox(pszFmt, va);
-
-	va_end(va);
-
-	diablo_quit(1);
-}
-
-/**
- * @brief Displays an error message box based on the given format string and variable argument list.
- * @param pszFmt Error message format
- * @param va Additional parameters for message format
- */
-void MsgBox(const char *pszFmt, va_list va)
-{
-	char text[256];
-
-	vsnprintf(text, 256, pszFmt, va);
-
-	UiErrorOkDialog("Error", text);
-}
-
-/**
- * @brief Cleans up after a fatal application error.
- */
-void FreeDlg()
-{
-	if (terminating && cleanup_thread_id != SDL_GetThreadID(NULL))
-		SDL_Delay(20000);
-
-	terminating = TRUE;
-	cleanup_thread_id = SDL_GetThreadID(NULL);
-
-	if (gbMaxPlayers > 1) {
-		if (SNetLeaveGame(3))
-			SDL_Delay(2000);
-	}
-
-	SNetDestroy();
-}
-
-/**
- * @brief Displays a warning message box based on the given formatted error message.
- * @param pszFmt Error message format
- * @param ... Additional parameters for message format
- */
-<<<<<<< HEAD
-void DrawDlg(char *pszFmt, ...)
-=======
-void __cdecl DrawDlg(const char *pszFmt, ...)
->>>>>>> ec329e64
-{
-	char text[256];
-	va_list va;
-
-	va_start(va, pszFmt);
-	vsnprintf(text, 256, pszFmt, va);
-	va_end(va);
-
-	UiErrorOkDialog(PROJECT_NAME, text, false);
-}
-
-#ifdef _DEBUG
-/**
- * @brief Show an error and exit the application.
- * @param nLineNo The line number of the assertion
- * @param pszFile File name where the assertion is located
- * @param pszFail Fail message
- */
-void assert_fail(int nLineNo, const char *pszFile, const char *pszFail)
-{
-	app_fatal("assertion failed (%d:%s)\n%s", nLineNo, pszFile, pszFail);
-}
-#endif
-
-/**
-<<<<<<< HEAD
- * @brief Terminates the game and displays an error dialog box based on the given dialog_id.
- */
-void ErrDlg(const char *title, const char *error, char *log_file_path, int log_line_nr)
-{
-	char text[1024];
-=======
- * @brief Terminates the game with a DirectDraw assertion message box.
- */
-void DDErrMsg(DWORD error_code, int log_line_nr, const char *log_file_path)
-{
-	char *msg;
-
-	if (error_code) {
-		msg = GetErrorStr(error_code);
-		app_fatal("Direct draw error (%s:%d)\n%s", log_file_path, log_line_nr, msg);
-	}
-}
-
-/**
- * @brief Terminates the game with a DirectSound assertion message box.
- */
-void DSErrMsg(DWORD error_code, int log_line_nr, const char *log_file_path)
-{
-	char *msg;
-
-	if (error_code) {
-		msg = GetErrorStr(error_code);
-		app_fatal("Direct sound error (%s:%d)\n%s", log_file_path, log_line_nr, msg);
-	}
-}
-
-/**
- * @brief Centres the given dialog box.
- */
-void center_window(HWND hDlg)
-{
-	LONG w, h;
-	int screenW, screenH;
-	tagRECT Rect;
-	HDC hdc;
-
-	GetWindowRect(hDlg, &Rect);
-	w = Rect.right - Rect.left;
-	h = Rect.bottom - Rect.top;
-	hdc = GetDC(hDlg);
-	screenW = GetDeviceCaps(hdc, HORZRES);
-	screenH = GetDeviceCaps(hdc, VERTRES);
-	ReleaseDC(hDlg, hdc);
-
-	if (!SetWindowPos(hDlg, HWND_TOP, (screenW - w) / 2, (screenH - h) / 2, 0, 0, SWP_NOZORDER | SWP_NOSIZE)) {
-		app_fatal("center_window: %s", TraceLastError());
-	}
-}
-
-/**
- * @brief Callback function which processes messages sent to the given dialog box.
- */
-static BOOL CALLBACK FuncDlg(HWND hDlg, UINT uMsg, WPARAM wParam, LPARAM lParam)
-{
-	switch (uMsg) {
-	case WM_INITDIALOG:
-		TextDlg(hDlg, (char *)lParam);
-		break;
-	case WM_COMMAND:
-		if (LOWORD(wParam) == IDOK) {
-			EndDialog(hDlg, TRUE);
-		} else if (LOWORD(wParam) == IDCANCEL) {
-			EndDialog(hDlg, FALSE);
-		}
-		break;
-	default:
-		return FALSE;
-	}
-
-	return TRUE;
-}
-
-/**
- * @brief Terminates the game and displays an error dialog box based on the given dialog_id.
- */
-void ErrDlg(int dialog_id, DWORD error_code, const char *log_file_path, int log_line_nr)
-{
-	const char *size;
-	LPARAM dwInitParam[128];
->>>>>>> ec329e64
-
-	FreeDlg();
-
-	snprintf(text, 1024, "%s\n\nThe error occurred at: %s line %d", error, log_file_path, log_line_nr);
-
-	UiErrorOkDialog(title, text);
-	app_fatal(NULL);
-}
-
-/**
-<<<<<<< HEAD
-=======
- * @brief Sets the text of the given dialog.
- */
-static void TextDlg(HWND hDlg, const char *text)
-{
-	center_window(hDlg);
-
-	if (text)
-		SetDlgItemText(hDlg, 1000, text);
-}
-
-/**
- * @brief Displays a warning dialog box based on the given dialog_id and error code.
- */
-void ErrOkDlg(int dialog_id, DWORD error_code, const char *log_file_path, int log_line_nr)
-{
-	const char *size;
-	LPARAM dwInitParam[128];
-
-	size = strrchr(log_file_path, '\\');
-	if (size)
-		log_file_path = size + 1;
-
-	wsprintf((LPSTR)dwInitParam, "%s\nat: %s line %d", GetErrorStr(error_code), log_file_path, log_line_nr);
-	DialogBoxParam(ghInst, MAKEINTRESOURCE(dialog_id), ghMainWnd, (DLGPROC)FuncDlg, (LPARAM)dwInitParam);
-}
-
-/**
->>>>>>> ec329e64
- * @brief Terminates the game with a file not found error dialog.
- */
-void FileErrDlg(const char *error)
-{
-	char text[1024];
-
-	FreeDlg();
-
-	if (!error)
-		error = "";
-<<<<<<< HEAD
-	snprintf(
-	    text,
-	    1024,
-	    "Unable to open a required file.\n"
-	    "\n"
-	    "Verify that the MD5 of diabdat.mpq matches one of the following values\n"
-	    "011bc6518e6166206231080a4440b373\n"
-	    "68f049866b44688a7af65ba766bef75a\n"
-	    "\n"
-	    "The problem occurred when loading:\n%s",
-	    error);
-
-	UiErrorOkDialog("Data File Error", text);
-=======
-
-	if (DialogBoxParam(ghInst, MAKEINTRESOURCE(IDD_DIALOG3), ghMainWnd, (DLGPROC)FuncDlg, (LPARAM)error) == -1)
-		app_fatal("FileErrDlg");
-
-	app_fatal(NULL);
-}
-
-/**
- * @brief Terminates the game with an out of disk space error dialog.
- */
-void DiskFreeDlg(const char *error)
-{
-	FreeDlg();
-
-	if (DialogBoxParam(ghInst, MAKEINTRESOURCE(IDD_DIALOG7), ghMainWnd, (DLGPROC)FuncDlg, (LPARAM)error) == -1)
-		app_fatal("DiskFreeDlg");
-
->>>>>>> ec329e64
-	app_fatal(NULL);
-}
-
-/**
- * @brief Terminates the game with an insert CD error dialog.
- */
-void InsertCDDlg()
-{
-	char text[1024];
-	snprintf(
-	    text,
-	    1024,
-	    "Unable to open main data archive (diabdat.mpq or spawn.mpq).\n"
-	    "\n"
-	    "Make sure that it is in the game folder and that the file name is in all lowercase.");
-
-	UiErrorOkDialog("Data File Error", text);
-	app_fatal(NULL);
-}
-
-/**
- * @brief Terminates the game with a read-only directory error dialog.
- */
-void DirErrorDlg(const char *error)
-{
-	char text[1024];
-
-	snprintf(text, 1024, "Unable to write to location:\n%s", error);
-
-	UiErrorOkDialog("Read-Only Directory Error", text);
-	app_fatal(NULL);
-}
-
-DEVILUTION_END_NAMESPACE
+/**
+ * @file appfat.cpp
+ *
+ * Implementation of error dialogs.
+ */
+#include "all.h"
+#include "../3rdParty/Storm/Source/storm.h"
+#include <config.h>
+
+DEVILUTION_BEGIN_NAMESPACE
+
+/** Buffer used by GetErrorStr for its return value */
+char sz_error_buf[256];
+/** Set to true when a fatal error is encountered and the application should shut down. */
+BOOL terminating;
+/** Thread id of the last callee to FreeDlg(). */
+SDL_threadID cleanup_thread_id;
+
+/**
+ * @brief Terminates the game and displays an error message box.
+ * @param pszFmt Optional error message.
+ * @param ... (see printf)
+ */
+void app_fatal(const char *pszFmt, ...)
+{
+	va_list va;
+
+	va_start(va, pszFmt);
+	FreeDlg();
+
+	if (pszFmt)
+		MsgBox(pszFmt, va);
+
+	va_end(va);
+
+	diablo_quit(1);
+}
+
+/**
+ * @brief Displays an error message box based on the given format string and variable argument list.
+ * @param pszFmt Error message format
+ * @param va Additional parameters for message format
+ */
+void MsgBox(const char *pszFmt, va_list va)
+{
+	char text[256];
+
+	vsnprintf(text, 256, pszFmt, va);
+
+	UiErrorOkDialog("Error", text);
+}
+
+/**
+ * @brief Cleans up after a fatal application error.
+ */
+void FreeDlg()
+{
+	if (terminating && cleanup_thread_id != SDL_GetThreadID(NULL))
+		SDL_Delay(20000);
+
+	terminating = TRUE;
+	cleanup_thread_id = SDL_GetThreadID(NULL);
+
+	if (gbMaxPlayers > 1) {
+		if (SNetLeaveGame(3))
+			SDL_Delay(2000);
+	}
+
+	SNetDestroy();
+}
+
+/**
+ * @brief Displays a warning message box based on the given formatted error message.
+ * @param pszFmt Error message format
+ * @param ... Additional parameters for message format
+ */
+void DrawDlg(const char *pszFmt, ...)
+{
+	char text[256];
+	va_list va;
+
+	va_start(va, pszFmt);
+	vsnprintf(text, 256, pszFmt, va);
+	va_end(va);
+
+	UiErrorOkDialog(PROJECT_NAME, text, false);
+}
+
+#ifdef _DEBUG
+/**
+ * @brief Show an error and exit the application.
+ * @param nLineNo The line number of the assertion
+ * @param pszFile File name where the assertion is located
+ * @param pszFail Fail message
+ */
+void assert_fail(int nLineNo, const char *pszFile, const char *pszFail)
+{
+	app_fatal("assertion failed (%d:%s)\n%s", nLineNo, pszFile, pszFail);
+}
+#endif
+
+/**
+ * @brief Terminates the game and displays an error dialog box based on the given dialog_id.
+ */
+void ErrDlg(const char *title, const char *error, const char *log_file_path, int log_line_nr)
+{
+	char text[1024];
+
+	FreeDlg();
+
+	snprintf(text, 1024, "%s\n\nThe error occurred at: %s line %d", error, log_file_path, log_line_nr);
+
+	UiErrorOkDialog(title, text);
+	app_fatal(NULL);
+}
+
+/**
+ * @brief Terminates the game with a file not found error dialog.
+ */
+void FileErrDlg(const char *error)
+{
+	char text[1024];
+
+	FreeDlg();
+
+	if (!error)
+		error = "";
+	snprintf(
+	    text,
+	    1024,
+	    "Unable to open a required file.\n"
+	    "\n"
+	    "Verify that the MD5 of diabdat.mpq matches one of the following values\n"
+	    "011bc6518e6166206231080a4440b373\n"
+	    "68f049866b44688a7af65ba766bef75a\n"
+	    "\n"
+	    "The problem occurred when loading:\n%s",
+	    error);
+
+	UiErrorOkDialog("Data File Error", text);
+	app_fatal(NULL);
+}
+
+/**
+ * @brief Terminates the game with an insert CD error dialog.
+ */
+void InsertCDDlg()
+{
+	char text[1024];
+	snprintf(
+	    text,
+	    1024,
+	    "Unable to open main data archive (diabdat.mpq or spawn.mpq).\n"
+	    "\n"
+	    "Make sure that it is in the game folder and that the file name is in all lowercase.");
+
+	UiErrorOkDialog("Data File Error", text);
+	app_fatal(NULL);
+}
+
+/**
+ * @brief Terminates the game with a read-only directory error dialog.
+ */
+void DirErrorDlg(const char *error)
+{
+	char text[1024];
+
+	snprintf(text, 1024, "Unable to write to location:\n%s", error);
+
+	UiErrorOkDialog("Read-Only Directory Error", text);
+	app_fatal(NULL);
+}
+
+DEVILUTION_END_NAMESPACE