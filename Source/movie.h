--- conflicted
+++ resolved
@@ -1,35 +1,27 @@
-/**
- * @file movie.h
- *
- * Interface of video playback.
- */
-#ifndef __MOVIE_H__
-#define __MOVIE_H__
-
-<<<<<<< HEAD
-DEVILUTION_BEGIN_NAMESPACE
-
-#ifdef __cplusplus
-extern "C" {
-#endif
-
-extern BYTE movie_playing;
-=======
->>>>>>> f2f4de8e
-extern BOOL loop_movie;
-
-void play_movie(const char *pszMovie, BOOL user_can_close);
-void MovieWndProc(HWND hWnd, UINT Msg, WPARAM wParam, LPARAM lParam);
-
-<<<<<<< HEAD
-/* rdata */
-
-#ifdef __cplusplus
-}
-#endif
-
-DEVILUTION_END_NAMESPACE
-
-=======
->>>>>>> f2f4de8e
-#endif /* __MOVIE_H__ */
+/**
+ * @file movie.h
+ *
+ * Interface of video playback.
+ */
+#ifndef __MOVIE_H__
+#define __MOVIE_H__
+
+DEVILUTION_BEGIN_NAMESPACE
+
+#ifdef __cplusplus
+extern "C" {
+#endif
+
+extern BYTE movie_playing;
+extern BOOL loop_movie;
+
+void play_movie(const char *pszMovie, BOOL user_can_close);
+void MovieWndProc(HWND hWnd, UINT Msg, WPARAM wParam, LPARAM lParam);
+
+#ifdef __cplusplus
+}
+#endif
+
+DEVILUTION_END_NAMESPACE
+
+#endif /* __MOVIE_H__ */