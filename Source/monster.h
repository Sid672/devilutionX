/**
 * @file monster.h
 *
 * Interface of monster functionality, AI, actions, spawning, loading, etc.
 */
#ifndef __MONSTER_H__
#define __MONSTER_H__

<<<<<<< HEAD
DEVILUTION_BEGIN_NAMESPACE

#ifdef __cplusplus
extern "C" {
#endif

extern int MissileFileFlag;
=======
>>>>>>> f2f4de8e
extern int monstkills[MAXMONSTERS];
extern int monstactive[MAXMONSTERS];
extern int nummonsters;
extern BOOLEAN sgbSaveSoundOn;
extern MonsterStruct monster[MAXMONSTERS];
extern CMonster Monsters[MAX_LVLMTYPES];
extern int nummtypes;

void InitLevelMonsters();
void GetLevelMTypes();
void InitMonsterGFX(int monst);
void InitMonster(int i, int rd, int mtype, int x, int y);
void ClrAllMonsters();
<<<<<<< HEAD
BOOL MonstPlace(int xp, int yp);
void monster_some_crypt();
void PlaceMonster(int i, int mtype, int x, int y);
void PlaceUniqueMonst(int uniqindex, int miniontype, int unpackfilesize);
void PlaceQuestMonsters();
=======
#ifdef HELLFIRE
void monster_some_crypt();
#endif
>>>>>>> f2f4de8e
void PlaceGroup(int mtype, int num, int leaderf, int leader);
void InitMonsters();
void SetMapMonsters(BYTE *pMap, int startx, int starty);
void DeleteMonster(int i);
int AddMonster(int x, int y, int dir, int mtype, BOOL InMap);
#ifdef HELLFIRE
void monster_43C785(int i);
#endif
<<<<<<< HEAD
void NewMonsterAnim(int i, AnimStruct *anim, int md);
BOOL M_Ranged(int i);
=======
>>>>>>> f2f4de8e
BOOL M_Talker(int i);
void M_StartStand(int i, int md);
void M_ClearSquares(int i);
void M_GetKnockback(int i);
void M_StartHit(int i, int pnum, int dam);
void M_StartKill(int i, int pnum);
void M_SyncStartKill(int i, int x, int y, int pnum);
BOOL M_DoStand(int i);
BOOL M_DoWalk(int i);
BOOL M_DoWalk2(int i);
BOOL M_DoWalk3(int i);
BOOL M_DoAttack(int i);
void M_Teleport(int i);
BOOL M_DoGotHit(int i);
void M_UpdateLeader(int i);
void DoEnding();
void PrepDoEnding();
void M_WalkDir(int i, int md);
<<<<<<< HEAD
void GroupUnity(int i);
BOOL M_CallWalk(int i, int md);
BOOL M_PathWalk(int i);
BOOL M_CallWalk2(int i, int md);
BOOL M_DumbWalk(int i, int md);
BOOL M_RoundWalk(int i, int md, int *dir);
=======
>>>>>>> f2f4de8e
void MAI_Zombie(int i);
void MAI_SkelSd(int i);
void MAI_Snake(int i);
void MAI_Bat(int i);
void MAI_SkelBow(int i);
void MAI_Fat(int i);
void MAI_Sneak(int i);
void MAI_Fireman(int i);
void MAI_Fallen(int i);
void MAI_Cleaver(int i);
void MAI_Round(int i, BOOL special);
void MAI_GoatMc(int i);
void MAI_Ranged(int i, int missile_type, BOOL special);
void MAI_GoatBow(int i);
void MAI_Succ(int i);
#ifdef HELLFIRE
void mai_ranged_441649(int i);
void mai_ranged_441654(int i);
void mai_ranged_44165F(int i);
void mai_ranged_44166A(int i);
#endif
void MAI_AcidUniq(int i);
#ifdef HELLFIRE
void mai_ranged_441680(int i);
void mai_ranged_44168B(int i);
#endif
void MAI_Scav(int i);
void MAI_Garg(int i);
void MAI_RoundRanged(int i, int missile_type, BOOL checkdoors, int dam, int lessmissiles);
void MAI_Magma(int i);
void MAI_Storm(int i);
#ifdef HELLFIRE
void mai_roundranged_441EA0(int i);
#endif
void MAI_Acid(int i);
void MAI_Diablo(int i);
void MAI_Mega(int i);
void MAI_Golum(int i);
void MAI_SkelKing(int i);
void MAI_Rhino(int i);
#ifdef HELLFIRE
void mai_horkdemon(int i);
#endif
void MAI_Counselor(int i);
void MAI_Garbud(int i);
void MAI_Zhar(int i);
void MAI_SnotSpil(int i);
void MAI_Lazurus(int i);
void MAI_Lazhelp(int i);
void MAI_Lachdanan(int i);
void MAI_Warlord(int i);
void DeleteMonsterList();
void ProcessMonsters();
void FreeMonsters();
BOOL DirOK(int i, int mdir);
BOOL PosOkMissile(int x, int y);
BOOL CheckNoSolid(int x, int y);
BOOL LineClearF(BOOL (*Clear)(int, int), int x1, int y1, int x2, int y2);
BOOL LineClear(int x1, int y1, int x2, int y2);
BOOL LineClearF1(BOOL (*Clear)(int, int, int), int monst, int x1, int y1, int x2, int y2);
void SyncMonsterAnim(int i);
void M_FallenFear(int x, int y);
void PrintMonstHistory(int mt);
void PrintUniqueHistory();
void MissToMonst(int i, int x, int y);
BOOL PosOkMonst(int i, int x, int y);
#ifdef HELLFIRE
BOOLEAN monster_posok(int i, int x, int y);
#endif
BOOL PosOkMonst2(int i, int x, int y);
BOOL PosOkMonst3(int i, int x, int y);
BOOL IsSkel(int mt);
BOOL IsGoat(int mt);
int M_SpawnSkel(int x, int y, int dir);
BOOL SpawnSkeleton(int ii, int x, int y);
int PreSpawnSkeleton();
void TalktoMonster(int i);
void SpawnGolum(int i, int x, int y, int mi);
BOOL CanTalkToMonst(int m);
BOOL CheckMonsterHit(int m, BOOL *ret);
int encode_enemy(int m);
void decode_enemy(int m, int enemy);

/* data */

extern int opposite[8];
extern int offset_x[8];
extern int offset_y[8];

<<<<<<< HEAD
/** unused */
extern int rnd5[4];
extern int rnd10[4];
extern int rnd20[4];
extern int rnd60[4];
//

extern void (*AiProc[])(int i);

#ifdef __cplusplus
}
#endif

DEVILUTION_END_NAMESPACE

=======
>>>>>>> f2f4de8e
#endif /* __MONSTER_H__ */
<|MERGE_RESOLUTION|>--- conflicted
+++ resolved
@@ -1,190 +1,150 @@
-/**
- * @file monster.h
- *
- * Interface of monster functionality, AI, actions, spawning, loading, etc.
- */
-#ifndef __MONSTER_H__
-#define __MONSTER_H__
-
-<<<<<<< HEAD
-DEVILUTION_BEGIN_NAMESPACE
-
-#ifdef __cplusplus
-extern "C" {
-#endif
-
-extern int MissileFileFlag;
-=======
->>>>>>> f2f4de8e
-extern int monstkills[MAXMONSTERS];
-extern int monstactive[MAXMONSTERS];
-extern int nummonsters;
-extern BOOLEAN sgbSaveSoundOn;
-extern MonsterStruct monster[MAXMONSTERS];
-extern CMonster Monsters[MAX_LVLMTYPES];
-extern int nummtypes;
-
-void InitLevelMonsters();
-void GetLevelMTypes();
-void InitMonsterGFX(int monst);
-void InitMonster(int i, int rd, int mtype, int x, int y);
-void ClrAllMonsters();
-<<<<<<< HEAD
-BOOL MonstPlace(int xp, int yp);
-void monster_some_crypt();
-void PlaceMonster(int i, int mtype, int x, int y);
-void PlaceUniqueMonst(int uniqindex, int miniontype, int unpackfilesize);
-void PlaceQuestMonsters();
-=======
-#ifdef HELLFIRE
-void monster_some_crypt();
-#endif
->>>>>>> f2f4de8e
-void PlaceGroup(int mtype, int num, int leaderf, int leader);
-void InitMonsters();
-void SetMapMonsters(BYTE *pMap, int startx, int starty);
-void DeleteMonster(int i);
-int AddMonster(int x, int y, int dir, int mtype, BOOL InMap);
-#ifdef HELLFIRE
-void monster_43C785(int i);
-#endif
-<<<<<<< HEAD
-void NewMonsterAnim(int i, AnimStruct *anim, int md);
-BOOL M_Ranged(int i);
-=======
->>>>>>> f2f4de8e
-BOOL M_Talker(int i);
-void M_StartStand(int i, int md);
-void M_ClearSquares(int i);
-void M_GetKnockback(int i);
-void M_StartHit(int i, int pnum, int dam);
-void M_StartKill(int i, int pnum);
-void M_SyncStartKill(int i, int x, int y, int pnum);
-BOOL M_DoStand(int i);
-BOOL M_DoWalk(int i);
-BOOL M_DoWalk2(int i);
-BOOL M_DoWalk3(int i);
-BOOL M_DoAttack(int i);
-void M_Teleport(int i);
-BOOL M_DoGotHit(int i);
-void M_UpdateLeader(int i);
-void DoEnding();
-void PrepDoEnding();
-void M_WalkDir(int i, int md);
-<<<<<<< HEAD
-void GroupUnity(int i);
-BOOL M_CallWalk(int i, int md);
-BOOL M_PathWalk(int i);
-BOOL M_CallWalk2(int i, int md);
-BOOL M_DumbWalk(int i, int md);
-BOOL M_RoundWalk(int i, int md, int *dir);
-=======
->>>>>>> f2f4de8e
-void MAI_Zombie(int i);
-void MAI_SkelSd(int i);
-void MAI_Snake(int i);
-void MAI_Bat(int i);
-void MAI_SkelBow(int i);
-void MAI_Fat(int i);
-void MAI_Sneak(int i);
-void MAI_Fireman(int i);
-void MAI_Fallen(int i);
-void MAI_Cleaver(int i);
-void MAI_Round(int i, BOOL special);
-void MAI_GoatMc(int i);
-void MAI_Ranged(int i, int missile_type, BOOL special);
-void MAI_GoatBow(int i);
-void MAI_Succ(int i);
-#ifdef HELLFIRE
-void mai_ranged_441649(int i);
-void mai_ranged_441654(int i);
-void mai_ranged_44165F(int i);
-void mai_ranged_44166A(int i);
-#endif
-void MAI_AcidUniq(int i);
-#ifdef HELLFIRE
-void mai_ranged_441680(int i);
-void mai_ranged_44168B(int i);
-#endif
-void MAI_Scav(int i);
-void MAI_Garg(int i);
-void MAI_RoundRanged(int i, int missile_type, BOOL checkdoors, int dam, int lessmissiles);
-void MAI_Magma(int i);
-void MAI_Storm(int i);
-#ifdef HELLFIRE
-void mai_roundranged_441EA0(int i);
-#endif
-void MAI_Acid(int i);
-void MAI_Diablo(int i);
-void MAI_Mega(int i);
-void MAI_Golum(int i);
-void MAI_SkelKing(int i);
-void MAI_Rhino(int i);
-#ifdef HELLFIRE
-void mai_horkdemon(int i);
-#endif
-void MAI_Counselor(int i);
-void MAI_Garbud(int i);
-void MAI_Zhar(int i);
-void MAI_SnotSpil(int i);
-void MAI_Lazurus(int i);
-void MAI_Lazhelp(int i);
-void MAI_Lachdanan(int i);
-void MAI_Warlord(int i);
-void DeleteMonsterList();
-void ProcessMonsters();
-void FreeMonsters();
-BOOL DirOK(int i, int mdir);
-BOOL PosOkMissile(int x, int y);
-BOOL CheckNoSolid(int x, int y);
-BOOL LineClearF(BOOL (*Clear)(int, int), int x1, int y1, int x2, int y2);
-BOOL LineClear(int x1, int y1, int x2, int y2);
-BOOL LineClearF1(BOOL (*Clear)(int, int, int), int monst, int x1, int y1, int x2, int y2);
-void SyncMonsterAnim(int i);
-void M_FallenFear(int x, int y);
-void PrintMonstHistory(int mt);
-void PrintUniqueHistory();
-void MissToMonst(int i, int x, int y);
-BOOL PosOkMonst(int i, int x, int y);
-#ifdef HELLFIRE
-BOOLEAN monster_posok(int i, int x, int y);
-#endif
-BOOL PosOkMonst2(int i, int x, int y);
-BOOL PosOkMonst3(int i, int x, int y);
-BOOL IsSkel(int mt);
-BOOL IsGoat(int mt);
-int M_SpawnSkel(int x, int y, int dir);
-BOOL SpawnSkeleton(int ii, int x, int y);
-int PreSpawnSkeleton();
-void TalktoMonster(int i);
-void SpawnGolum(int i, int x, int y, int mi);
-BOOL CanTalkToMonst(int m);
-BOOL CheckMonsterHit(int m, BOOL *ret);
-int encode_enemy(int m);
-void decode_enemy(int m, int enemy);
-
-/* data */
-
-extern int opposite[8];
-extern int offset_x[8];
-extern int offset_y[8];
-
-<<<<<<< HEAD
-/** unused */
-extern int rnd5[4];
-extern int rnd10[4];
-extern int rnd20[4];
-extern int rnd60[4];
-//
-
-extern void (*AiProc[])(int i);
-
-#ifdef __cplusplus
-}
-#endif
-
-DEVILUTION_END_NAMESPACE
-
-=======
->>>>>>> f2f4de8e
-#endif /* __MONSTER_H__ */
+/**
+ * @file monster.h
+ *
+ * Interface of monster functionality, AI, actions, spawning, loading, etc.
+ */
+#ifndef __MONSTER_H__
+#define __MONSTER_H__
+
+DEVILUTION_BEGIN_NAMESPACE
+
+#ifdef __cplusplus
+extern "C" {
+#endif
+
+extern int monstkills[MAXMONSTERS];
+extern int monstactive[MAXMONSTERS];
+extern int nummonsters;
+extern BOOLEAN sgbSaveSoundOn;
+extern MonsterStruct monster[MAXMONSTERS];
+extern CMonster Monsters[MAX_LVLMTYPES];
+extern int nummtypes;
+
+void InitLevelMonsters();
+void GetLevelMTypes();
+void InitMonsterGFX(int monst);
+void InitMonster(int i, int rd, int mtype, int x, int y);
+void ClrAllMonsters();
+void monster_some_crypt();
+void PlaceGroup(int mtype, int num, int leaderf, int leader);
+void InitMonsters();
+void SetMapMonsters(BYTE *pMap, int startx, int starty);
+void DeleteMonster(int i);
+int AddMonster(int x, int y, int dir, int mtype, BOOL InMap);
+#ifdef HELLFIRE
+void monster_43C785(int i);
+#endif
+BOOL M_Talker(int i);
+void M_StartStand(int i, int md);
+void M_ClearSquares(int i);
+void M_GetKnockback(int i);
+void M_StartHit(int i, int pnum, int dam);
+void M_StartKill(int i, int pnum);
+void M_SyncStartKill(int i, int x, int y, int pnum);
+BOOL M_DoStand(int i);
+BOOL M_DoWalk(int i);
+BOOL M_DoWalk2(int i);
+BOOL M_DoWalk3(int i);
+BOOL M_DoAttack(int i);
+void M_Teleport(int i);
+BOOL M_DoGotHit(int i);
+void M_UpdateLeader(int i);
+void DoEnding();
+void PrepDoEnding();
+void M_WalkDir(int i, int md);
+void MAI_Zombie(int i);
+void MAI_SkelSd(int i);
+void MAI_Snake(int i);
+void MAI_Bat(int i);
+void MAI_SkelBow(int i);
+void MAI_Fat(int i);
+void MAI_Sneak(int i);
+void MAI_Fireman(int i);
+void MAI_Fallen(int i);
+void MAI_Cleaver(int i);
+void MAI_Round(int i, BOOL special);
+void MAI_GoatMc(int i);
+void MAI_Ranged(int i, int missile_type, BOOL special);
+void MAI_GoatBow(int i);
+void MAI_Succ(int i);
+#ifdef HELLFIRE
+void mai_ranged_441649(int i);
+void mai_ranged_441654(int i);
+void mai_ranged_44165F(int i);
+void mai_ranged_44166A(int i);
+#endif
+void MAI_AcidUniq(int i);
+#ifdef HELLFIRE
+void mai_ranged_441680(int i);
+void mai_ranged_44168B(int i);
+#endif
+void MAI_Scav(int i);
+void MAI_Garg(int i);
+void MAI_RoundRanged(int i, int missile_type, BOOL checkdoors, int dam, int lessmissiles);
+void MAI_Magma(int i);
+void MAI_Storm(int i);
+#ifdef HELLFIRE
+void mai_roundranged_441EA0(int i);
+#endif
+void MAI_Acid(int i);
+void MAI_Diablo(int i);
+void MAI_Mega(int i);
+void MAI_Golum(int i);
+void MAI_SkelKing(int i);
+void MAI_Rhino(int i);
+#ifdef HELLFIRE
+void mai_horkdemon(int i);
+#endif
+void MAI_Counselor(int i);
+void MAI_Garbud(int i);
+void MAI_Zhar(int i);
+void MAI_SnotSpil(int i);
+void MAI_Lazurus(int i);
+void MAI_Lazhelp(int i);
+void MAI_Lachdanan(int i);
+void MAI_Warlord(int i);
+void DeleteMonsterList();
+void ProcessMonsters();
+void FreeMonsters();
+BOOL DirOK(int i, int mdir);
+BOOL PosOkMissile(int x, int y);
+BOOL CheckNoSolid(int x, int y);
+BOOL LineClearF(BOOL (*Clear)(int, int), int x1, int y1, int x2, int y2);
+BOOL LineClear(int x1, int y1, int x2, int y2);
+BOOL LineClearF1(BOOL (*Clear)(int, int, int), int monst, int x1, int y1, int x2, int y2);
+void SyncMonsterAnim(int i);
+void M_FallenFear(int x, int y);
+void PrintMonstHistory(int mt);
+void PrintUniqueHistory();
+void MissToMonst(int i, int x, int y);
+BOOL PosOkMonst(int i, int x, int y);
+#ifdef HELLFIRE
+BOOLEAN monster_posok(int i, int x, int y);
+#endif
+BOOL PosOkMonst2(int i, int x, int y);
+BOOL PosOkMonst3(int i, int x, int y);
+BOOL IsSkel(int mt);
+BOOL IsGoat(int mt);
+int M_SpawnSkel(int x, int y, int dir);
+BOOL SpawnSkeleton(int ii, int x, int y);
+int PreSpawnSkeleton();
+void TalktoMonster(int i);
+void SpawnGolum(int i, int x, int y, int mi);
+BOOL CanTalkToMonst(int m);
+BOOL CheckMonsterHit(int m, BOOL *ret);
+int encode_enemy(int m);
+void decode_enemy(int m, int enemy);
+
+/* data */
+
+extern int opposite[8];
+extern int offset_x[8];
+extern int offset_y[8];
+
+#ifdef __cplusplus
+}
+#endif
+
+DEVILUTION_END_NAMESPACE
+
+#endif /* __MONSTER_H__ */