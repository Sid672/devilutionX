--- conflicted
+++ resolved
@@ -1,60 +1,56 @@
-//HEADER_GOES_HERE
-#ifndef __LIGHTING_H__
-#define __LIGHTING_H__
-
-extern LightListStruct VisionList[MAXVISION];
-extern unsigned char lightactive[MAXLIGHTS];
-extern LightListStruct LightList[MAXLIGHTS];
-extern int numlights;
-extern BYTE lightradius[16][128];
-extern int dovision;               // weak
-extern int numvision;
-extern char lightmax;             // weak
-extern int dolighting;            // weak
-extern BYTE lightblock[8][8][16][16];
-extern int visionid;
-extern BYTE *pLightTbl;
-extern BOOL lightflag;
-
-<<<<<<< HEAD
-void __fastcall SetLightFX(int *x, int *y, short *s_r, short *s_g, PINT_PTR s_b, PINT_PTR d_r, int *d_g, int *d_b);
-=======
-void __fastcall RotateRadius(int *x, int *y, int *dx, int *dy, int *lx, int *ly, int *bx, int *by);
->>>>>>> 736181aa
-void __fastcall DoLighting(int nXPos, int nYPos, int nRadius, int Lnum);
-void __fastcall DoUnLight(int nXPos, int nYPos, int nRadius);
-void __fastcall DoUnVision(int nXPos, int nYPos, int nRadius);
-void __fastcall DoVision(int nXPos, int nYPos, int nRadius, BOOL doautomap, BOOL visible);
-void __cdecl FreeLightTable();
-void __cdecl InitLightTable();
-void __cdecl MakeLightTable();
-#ifdef _DEBUG
-void __cdecl ToggleLighting_2();
-void __cdecl ToggleLighting();
-#endif
-void __cdecl InitLightMax();
-void __cdecl InitLighting();
-int __fastcall AddLight(int x, int y, int r);
-void __fastcall AddUnLight(int i);
-void __fastcall ChangeLightRadius(int i, int r);
-void __fastcall ChangeLightXY(int i, int x, int y);
-void __fastcall ChangeLightOff(int i, int x, int y);
-void __fastcall ChangeLight(int i, int x, int y, int r);
-void __cdecl ProcessLightList();
-void __cdecl SavePreLighting();
-void __cdecl InitVision();
-int __fastcall AddVision(int x, int y, int r, BOOL mine);
-void __fastcall ChangeVisionRadius(int id, int r);
-void __fastcall ChangeVisionXY(int id, int x, int y);
-void __cdecl ProcessVisionList();
-void __cdecl lighting_color_cycling();
-
-/* rdata */
-
-extern char CrawlTable[2749];
-extern char *pCrawlTable[19];
-extern unsigned char vCrawlTable[23][30];
-extern unsigned char byte_49463C[18][18];
-extern unsigned char RadiusAdj[23];
-
-#endif /* __LIGHTING_H__ */
+//HEADER_GOES_HERE
+#ifndef __LIGHTING_H__
+#define __LIGHTING_H__
+
+extern LightListStruct VisionList[MAXVISION];
+extern unsigned char lightactive[MAXLIGHTS];
+extern LightListStruct LightList[MAXLIGHTS];
+extern int numlights;
+extern BYTE lightradius[16][128];
+extern int dovision;               // weak
+extern int numvision;
+extern char lightmax;             // weak
+extern int dolighting;            // weak
+extern BYTE lightblock[8][8][16][16];
+extern int visionid;
+extern BYTE *pLightTbl;
+extern BOOL lightflag;
+
+void __fastcall RotateRadius(int *x, int *y, int *dx, int *dy, int *lx, int *ly, int *bx, int *by);
+void __fastcall DoLighting(int nXPos, int nYPos, int nRadius, int Lnum);
+void __fastcall DoUnLight(int nXPos, int nYPos, int nRadius);
+void __fastcall DoUnVision(int nXPos, int nYPos, int nRadius);
+void __fastcall DoVision(int nXPos, int nYPos, int nRadius, BOOL doautomap, BOOL visible);
+void __cdecl FreeLightTable();
+void __cdecl InitLightTable();
+void __cdecl MakeLightTable();
+#ifdef _DEBUG
+void __cdecl ToggleLighting_2();
+void __cdecl ToggleLighting();
+#endif
+void __cdecl InitLightMax();
+void __cdecl InitLighting();
+int __fastcall AddLight(int x, int y, int r);
+void __fastcall AddUnLight(int i);
+void __fastcall ChangeLightRadius(int i, int r);
+void __fastcall ChangeLightXY(int i, int x, int y);
+void __fastcall ChangeLightOff(int i, int x, int y);
+void __fastcall ChangeLight(int i, int x, int y, int r);
+void __cdecl ProcessLightList();
+void __cdecl SavePreLighting();
+void __cdecl InitVision();
+int __fastcall AddVision(int x, int y, int r, BOOL mine);
+void __fastcall ChangeVisionRadius(int id, int r);
+void __fastcall ChangeVisionXY(int id, int x, int y);
+void __cdecl ProcessVisionList();
+void __cdecl lighting_color_cycling();
+
+/* rdata */
+
+extern char CrawlTable[2749];
+extern char *pCrawlTable[19];
+extern unsigned char vCrawlTable[23][30];
+extern unsigned char byte_49463C[18][18];
+extern unsigned char RadiusAdj[23];
+
+#endif /* __LIGHTING_H__ */