--- conflicted
+++ resolved
@@ -1,3303 +1,1270 @@
-/**
- * @file engine.cpp
- *
- * Implementation of basic engine helper functions:
- * - Sprite blitting
- * - Drawing
- * - Angle calculation
- * - RNG
- * - Memory allocation
- * - File loading
- * - Video playback
- */
-#include "all.h"
-#include "../3rdParty/Storm/Source/storm.h"
-
-DEVILUTION_BEGIN_NAMESPACE
-
-char gbPixelCol;  // automap pixel color 8-bit (palette entry)
-BOOL gbRotateMap; // flip - if y < x
-int orgseed;
-/** Width of sprite being blitted */
-int sgnWidth;
-/** Current game seed */
-int sglGameSeed;
-static CCritSect sgMemCrit;
-int SeedCount;
-BOOL gbNotInView; // valid - if x/y are in bounds
-
-/**
- * Specifies the increment used in the Borland C/C++ pseudo-random.
- */
-const int RndInc = 1;
-
-/**
- * Specifies the multiplier used in the Borland C/C++ pseudo-random number generator algorithm.
- */
-const int RndMult = 0x015A4E35;
-
-/**
-<<<<<<< HEAD
-=======
- * @brief Find the start of a CEL frame
- * @param pCelBuff Cel data
- * @param nCel CEL frame number
- * @param nDataSize Will be set to frame size
- */
-__FINLINE BYTE *CelGetFrame(BYTE *pCelBuff, int nCel, int *nDataSize)
-{
-	DWORD *pFrameTable;
-	DWORD nCellStart;
-
-	pFrameTable = (DWORD *)pCelBuff;
-	nCellStart = SwapLE32(pFrameTable[nCel]);
-	*nDataSize = SwapLE32(pFrameTable[nCel + 1]) - nCellStart;
-
-	return pCelBuff + nCellStart;
-}
-
-/**
- * @brief Calculate the size of a CEL frame
- * @param pCelBuff Cel data
- * @param nCel CEL frame number
- * @return Size of CEL in bytes
- */
-__FINLINE int CelGetFrameSize(BYTE *pCelBuff, int nCel)
-{
-	DWORD *pFrameTable;
-
-	pFrameTable = (DWORD *)pCelBuff;
-
-	return SwapLE32(pFrameTable[nCel + 1]) - SwapLE32(pFrameTable[nCel]);
-}
-
-/**
- * @brief Blit CEL sprite to the given buffer
- * @param pDecodeTo The output buffer
- * @param pRLEBytes CEL pixel stream (run-length encoded)
- * @param nDataSize Size of CEL in bytes
- * @param nWidth Width of sprite
- */
-void CelBlit(BYTE *pDecodeTo, BYTE *pRLEBytes, int nDataSize, int nWidth)
-{
-	int w;
-
-	assert(pDecodeTo != NULL);
-	if (pDecodeTo == NULL)
-		return;
-	assert(pRLEBytes != NULL);
-	if (pRLEBytes == NULL)
-		return;
-
-#ifdef USE_ASM
-	__asm {
-		mov		esi, pRLEBytes
-		mov		edi, pDecodeTo
-		mov		eax, BUFFER_WIDTH
-		add		eax, nWidth
-		mov		w, eax
-		mov		ebx, nDataSize
-		add		ebx, esi
-	label1:
-		mov		edx, nWidth
-	label2:
-		xor		eax, eax
-		lodsb
-		or		al, al
-		js		label6
-		sub		edx, eax
-		mov		ecx, eax
-		shr		ecx, 1
-		jnb		label3
-		movsb
-		jecxz	label5
-	label3:
-		shr		ecx, 1
-		jnb		label4
-		movsw
-		jecxz	label5
-	label4:
-		rep movsd
-	label5:
-		or		edx, edx
-		jz		label7
-		jmp		label2
-	label6:
-		neg		al
-		add		edi, eax
-		sub		edx, eax
-		jnz		label2
-	label7:
-		sub		edi, w
-		cmp		ebx, esi
-		jnz		label1
-	}
-#else
-	int i;
-	BYTE width;
-	BYTE *src, *dst;
-
-	src = pRLEBytes;
-	dst = pDecodeTo;
-	w = nWidth;
-
-	for (; src != &pRLEBytes[nDataSize]; dst -= BUFFER_WIDTH + w) {
-		for (i = w; i;) {
-			width = *src++;
-			if (!(width & 0x80)) {
-				i -= width;
-				if (width & 1) {
-					dst[0] = src[0];
-					src++;
-					dst++;
-				}
-				width >>= 1;
-				if (width & 1) {
-					dst[0] = src[0];
-					dst[1] = src[1];
-					src += 2;
-					dst += 2;
-				}
-				width >>= 1;
-				for (; width; width--) {
-					dst[0] = src[0];
-					dst[1] = src[1];
-					dst[2] = src[2];
-					dst[3] = src[3];
-					src += 4;
-					dst += 4;
-				}
-			} else {
-				width = -(char)width;
-				dst += width;
-				i -= width;
-			}
-		}
-	}
-#endif
-}
-
-/**
->>>>>>> 46224337
- * @brief Blit CEL sprite to the back buffer at the given coordinates
- * @param sx Back buffer coordinate
- * @param sy Back buffer coordinate
- * @param pCelBuff Cel data
- * @param nCel CEL frame number
- * @param nWidth Width of sprite
- */
-void CelDraw(int sx, int sy, BYTE *pCelBuff, int nCel, int nWidth)
-{
-<<<<<<< HEAD
-	CelBlitFrame(&gpBuffer[sx + BUFFER_WIDTH * sy], pCelBuff, nCel, nWidth);
-=======
-	int nDataSize;
-	BYTE *pRLEBytes;
-
-	assert(gpBuffer);
-	if (gpBuffer == NULL)
-		return;
-	assert(pCelBuff != NULL);
-	if (pCelBuff == NULL)
-		return;
-
-	pRLEBytes = CelGetFrame(pCelBuff, nCel, &nDataSize);
-	CelBlit(&gpBuffer[sx + PitchTbl[sy]], pRLEBytes, nDataSize, nWidth);
->>>>>>> 46224337
-}
-
-/**
- * @brief Blit a given CEL frame to the given buffer
- * @param pBuff Target buffer
- * @param pCelBuff Cel data
- * @param nCel CEL frame number
- * @param nWidth Width of sprite
- */
-void CelBlitFrame(BYTE *pBuff, BYTE *pCelBuff, int nCel, int nWidth)
-{
-	int nDataSize;
-	BYTE *pRLEBytes;
-
-	assert(pCelBuff != NULL);
-<<<<<<< HEAD
-	assert(pBuff != NULL);
-=======
-	if (pCelBuff == NULL)
-		return;
-	assert(pBuff != NULL);
-	if (pBuff == NULL)
-		return;
->>>>>>> 46224337
-
-	pRLEBytes = CelGetFrame(pCelBuff, nCel, &nDataSize);
-	CelBlitSafe(pBuff, pRLEBytes, nDataSize, nWidth);
-}
-
-/**
- * @brief Same as CelDraw but with the option to skip parts of the top and bottom of the sprite
- * @param sx Back buffer coordinate
- * @param sy Back buffer coordinate
- * @param pCelBuff Cel data
- * @param nCel CEL frame number
- * @param nWidth Width of sprite
- */
-void CelClippedDraw(int sx, int sy, BYTE *pCelBuff, int nCel, int nWidth)
-{
-	BYTE *pRLEBytes;
-<<<<<<< HEAD
-	int nDataSize;
-=======
-	DWORD *pFrameTable;
-	int nDataStart, nDataSize, nDataCap;
-
-	assert(gpBuffer);
-	if (gpBuffer == NULL)
-		return;
-	assert(pCelBuff != NULL);
-	if (pCelBuff == NULL)
-		return;
-
-	pFrameTable = (DWORD *)pCelBuff;
->>>>>>> 46224337
-
-	assert(gpBuffer);
-	assert(pCelBuff != NULL);
-
-	pRLEBytes = CelGetFrameClipped(pCelBuff, nCel, &nDataSize);
-
-	CelBlitSafe(
-	    &gpBuffer[sx + BUFFER_WIDTH * sy],
-	    pRLEBytes,
-	    nDataSize,
-	    nWidth);
-}
-
-/**
-<<<<<<< HEAD
-=======
- * @brief Same as CelBlit but with the option to skip parts of the top and bottom of the sprite
- * @param pBuff Target buffer
- * @param pCelBuff Cel data
- * @param nCel CEL frame number
- * @param nWidth Width of sprite
- * @param CelSkip Skip lower parts of sprite, must be multiple of 2, max 8
- * @param CelCap Amount of sprite to render from lower to upper, must be multiple of 2, max 8
- */
-void CelClippedBlit(BYTE *pBuff, BYTE *pCelBuff, int nCel, int nWidth, int CelSkip, int CelCap)
-{
-	BYTE *pRLEBytes;
-	DWORD *pFrameTable;
-	int nDataStart, nDataSize, nDataCap;
-
-	assert(pCelBuff != NULL);
-	if (pCelBuff == NULL)
-		return;
-	assert(pBuff != NULL);
-	if (pBuff == NULL)
-		return;
-
-	pFrameTable = (DWORD *)pCelBuff;
-
-	pRLEBytes = &pCelBuff[pFrameTable[nCel]];
-	nDataStart = *(WORD *)&pRLEBytes[CelSkip];
-	if (!nDataStart)
-		return;
-
-	nDataSize = pFrameTable[nCel + 1] - pFrameTable[nCel];
-	if (CelCap == 8)
-		nDataCap = 0;
-	else
-		nDataCap = *(WORD *)&pRLEBytes[CelCap];
-	if (nDataCap)
-		nDataSize = nDataCap - nDataStart;
-	else
-		nDataSize -= nDataStart;
-
-	CelBlit(pBuff, pRLEBytes + nDataStart, nDataSize, nWidth);
-}
-
-/**
- * @brief Blit CEL sprite, and apply lighting, to the given buffer
- * @param pDecodeTo The output buffer
- * @param pRLEBytes CEL pixel stream (run-length encoded)
- * @param nDataSize Size of CEL in bytes
- * @param nWidth Width of sprite
- */
-void CelBlitLight(BYTE *pDecodeTo, BYTE *pRLEBytes, int nDataSize, int nWidth)
-{
-	int w;
-	BYTE *tbl;
-
-	assert(pDecodeTo != NULL);
-	if (pDecodeTo == NULL)
-		return;
-	assert(pRLEBytes != NULL);
-	if (pRLEBytes == NULL)
-		return;
-
-#ifdef USE_ASM
-	__asm {
-		mov		eax, light_table_index
-		shl		eax, 8
-		add		eax, pLightTbl
-		mov		tbl, eax
-		mov		esi, pRLEBytes
-		mov		edi, pDecodeTo
-		mov		eax, BUFFER_WIDTH
-		add		eax, nWidth
-		mov		w, eax
-		mov		ebx, nDataSize
-		add		ebx, esi
-	label1:
-		mov		edx, nWidth
-	label2:
-		xor		eax, eax
-		lodsb
-		or		al, al
-		js		label3
-		push	ebx
-		mov		ebx, tbl
-		sub		edx, eax
-		mov		ecx, eax
-		push	edx
-		call	CelBlitLightEntry
-		pop		edx
-		pop		ebx
-		or		edx, edx
-		jnz		label2
-		jmp		label4
-	label3:
-		neg		al
-		add		edi, eax
-		sub		edx, eax
-		jnz		label2
-	label4:
-		sub		edi, w
-		cmp		ebx, esi
-		jnz		label1
-		jmp		labexit
-	}
-
-	/* Assembly Macro */
-	// clang-format off
-	__asm {
-	CelBlitLightEntry:
-		shr		cl, 1
-		jnb		label5
-		mov		dl, [esi]
-		mov		dl, [ebx+edx]
-		mov		[edi], dl
-		add		esi, 1
-		add		edi, 1
-	label5:
-		shr		cl, 1
-		jnb		label6
-		mov		dl, [esi]
-		mov		ch, [ebx+edx]
-		mov		[edi], ch
-		mov		dl, [esi+1]
-		mov		ch, [ebx+edx]
-		mov		[edi+1], ch
-		add		esi, 2
-		add		edi, 2
-	label6:
-		test	cl, cl
-		jz		labret
-	label7:
-		mov		eax, [esi]
-		add		esi, 4
-		mov		dl, al
-		mov		ch, [ebx+edx]
-		mov		dl, ah
-		ror		eax, 10h
-		mov		[edi], ch
-		mov		ch, [ebx+edx]
-		mov		dl, al
-		mov		[edi+1], ch
-		mov		ch, [ebx+edx]
-		mov		dl, ah
-		mov		[edi+2], ch
-		mov		ch, [ebx+edx]
-		mov		[edi+3], ch
-		add		edi, 4
-		dec		cl
-		jnz		label7
-	labret:
-		retn
-	}
-	// clang-format on
-
-	__asm {
-	labexit:
-	}
-#else
-	int i;
-	BYTE width;
-	BYTE *src, *dst;
-
-	src = pRLEBytes;
-	dst = pDecodeTo;
-	tbl = &pLightTbl[light_table_index * 256];
-	w = nWidth;
-
-	for (; src != &pRLEBytes[nDataSize]; dst -= BUFFER_WIDTH + w) {
-		for (i = w; i;) {
-			width = *src++;
-			if (!(width & 0x80)) {
-				i -= width;
-				if (width & 1) {
-					dst[0] = tbl[src[0]];
-					src++;
-					dst++;
-				}
-				width >>= 1;
-				if (width & 1) {
-					dst[0] = tbl[src[0]];
-					dst[1] = tbl[src[1]];
-					src += 2;
-					dst += 2;
-				}
-				width >>= 1;
-				for (; width; width--) {
-					dst[0] = tbl[src[0]];
-					dst[1] = tbl[src[1]];
-					dst[2] = tbl[src[2]];
-					dst[3] = tbl[src[3]];
-					src += 4;
-					dst += 4;
-				}
-			} else {
-				width = -(char)width;
-				dst += width;
-				i -= width;
-			}
-		}
-	}
-#endif
-}
-
-/**
- * @brief Blit CEL sprite, and apply lighting, to the given buffer, with transparancy applied
- * @param pDecodeTo The output buffer
- * @param pRLEBytes CEL pixel stream (run-length encoded)
- * @param nDataSize Size of CEL in bytes
- * @param nWidth Width of sprite
- */
-void CelBlitLightTrans(BYTE *pDecodeTo, BYTE *pRLEBytes, int nDataSize, int nWidth)
-{
-	int w;
-	BOOL shift;
-	BYTE *tbl;
-
-	assert(pDecodeTo != NULL);
-	if (pDecodeTo == NULL)
-		return;
-	assert(pRLEBytes != NULL);
-	if (pRLEBytes == NULL)
-		return;
-
-#ifdef USE_ASM
-	__asm {
-		mov		eax, light_table_index
-		shl		eax, 8
-		add		eax, pLightTbl
-		mov		tbl, eax
-		mov		esi, pRLEBytes
-		mov		edi, pDecodeTo
-		mov		eax, BUFFER_WIDTH
-		add		eax, nWidth
-		mov		w, eax
-		mov		ebx, nDataSize
-		add		ebx, esi
-		mov		eax, edi
-		and		eax, 1
-		mov		shift, eax
-	label1:
-		mov		edx, nWidth
-	label2:
-		xor		eax, eax
-		lodsb
-		or		al, al
-		js		label9
-		push	ebx
-		mov		ebx, tbl
-		sub		edx, eax
-		mov		ecx, eax
-		mov		eax, edi
-		and		eax, 1
-		cmp		eax, shift
-		jnz		label5
-		shr		ecx, 1
-		jnb		label3
-		inc		esi
-		inc		edi
-		jecxz	label8
-		jmp		label6
-	label3:
-		shr		ecx, 1
-		jnb		label4
-		inc		esi
-		inc		edi
-		lodsb
-		xlat
-		stosb
-		jecxz	label8
-	label4:
-		lodsd
-		inc		edi
-		ror		eax, 8
-		xlat
-		stosb
-		ror		eax, 10h
-		inc		edi
-		xlat
-		stosb
-		loop	label4
-		jmp		label8
-	label5:
-		shr		ecx, 1
-		jnb		label6
-		lodsb
-		xlat
-		stosb
-		jecxz	label8
-		jmp		label3
-	label6:
-		shr		ecx, 1
-		jnb		label7
-		lodsb
-		xlat
-		stosb
-		inc		esi
-		inc		edi
-		jecxz	label8
-	label7:
-		lodsd
-		xlat
-		stosb
-		inc		edi
-		ror		eax, 10h
-		xlat
-		stosb
-		inc		edi
-		loop	label7
-	label8:
-		pop		ebx
-		or		edx, edx
-		jz		label10
-		jmp		label2
-	label9:
-		neg		al
-		add		edi, eax
-		sub		edx, eax
-		jnz		label2
-	label10:
-		sub		edi, w
-		mov		eax, shift
-		inc		eax
-		and		eax, 1
-		mov		shift, eax
-		cmp		ebx, esi
-		jnz		label1
-	}
-#else
-	int i;
-	BYTE width;
-	BYTE *src, *dst;
-
-	src = pRLEBytes;
-	dst = pDecodeTo;
-	tbl = &pLightTbl[light_table_index * 256];
-	w = nWidth;
-	shift = (BYTE)dst & 1;
-
-	for (; src != &pRLEBytes[nDataSize]; dst -= BUFFER_WIDTH + w, shift = (shift + 1) & 1) {
-		for (i = w; i;) {
-			width = *src++;
-			if (!(width & 0x80)) {
-				i -= width;
-				if (((BYTE)dst & 1) == shift) {
-					if (!(width & 1)) {
-						goto L_ODD;
-					} else {
-						src++;
-						dst++;
-					L_EVEN:
-						width >>= 1;
-						if (width & 1) {
-							dst[0] = tbl[src[0]];
-							src += 2;
-							dst += 2;
-						}
-						width >>= 1;
-						for (; width; width--) {
-							dst[0] = tbl[src[0]];
-							dst[2] = tbl[src[2]];
-							src += 4;
-							dst += 4;
-						}
-					}
-				} else {
-					if (!(width & 1)) {
-						goto L_EVEN;
-					} else {
-						dst[0] = tbl[src[0]];
-						src++;
-						dst++;
-					L_ODD:
-						width >>= 1;
-						if (width & 1) {
-							dst[1] = tbl[src[1]];
-							src += 2;
-							dst += 2;
-						}
-						width >>= 1;
-						for (; width; width--) {
-							dst[1] = tbl[src[1]];
-							dst[3] = tbl[src[3]];
-							src += 4;
-							dst += 4;
-						}
-					}
-				}
-			} else {
-				width = -(char)width;
-				dst += width;
-				i -= width;
-			}
-		}
-	}
-#endif
-}
-
-/**
->>>>>>> 46224337
- * @brief Blit CEL sprite, and apply lighting, to the back buffer at the given coordinates
- * @param sx Back buffer coordinate
- * @param sy Back buffer coordinate
- * @param pCelBuff Cel data
- * @param nCel CEL frame number
- * @param nWidth Width of sprite
- */
-void CelDrawLight(int sx, int sy, BYTE *pCelBuff, int nCel, int nWidth, BYTE *tbl)
-{
-	int nDataSize;
-	BYTE *pDecodeTo, *pRLEBytes;
-
-	assert(gpBuffer);
-<<<<<<< HEAD
-	assert(pCelBuff != NULL);
-=======
-	if (gpBuffer == NULL)
-		return;
-	assert(pCelBuff != NULL);
-	if (pCelBuff == NULL)
-		return;
->>>>>>> 46224337
-
-	pRLEBytes = CelGetFrame(pCelBuff, nCel, &nDataSize);
-	pDecodeTo = &gpBuffer[sx + BUFFER_WIDTH * sy];
-
-	if (light_table_index || tbl)
-		CelBlitLightSafe(pDecodeTo, pRLEBytes, nDataSize, nWidth, tbl);
-	else
-		CelBlitSafe(pDecodeTo, pRLEBytes, nDataSize, nWidth);
-}
-
-/**
- * @brief Same as CelDrawLight but with the option to skip parts of the top and bottom of the sprite
- * @param sx Back buffer coordinate
- * @param sy Back buffer coordinate
- * @param pCelBuff Cel data
- * @param nCel CEL frame number
- * @param nWidth Width of sprite
- */
-void CelClippedDrawLight(int sx, int sy, BYTE *pCelBuff, int nCel, int nWidth)
-{
-	int nDataSize;
-	BYTE *pRLEBytes, *pDecodeTo;
-<<<<<<< HEAD
-=======
-	DWORD *pFrameTable;
-
-	assert(gpBuffer);
-	if (gpBuffer == NULL)
-		return;
-	assert(pCelBuff != NULL);
-	if (pCelBuff == NULL)
-		return;
->>>>>>> 46224337
-
-	assert(gpBuffer);
-	assert(pCelBuff != NULL);
-
-	pRLEBytes = CelGetFrameClipped(pCelBuff, nCel, &nDataSize);
-	pDecodeTo = &gpBuffer[sx + BUFFER_WIDTH * sy];
-
-	if (light_table_index)
-<<<<<<< HEAD
-		CelBlitLightSafe(pDecodeTo, pRLEBytes, nDataSize, nWidth, NULL);
-=======
-		CelBlitLight(pDecodeTo, pRLEBytes, nDataSize, nWidth);
-	else
-		CelBlit(pDecodeTo, pRLEBytes, nDataSize, nWidth);
-}
-
-/**
- * @brief Same as CelBlitLightTrans but with the option to skip parts of the top and bottom of the sprite
- * @param pBuff Target buffer
- * @param pCelBuff Cel data
- * @param nCel CEL frame number
- * @param nWidth Width of sprite
- * @param CelSkip Skip lower parts of sprite, must be multiple of 2, max 8
- * @param CelCap Amount of sprite to render from lower to upper, must be multiple of 2, max 8
- */
-void CelClippedBlitLightTrans(BYTE *pBuff, BYTE *pCelBuff, int nCel, int nWidth, int CelSkip, int CelCap)
-{
-	int nDataStart, nDataSize, nDataCap;
-	BYTE *pRLEBytes;
-	DWORD *pFrameTable;
-
-	assert(pCelBuff != NULL);
-	if (pCelBuff == NULL)
-		return;
-	assert(pBuff != NULL);
-	if (pBuff == NULL)
-		return;
-
-	pFrameTable = (DWORD *)pCelBuff;
-
-	pRLEBytes = &pCelBuff[pFrameTable[nCel]];
-	nDataStart = *(WORD *)&pRLEBytes[CelSkip];
-	if (!nDataStart)
-		return;
-
-	nDataSize = pFrameTable[nCel + 1] - pFrameTable[nCel];
-	if (CelCap == 8)
-		nDataCap = 0;
-	else
-		nDataCap = *(WORD *)&pRLEBytes[CelCap];
-	if (nDataCap)
-		nDataSize = nDataCap - nDataStart;
-	else
-		nDataSize -= nDataStart;
-
-	pRLEBytes += nDataStart;
-
-	if (cel_transparency_active)
-		CelBlitLightTrans(pBuff, pRLEBytes, nDataSize, nWidth);
-	else if (light_table_index)
-		CelBlitLight(pBuff, pRLEBytes, nDataSize, nWidth);
->>>>>>> 46224337
-	else
-		CelBlitSafe(pDecodeTo, pRLEBytes, nDataSize, nWidth);
-}
-
-/**
- * @brief Blit CEL sprite, and apply lighting, to the back buffer at the given coordinates, translated to a red hue
- * @param sx Back buffer coordinate
- * @param sy Back buffer coordinate
- * @param pCelBuff Cel data
- * @param nCel CEL frame number
- * @param nWidth Width of sprite
- * @param light Light shade to use
- */
-void CelDrawLightRed(int sx, int sy, BYTE *pCelBuff, int nCel, int nWidth, char light)
-{
-	int nDataSize, w, idx;
-	BYTE *pRLEBytes, *dst, *tbl;
-<<<<<<< HEAD
-=======
-	DWORD *pFrameTable;
-
-	assert(gpBuffer);
-	if (gpBuffer == NULL)
-		return;
-	assert(pCelBuff != NULL);
-	if (pCelBuff == NULL)
-		return;
-
-	pFrameTable = (DWORD *)pCelBuff;
-
-	pRLEBytes = &pCelBuff[pFrameTable[nCel]];
-	nDataStart = *(WORD *)&pRLEBytes[CelSkip];
-	if (!nDataStart)
-		return;
->>>>>>> 46224337
-
-	assert(gpBuffer);
-	assert(pCelBuff != NULL);
-
-	pRLEBytes = CelGetFrameClipped(pCelBuff, nCel, &nDataSize);
-	dst = &gpBuffer[sx + BUFFER_WIDTH * sy];
-
-	idx = light4flag ? 1024 : 4096;
-	if (light == 2)
-		idx += 256; // gray colors
-	if (light >= 4)
-		idx += (light - 1) << 8;
-
-	BYTE width;
-	BYTE *end;
-
-	tbl = &pLightTbl[idx];
-	end = &pRLEBytes[nDataSize];
-
-	for (; pRLEBytes != end; dst -= BUFFER_WIDTH + nWidth) {
-		for (w = nWidth; w;) {
-			width = *pRLEBytes++;
-			if (!(width & 0x80)) {
-				w -= width;
-				while (width) {
-					*dst = tbl[*pRLEBytes];
-					pRLEBytes++;
-					dst++;
-					width--;
-				}
-			} else {
-				width = -(char)width;
-				dst += width;
-				w -= width;
-			}
-		}
-	}
-}
-
-/**
- * @brief Blit CEL sprite to the given buffer, checks for drawing outside the buffer
- * @param pDecodeTo The output buffer
- * @param pRLEBytes CEL pixel stream (run-length encoded)
- * @param nDataSize Size of CEL in bytes
- * @param nWidth Width of sprite
- */
-void CelBlitSafe(BYTE *pDecodeTo, BYTE *pRLEBytes, int nDataSize, int nWidth)
-{
-<<<<<<< HEAD
-	int i, w;
-=======
-	int w;
-
-	assert(pDecodeTo != NULL);
-	if (pDecodeTo == NULL)
-		return;
-	assert(pRLEBytes != NULL);
-	if (pRLEBytes == NULL)
-		return;
-	assert(gpBuffer);
-	if (gpBuffer == NULL)
-		return;
-
-#ifdef USE_ASM
-	__asm {
-		mov		esi, pRLEBytes
-		mov		edi, pDecodeTo
-		mov		eax, BUFFER_WIDTH
-		add		eax, nWidth
-		mov		w, eax
-		mov		ebx, nDataSize
-		add		ebx, esi
-	label1:
-		mov		edx, nWidth
-	label2:
-		xor		eax, eax
-		lodsb
-		or		al, al
-		js		label7
-		sub		edx, eax
-		cmp		edi, gpBufEnd
-		jb		label3
-		add		esi, eax
-		add		edi, eax
-		jmp		label6
-	label3:
-		mov		ecx, eax
-		shr		ecx, 1
-		jnb		label4
-		movsb
-		jecxz	label6
-	label4:
-		shr		ecx, 1
-		jnb		label5
-		movsw
-		jecxz	label6
-	label5:
-		rep movsd
-	label6:
-		or		edx, edx
-		jz		label8
-		jmp		label2
-	label7:
-		neg		al
-		add		edi, eax
-		sub		edx, eax
-		jnz		label2
-	label8:
-		sub		edi, w
-		cmp		ebx, esi
-		jnz		label1
-	}
-#else
-	int i;
->>>>>>> 46224337
-	BYTE width;
-	BYTE *src, *dst;
-
-	assert(pDecodeTo != NULL);
-	assert(pRLEBytes != NULL);
-	assert(gpBuffer);
-
-	src = pRLEBytes;
-	dst = pDecodeTo;
-	w = nWidth;
-
-	for (; src != &pRLEBytes[nDataSize]; dst -= BUFFER_WIDTH + w) {
-		for (i = w; i;) {
-			width = *src++;
-			if (!(width & 0x80)) {
-				i -= width;
-				if (dst < gpBufEnd && dst > gpBufStart) {
-					memcpy(dst, src, width);
-				}
-				src += width;
-				dst += width;
-			} else {
-				width = -(char)width;
-				dst += width;
-				i -= width;
-			}
-		}
-	}
-}
-
-/**
- * @brief Same as CelClippedDraw but checks for drawing outside the buffer
- * @param sx Back buffer coordinate
- * @param sy Back buffer coordinate
- * @param pCelBuff Cel data
- * @param nCel CEL frame number
- * @param nWidth Width of sprite
- */
-void CelClippedDrawSafe(int sx, int sy, BYTE *pCelBuff, int nCel, int nWidth)
-{
-	BYTE *pRLEBytes;
-<<<<<<< HEAD
-	int nDataSize;
-=======
-	DWORD *pFrameTable;
-	int nDataStart, nDataSize, nDataCap;
-
-	assert(gpBuffer);
-	if (gpBuffer == NULL)
-		return;
-	assert(pCelBuff != NULL);
-	if (pCelBuff == NULL)
-		return;
-
-	pFrameTable = (DWORD *)pCelBuff;
->>>>>>> 46224337
-
-	assert(gpBuffer);
-	assert(pCelBuff != NULL);
-
-	pRLEBytes = CelGetFrameClipped(pCelBuff, nCel, &nDataSize);
-
-	CelBlitSafe(
-	    &gpBuffer[sx + BUFFER_WIDTH * sy],
-	    pRLEBytes,
-	    nDataSize,
-	    nWidth);
-}
-
-/**
-<<<<<<< HEAD
- * @brief Blit CEL sprite, and apply lighting, to the given buffer, checks for drawing outside the buffer
-=======
- * @brief Same as CelClippedBlit but checks for drawing outside the buffer
- * @param pBuff Target buffer
- * @param pCelBuff Cel data
- * @param nCel CEL frame number
- * @param nWidth Width of sprite
- * @param CelSkip Skip lower parts of sprite, must be multiple of 2, max 8
- * @param CelCap Amount of sprite to render from lower to upper, must be multiple of 2, max 8
- */
-void CelClippedBlitSafe(BYTE *pBuff, BYTE *pCelBuff, int nCel, int nWidth, int CelSkip, int CelCap)
-{
-	BYTE *pRLEBytes;
-	DWORD *pFrameTable;
-	int nDataStart, nDataSize, nDataCap;
-
-	assert(pCelBuff != NULL);
-	if (pCelBuff == NULL)
-		return;
-	assert(pBuff != NULL);
-	if (pBuff == NULL)
-		return;
-
-	pFrameTable = (DWORD *)pCelBuff;
-
-	pRLEBytes = &pCelBuff[pFrameTable[nCel]];
-	nDataStart = *(WORD *)&pRLEBytes[CelSkip];
-	if (!nDataStart)
-		return;
-
-	nDataSize = pFrameTable[nCel + 1] - pFrameTable[nCel];
-	nDataCap = *(WORD *)&pRLEBytes[CelCap];
-	if (CelCap == 8)
-		nDataCap = 0;
-
-	if (nDataCap)
-		nDataSize = nDataCap - nDataStart;
-	else
-		nDataSize -= nDataStart;
-
-	CelBlitSafe(pBuff, pRLEBytes + nDataStart, nDataSize, nWidth);
-}
-
-/**
- * @brief Same as CelBlitLight but checks for drawing outside the buffer
->>>>>>> 46224337
- * @param pDecodeTo The output buffer
- * @param pRLEBytes CEL pixel stream (run-length encoded)
- * @param nDataSize Size of CEL in bytes
- * @param nWidth Width of sprite
- * @param tbl Palette translation table
- */
-void CelBlitLightSafe(BYTE *pDecodeTo, BYTE *pRLEBytes, int nDataSize, int nWidth, BYTE *tbl)
-{
-<<<<<<< HEAD
-	int i, w;
-=======
-	int w;
-	BYTE *tbl;
-
-	assert(pDecodeTo != NULL);
-	if (pDecodeTo == NULL)
-		return;
-	assert(pRLEBytes != NULL);
-	if (pRLEBytes == NULL)
-		return;
-	assert(gpBuffer);
-	if (gpBuffer == NULL)
-		return;
-
-#ifdef USE_ASM
-	__asm {
-		mov		eax, light_table_index
-		shl		eax, 8
-		add		eax, pLightTbl
-		mov		tbl, eax
-		mov		esi, pRLEBytes
-		mov		edi, pDecodeTo
-		mov		eax, BUFFER_WIDTH
-		add		eax, nWidth
-		mov		w, eax
-		mov		ebx, nDataSize
-		add		ebx, esi
-	label1:
-		mov		edx, nWidth
-	label2:
-		xor		eax, eax
-		lodsb
-		or		al, al
-		js		label5
-		push	ebx
-		mov		ebx, tbl
-		sub		edx, eax
-		cmp		edi, gpBufEnd
-		jb		label3
-		add		esi, eax
-		add		edi, eax
-		jmp		label4
-	label3:
-		mov		ecx, eax
-		push	edx
-		call	Cel2DecDatLightEntry
-		pop		edx
-	label4:
-		pop		ebx
-		or		edx, edx
-		jz		label6
-		jmp		label2
-	label5:
-		neg		al
-		add		edi, eax
-		sub		edx, eax
-		jnz		label2
-	label6:
-		sub		edi, w
-		cmp		ebx, esi
-		jnz		label1
-		jmp		labexit
-	}
-
-	/* Assembly Macro */
-	// clang-format off
-	__asm {
-	Cel2DecDatLightEntry:
-		shr		cl, 1
-		jnb		label7
-		mov		dl, [esi]
-		mov		dl, [ebx+edx]
-		mov		[edi], dl
-		add		esi, 1
-		add		edi, 1
-	label7:
-		shr		cl, 1
-		jnb		label8
-		mov		dl, [esi]
-		mov		ch, [ebx+edx]
-		mov		[edi], ch
-		mov		dl, [esi+1]
-		mov		ch, [ebx+edx]
-		mov		[edi+1], ch
-		add		esi, 2
-		add		edi, 2
-	label8:
-		test	cl, cl
-		jz		labret
-	label9:
-		mov		eax, [esi]
-		add		esi, 4
-		mov		dl, al
-		mov		ch, [ebx+edx]
-		mov		dl, ah
-		ror		eax, 10h
-		mov		[edi], ch
-		mov		ch, [ebx+edx]
-		mov		dl, al
-		mov		[edi+1], ch
-		mov		ch, [ebx+edx]
-		mov		dl, ah
-		mov		[edi+2], ch
-		mov		ch, [ebx+edx]
-		mov		[edi+3], ch
-		add		edi, 4
-		dec		cl
-		jnz		label9
-	labret:
-		retn
-	}
-	// clang-format on
-
-	__asm {
-	labexit:
-	}
-#else
-	int i;
->>>>>>> 46224337
-	BYTE width;
-	BYTE *src, *dst;
-
-	assert(pDecodeTo != NULL);
-	assert(pRLEBytes != NULL);
-	assert(gpBuffer);
-
-	src = pRLEBytes;
-	dst = pDecodeTo;
-	if (tbl == NULL)
-		tbl = &pLightTbl[light_table_index * 256];
-	w = nWidth;
-
-	for (; src != &pRLEBytes[nDataSize]; dst -= BUFFER_WIDTH + w) {
-		for (i = w; i;) {
-			width = *src++;
-			if (!(width & 0x80)) {
-				i -= width;
-				if (dst < gpBufEnd && dst > gpBufStart) {
-					if (width & 1) {
-						dst[0] = tbl[src[0]];
-						src++;
-						dst++;
-					}
-					width >>= 1;
-					if (width & 1) {
-						dst[0] = tbl[src[0]];
-						dst[1] = tbl[src[1]];
-						src += 2;
-						dst += 2;
-					}
-					width >>= 1;
-					for (; width; width--) {
-						dst[0] = tbl[src[0]];
-						dst[1] = tbl[src[1]];
-						dst[2] = tbl[src[2]];
-						dst[3] = tbl[src[3]];
-						src += 4;
-						dst += 4;
-					}
-				} else {
-					src += width;
-					dst += width;
-				}
-			} else {
-				width = -(char)width;
-				dst += width;
-				i -= width;
-			}
-		}
-	}
-}
-
-/**
- * @brief Same as CelBlitLightSafe, with transparancy applied
- * @param pDecodeTo The output buffer
- * @param pRLEBytes CEL pixel stream (run-length encoded)
- * @param nDataSize Size of CEL in bytes
- * @param nWidth Width of sprite
- */
-void CelBlitLightTransSafe(BYTE *pDecodeTo, BYTE *pRLEBytes, int nDataSize, int nWidth)
-{
-	int w;
-	BOOL shift;
-	BYTE *tbl;
-
-	assert(pDecodeTo != NULL);
-<<<<<<< HEAD
-	assert(pRLEBytes != NULL);
-	assert(gpBuffer);
-=======
-	if (pDecodeTo == NULL)
-		return;
-	assert(pRLEBytes != NULL);
-	if (pRLEBytes == NULL)
-		return;
-	assert(gpBuffer);
-	if (gpBuffer == NULL)
-		return;
->>>>>>> 46224337
-
-	int i;
-	BYTE width;
-	BYTE *src, *dst;
-
-	src = pRLEBytes;
-	dst = pDecodeTo;
-	tbl = &pLightTbl[light_table_index * 256];
-	w = nWidth;
-	shift = (BYTE)(size_t)dst & 1;
-
-	for (; src != &pRLEBytes[nDataSize]; dst -= BUFFER_WIDTH + w, shift = (shift + 1) & 1) {
-		for (i = w; i;) {
-			width = *src++;
-			if (!(width & 0x80)) {
-				i -= width;
-				if (dst < gpBufEnd && dst > gpBufStart) {
-					if (((BYTE)(size_t)dst & 1) == shift) {
-						if (!(width & 1)) {
-							goto L_ODD;
-						} else {
-							src++;
-							dst++;
-						L_EVEN:
-							width >>= 1;
-							if (width & 1) {
-								dst[0] = tbl[src[0]];
-								src += 2;
-								dst += 2;
-							}
-							width >>= 1;
-							for (; width; width--) {
-								dst[0] = tbl[src[0]];
-								dst[2] = tbl[src[2]];
-								src += 4;
-								dst += 4;
-							}
-						}
-					} else {
-						if (!(width & 1)) {
-							goto L_EVEN;
-						} else {
-							dst[0] = tbl[src[0]];
-							src++;
-							dst++;
-						L_ODD:
-							width >>= 1;
-							if (width & 1) {
-								dst[1] = tbl[src[1]];
-								src += 2;
-								dst += 2;
-							}
-							width >>= 1;
-							for (; width; width--) {
-								dst[1] = tbl[src[1]];
-								dst[3] = tbl[src[3]];
-								src += 4;
-								dst += 4;
-							}
-						}
-					}
-				} else {
-					src += width;
-					dst += width;
-				}
-			} else {
-				width = -(char)width;
-				dst += width;
-				i -= width;
-			}
-		}
-	}
-<<<<<<< HEAD
-=======
-#endif
-}
-
-/**
- * @brief Same as CelDrawLight but checks for drawing outside the buffer
- * @param sx Back buffer coordinate
- * @param sy Back buffer coordinate
- * @param pCelBuff Cel data
- * @param nCel CEL frame number
- * @param nWidth Width of cel
- * @param CelSkip Skip lower parts of sprite, must be multiple of 2, max 8
- * @param CelCap Amount of sprite to render from lower to upper, must be multiple of 2, max 8
- */
-void CelDrawLightSafe(int sx, int sy, BYTE *pCelBuff, int nCel, int nWidth, int CelSkip, int CelCap)
-{
-	int nDataStart, nDataSize, nDataCap;
-	BYTE *pRLEBytes, *pDecodeTo;
-	DWORD *pFrameTable;
-
-	assert(gpBuffer);
-	if (gpBuffer == NULL)
-		return;
-	assert(pCelBuff != NULL);
-	if (pCelBuff == NULL)
-		return;
-
-	pFrameTable = (DWORD *)pCelBuff;
-
-	pRLEBytes = &pCelBuff[pFrameTable[nCel]];
-	nDataStart = *(WORD *)&pRLEBytes[CelSkip];
-	if (!nDataStart)
-		return;
-
-	nDataSize = pFrameTable[nCel + 1] - pFrameTable[nCel];
-	nDataCap = *(WORD *)&pRLEBytes[CelCap];
-	if (CelCap == 8)
-		nDataCap = 0;
-
-	if (nDataCap)
-		nDataSize = nDataCap - nDataStart;
-	else
-		nDataSize -= nDataStart;
-
-	pRLEBytes += nDataStart;
-	pDecodeTo = &gpBuffer[sx + PitchTbl[sy - 16 * CelSkip]];
-
-	if (light_table_index)
-		CelBlitLightSafe(pDecodeTo, pRLEBytes, nDataSize, nWidth);
-	else
-		CelBlitSafe(pDecodeTo, pRLEBytes, nDataSize, nWidth);
->>>>>>> 46224337
-}
-
-/**
- * @brief Same as CelBlitLightTransSafe
- * @param pBuff Target buffer
- * @param pCelBuff Cel data
- * @param nCel CEL frame number
- * @param nWidth Width of sprite
- */
-void CelClippedBlitLightTrans(BYTE *pBuff, BYTE *pCelBuff, int nCel, int nWidth)
-{
-	int nDataSize;
-	BYTE *pRLEBytes;
-<<<<<<< HEAD
-=======
-	DWORD *pFrameTable;
-
-	assert(pCelBuff != NULL);
-	if (pCelBuff == NULL)
-		return;
-
-	pFrameTable = (DWORD *)pCelBuff;
-
-	pRLEBytes = &pCelBuff[pFrameTable[nCel]];
-	nDataStart = *(WORD *)&pRLEBytes[CelSkip];
-	if (!nDataStart)
-		return;
-
-	nDataSize = pFrameTable[nCel + 1] - pFrameTable[nCel];
-	nDataCap = *(WORD *)&pRLEBytes[CelCap];
-	if (CelCap == 8)
-		nDataCap = 0;
->>>>>>> 46224337
-
-	assert(pCelBuff != NULL);
-
-	pRLEBytes = CelGetFrameClipped(pCelBuff, nCel, &nDataSize);
-
-	if (cel_transparency_active)
-		CelBlitLightTransSafe(pBuff, pRLEBytes, nDataSize, nWidth);
-	else if (light_table_index)
-		CelBlitLightSafe(pBuff, pRLEBytes, nDataSize, nWidth, NULL);
-	else
-		CelBlitSafe(pBuff, pRLEBytes, nDataSize, nWidth);
-}
-
-/**
- * @brief Same as CelDrawLightRed but checks for drawing outside the buffer
- * @param sx Back buffer coordinate
- * @param sy Back buffer coordinate
- * @param pCelBuff Cel data
- * @param nCel CEL frame number
- * @param nWidth Width of cel
- * @param light Light shade to use
- */
-void CelDrawLightRedSafe(int sx, int sy, BYTE *pCelBuff, int nCel, int nWidth, char light)
-{
-	int nDataSize, w, idx;
-	BYTE *pRLEBytes, *dst, *tbl;
-<<<<<<< HEAD
-=======
-	DWORD *pFrameTable;
-
-	assert(gpBuffer);
-	if (gpBuffer == NULL)
-		return;
-	assert(pCelBuff != NULL);
-	if (pCelBuff == NULL)
-		return;
->>>>>>> 46224337
-
-	assert(gpBuffer);
-	assert(pCelBuff != NULL);
-
-	pRLEBytes = CelGetFrameClipped(pCelBuff, nCel, &nDataSize);
-	dst = &gpBuffer[sx + BUFFER_WIDTH * sy];
-
-	idx = light4flag ? 1024 : 4096;
-	if (light == 2)
-		idx += 256; // gray colors
-	if (light >= 4)
-		idx += (light - 1) << 8;
-
-	tbl = &pLightTbl[idx];
-
-	BYTE width;
-	BYTE *end;
-
-	end = &pRLEBytes[nDataSize];
-
-	for (; pRLEBytes != end; dst -= BUFFER_WIDTH + nWidth) {
-		for (w = nWidth; w;) {
-			width = *pRLEBytes++;
-			if (!(width & 0x80)) {
-				w -= width;
-				if (dst < gpBufEnd && dst > gpBufStart) {
-					while (width) {
-						*dst = tbl[*pRLEBytes];
-						pRLEBytes++;
-						dst++;
-						width--;
-					}
-				} else {
-					pRLEBytes += width;
-					dst += width;
-				}
-			} else {
-				width = -(char)width;
-				dst += width;
-				w -= width;
-			}
-		}
-	}
-}
-
-/**
- * @brief Blit to a buffer at given coordinates
- * @param pBuff Target buffer
- * @param x Cordinate in pBuff buffer
- * @param y Cordinate in pBuff buffer
- * @param wdt Width of pBuff
- * @param pCelBuff Cel data
- * @param nCel CEL frame number
- * @param nWidth Width of cel
- */
-void CelBlitWidth(BYTE *pBuff, int x, int y, int wdt, BYTE *pCelBuff, int nCel, int nWidth)
-{
-	BYTE *pRLEBytes, *dst, *end;
-
-	assert(pCelBuff != NULL);
-<<<<<<< HEAD
-	assert(pBuff != NULL);
-=======
-	if (pCelBuff == NULL)
-		return;
-	assert(pBuff != NULL);
-	if (pBuff == NULL)
-		return;
-
-#ifdef USE_ASM
-	__asm {
-		mov		ebx, pCelBuff
-		mov		eax, nCel
-		shl		eax, 2
-		add		ebx, eax
-		mov		eax, [ebx+4]
-		sub		eax, [ebx]
-		mov		end, eax
-		mov		eax, pCelBuff
-		add		eax, [ebx]
-		mov		pRLEBytes, eax
-	}
-
-	dst = &pBuff[y * wdt + x];
->>>>>>> 46224337
-
-	int i, nDataSize;
-	BYTE width;
-
-	pRLEBytes = CelGetFrame(pCelBuff, nCel, &nDataSize);
-	end = &pRLEBytes[nDataSize];
-	dst = &pBuff[y * wdt + x];
-
-	for (; pRLEBytes != end; dst -= wdt + nWidth) {
-		for (i = nWidth; i;) {
-			width = *pRLEBytes++;
-			if (!(width & 0x80)) {
-				i -= width;
-				memcpy(dst, pRLEBytes, width);
-				dst += width;
-				pRLEBytes += width;
-			} else {
-				width = -(char)width;
-				dst += width;
-				i -= width;
-			}
-		}
-	}
-}
-
-/**
- * @brief Blit a solid colder shape one pixel larger then the given sprite shape, to the back buffer at the given coordianates
- * @param col Color index from current palette
- * @param sx Back buffer coordinate
- * @param sy Back buffer coordinate
- * @param pCelBuff CEL buffer
- * @param nCel CEL frame number
- * @param nWidth Width of sprite
-<<<<<<< HEAD
-=======
- * @param CelSkip Skip lower parts of sprite, must be multiple of 2, max 8
- * @param CelCap Amount of sprite to render from lower to upper, must be multiple of 2, max 8
- */
-void CelBlitOutline(char col, int sx, int sy, BYTE *pCelBuff, int nCel, int nWidth, int CelSkip, int CelCap)
-{
-	int nDataStart, nDataSize, nDataCap, w;
-	BYTE *pRLEBytes, *dst;
-
-	assert(pCelBuff != NULL);
-	if (pCelBuff == NULL)
-		return;
-	assert(gpBuffer);
-	if (gpBuffer == NULL)
-		return;
-
-#ifdef USE_ASM
-	__asm {
-		mov		ebx, pCelBuff
-		mov		eax, nCel
-		shl		eax, 2
-		add		ebx, eax
-		mov		eax, [ebx+4]
-		sub		eax, [ebx]
-		mov		nDataSize, eax
-		mov		edx, pCelBuff
-		add		edx, [ebx]
-		mov		pRLEBytes, edx
-		add		edx, CelSkip
-		xor		eax, eax
-		mov		ax, [edx]
-		mov		nDataStart, eax
-		mov		edx, pRLEBytes
-		add		edx, CelCap
-		mov		ax, [edx]
-		mov		nDataCap, eax
-	}
-
-	if (nDataStart == 0) return;
-
-	if (CelCap == 8)
-		nDataCap = 0;
-	if (nDataCap != 0)
-		nDataSize = nDataCap - nDataStart;
-	else
-		nDataSize -= nDataStart;
-
-	pRLEBytes += nDataStart;
-	dst = &gpBuffer[sx + PitchTbl[sy - 16 * CelSkip]];
-
-	__asm {
-		mov		esi, pRLEBytes
-		mov		edi, dst
-		mov		eax, BUFFER_WIDTH
-		add		eax, nWidth
-		mov		w, eax
-		mov		ebx, nDataSize
-		add		ebx, esi
-	label1:
-		mov		edx, nWidth
-	label2:
-		xor		eax, eax
-		lodsb
-		or		al, al
-		js		label5
-		sub		edx, eax
-		mov		ecx, eax
-		mov		ah, col
-	label3:
-		lodsb
-		or		al, al
-		jz		label4
-		mov		[edi-BUFFER_WIDTH], ah
-		mov		[edi-1], ah
-		mov		[edi+1], ah
-		mov		[edi+BUFFER_WIDTH], ah
-	label4:
-		inc		edi
-		loop	label3
-		or		edx, edx
-		jz		label6
-		jmp		label2
-	label5:
-		neg		al
-		add		edi, eax
-		sub		edx, eax
-		jnz		label2
-	label6:
-		sub		edi, w
-		cmp		ebx, esi
-		jnz		label1
-	}
-#else
-	BYTE width;
-	BYTE *end, *src;
-	DWORD *pFrameTable;
-
-	pFrameTable = (DWORD *)&pCelBuff[4 * nCel];
-	pRLEBytes = &pCelBuff[pFrameTable[0]];
-	nDataStart = *(WORD *)&pRLEBytes[CelSkip];
-	if (!nDataStart)
-		return;
-
-	nDataCap = *(WORD *)&pRLEBytes[CelCap];
-	if (CelCap == 8)
-		nDataCap = 0;
-
-	if (nDataCap)
-		nDataSize = nDataCap - nDataStart;
-	else
-		nDataSize = pFrameTable[1] - pFrameTable[0] - nDataStart;
-
-	src = pRLEBytes + nDataStart;
-	end = &src[nDataSize];
-	dst = &gpBuffer[sx + PitchTbl[sy - 16 * CelSkip]];
-
-	for (; src != end; dst -= BUFFER_WIDTH + nWidth) {
-		for (w = nWidth; w;) {
-			width = *src++;
-			if (!(width & 0x80)) {
-				w -= width;
-				while (width) {
-					if (*src++) {
-						dst[-BUFFER_WIDTH] = col;
-						dst[-1] = col;
-						dst[1] = col;
-						dst[BUFFER_WIDTH] = col;
-					}
-					dst++;
-					width--;
-				}
-			} else {
-				width = -(char)width;
-				dst += width;
-				w -= width;
-			}
-		}
-	}
-#endif
-}
-
-/**
- * @brief Same as CelBlitOutline but checks for drawing outside the buffer
- * @param col Color index from current palette
- * @param sx Back buffer coordinate
- * @param sy Back buffer coordinate
- * @param pCelBuff CEL buffer
- * @param nCel CEL frame number
- * @param nWidth Width of sprite
- * @param CelSkip Skip lower parts of sprite, must be multiple of 2, max 8
- * @param CelCap Amount of sprite to render from lower to upper, must be multiple of 2, max 8
->>>>>>> 46224337
- */
-void CelBlitOutline(char col, int sx, int sy, BYTE *pCelBuff, int nCel, int nWidth)
-{
-<<<<<<< HEAD
-	int nDataSize, w;
-	BYTE *src, *dst, *end;
-=======
-	int nDataStart, nDataSize, nDataCap, w;
-	BYTE *pRLEBytes, *dst;
-
-	assert(pCelBuff != NULL);
-	if (pCelBuff == NULL)
-		return;
-	assert(gpBuffer);
-	if (gpBuffer == NULL)
-		return;
-
-#ifdef USE_ASM
-	__asm {
-		mov		ebx, pCelBuff
-		mov		eax, nCel
-		shl		eax, 2
-		add		ebx, eax
-		mov		eax, [ebx+4]
-		sub		eax, [ebx]
-		mov		nDataSize, eax
-		mov		edx, pCelBuff
-		add		edx, [ebx]
-		mov		pRLEBytes, edx
-		add		edx, CelSkip
-		xor		eax, eax
-		mov		ax, [edx]
-		mov		nDataStart, eax
-		mov		edx, pRLEBytes
-		add		edx, CelCap
-		mov		ax, [edx]
-		mov		nDataCap, eax
-	}
-
-	if (nDataStart == 0) return;
-
-	if (CelCap == 8)
-		nDataCap = 0;
-	if (nDataCap != 0)
-		nDataSize = nDataCap - nDataStart;
-	else
-		nDataSize -= nDataStart;
-
-	pRLEBytes += nDataStart;
-	dst = &gpBuffer[sx + PitchTbl[sy - 16 * CelSkip]];
-
-	__asm {
-		mov		esi, pRLEBytes
-		mov		edi, dst
-		mov		eax, BUFFER_WIDTH
-		add		eax, nWidth
-		mov		w, eax
-		mov		ebx, nDataSize
-		add		ebx, esi
-	label1:
-		mov		edx, nWidth
-	label2:
-		xor		eax, eax
-		lodsb
-		or		al, al
-		js		label10
-		sub		edx, eax
-		mov		ecx, gpBufEnd
-		cmp		edi, ecx
-		jb		label3
-		add		esi, eax
-		add		edi, eax
-		jmp		label9
-	label3:
-		sub		ecx, BUFFER_WIDTH
-		cmp		edi, ecx
-		jnb		label6
-		mov		ecx, eax
-		mov		ah, col
-	label4:
-		lodsb
-		or		al, al
-		jz		label5
-		mov		[edi-BUFFER_WIDTH], ah
-		mov		[edi-1], ah
-		mov		[edi+1], ah
-		mov		[edi+BUFFER_WIDTH], ah
-	label5:
-		inc		edi
-		loop	label4
-		jmp		label9
-	label6:
-		mov		ecx, eax
-		mov		ah, col
-	label7:
-		lodsb
-		or		al, al
-		jz		label8
-		mov		[edi-BUFFER_WIDTH], ah
-		mov		[edi-1], ah
-		mov		[edi+1], ah
-	label8:
-		inc		edi
-		loop	label7
-	label9:
-		or		edx, edx
-		jz		label11
-		jmp		label2
-	label10:
-		neg		al
-		add		edi, eax
-		sub		edx, eax
-		jnz		label2
-	label11:
-		sub		edi, w
-		cmp		ebx, esi
-		jnz		label1
-	}
-#else
->>>>>>> 46224337
-	BYTE width;
-
-	assert(pCelBuff != NULL);
-	assert(gpBuffer);
-
-	src = CelGetFrameClipped(pCelBuff, nCel, &nDataSize);
-	end = &src[nDataSize];
-	dst = &gpBuffer[sx + BUFFER_WIDTH * sy];
-
-	for (; src != end; dst -= BUFFER_WIDTH + nWidth) {
-		for (w = nWidth; w;) {
-			width = *src++;
-			if (!(width & 0x80)) {
-				w -= width;
-				if (dst < gpBufEnd && dst > gpBufStart) {
-					if (dst >= gpBufEnd - BUFFER_WIDTH) {
-						while (width) {
-							if (*src++) {
-								dst[-BUFFER_WIDTH] = col;
-								dst[-1] = col;
-								dst[1] = col;
-							}
-							dst++;
-							width--;
-						}
-					} else {
-						while (width) {
-							if (*src++) {
-								dst[-BUFFER_WIDTH] = col;
-								dst[-1] = col;
-								dst[1] = col;
-								dst[BUFFER_WIDTH] = col;
-							}
-							dst++;
-							width--;
-						}
-					}
-				} else {
-					src += width;
-					dst += width;
-				}
-			} else {
-				width = -(char)width;
-				dst += width;
-				w -= width;
-			}
-		}
-	}
-}
-
-/**
- * @brief Set the value of a single pixel in the back buffer, checks bounds
- * @param sx Back buffer coordinate
- * @param sy Back buffer coordinate
- * @param col Color index from current palette
- */
-void ENG_set_pixel(int sx, int sy, BYTE col)
-{
-	BYTE *dst;
-
-	assert(gpBuffer);
-
-	if (sy < 0 || sy >= SCREEN_HEIGHT + SCREEN_Y || sx < SCREEN_X || sx >= SCREEN_WIDTH + SCREEN_X)
-		return;
-
-	dst = &gpBuffer[sx + BUFFER_WIDTH * sy];
-
-	if (dst < gpBufEnd && dst > gpBufStart)
-		*dst = col;
-}
-
-/**
- * @brief Set the value of a single pixel in the back buffer to that of gbPixelCol, checks bounds
- * @param sx Back buffer coordinate
- * @param sy Back buffer coordinate
- */
-void engine_draw_pixel(int sx, int sy)
-{
-	BYTE *dst;
-
-	assert(gpBuffer);
-
-	if (gbRotateMap) {
-		if (gbNotInView && (sx < 0 || sx >= SCREEN_HEIGHT + SCREEN_Y || sy < SCREEN_X || sy >= SCREEN_WIDTH + SCREEN_X))
-			return;
-		dst = &gpBuffer[sy + BUFFER_WIDTH * sx];
-	} else {
-		if (gbNotInView && (sy < 0 || sy >= SCREEN_HEIGHT + SCREEN_Y || sx < SCREEN_X || sx >= SCREEN_WIDTH + SCREEN_X))
-			return;
-		dst = &gpBuffer[sx + BUFFER_WIDTH * sy];
-	}
-
-	if (dst < gpBufEnd && dst > gpBufStart)
-		*dst = gbPixelCol;
-}
-
-/**
- * @brief Draw a line on the back buffer
- * @param x0 Back buffer coordinate
- * @param y0 Back buffer coordinate
- * @param x1 Back buffer coordinate
- * @param y1 Back buffer coordinate
- * @param col Color index from current palette
- */
-void DrawLine(int x0, int y0, int x1, int y1, BYTE col)
-{
-	int i, dx, dy, steps;
-	float ix, iy, sx, sy;
-
-	dx = x1 - x0;
-	dy = y1 - y0;
-	steps = abs(dx) > abs(dy) ? abs(dx) : abs(dy);
-	ix = dx / (float)steps;
-	iy = dy / (float)steps;
-	sx = x0;
-	sy = y0;
-
-	for(i = 0; i <= steps; i++, sx += ix, sy += iy) {
-		ENG_set_pixel(sx, sy, col);
-	}
-}
-
-/**
- * @brief Calculate the best fit direction between two points
- * @param x1 Tile coordinate
- * @param y1 Tile coordinate
- * @param x2 Tile coordinate
- * @param y2 Tile coordinate
- * @return A value from the direction enum
- */
-int GetDirection(int x1, int y1, int x2, int y2)
-{
-	int mx, my;
-	int md, ny;
-
-	mx = x2 - x1;
-	my = y2 - y1;
-
-	if (mx >= 0) {
-		if (my >= 0) {
-			md = DIR_S;
-			if (2 * mx < my)
-				md = DIR_SW;
-		} else {
-			my = -my;
-			md = DIR_E;
-			if (2 * mx < my)
-				md = DIR_NE;
-		}
-		if (2 * my < mx)
-			return DIR_SE;
-	} else {
-		if (my >= 0) {
-			ny = -mx;
-			md = DIR_W;
-			if (2 * ny < my)
-				md = DIR_SW;
-		} else {
-			ny = -mx;
-			my = -my;
-			md = DIR_N;
-			if (2 * ny < my)
-				md = DIR_NE;
-		}
-		if (2 * my < ny)
-			return DIR_NW;
-	}
-
-	return md;
-}
-
-/**
- * @brief Set the RNG seed
- * @param s RNG seed
- */
-void SetRndSeed(int s)
-{
-	SeedCount = 0;
-	sglGameSeed = s;
-	orgseed = s;
-<<<<<<< HEAD
-=======
-}
-
-/**
- * @brief Get the current RNG seed
- * @return RNG seed
- */
-int GetRndSeed()
-{
-	SeedCount++;
-	sglGameSeed = RndMult * sglGameSeed + RndInc;
-	return abs(sglGameSeed);
-}
-
-/**
- * @brief Main RNG function
- * @param idx Unused
- * @param v The upper limit for the return value
- * @return A random number from 0 to (v-1)
- */
-int random_(BYTE idx, int v)
-{
-	if (v <= 0)
-		return 0;
-	if (v < 0xFFFF)
-		return (GetRndSeed() >> 16) % v;
-	return GetRndSeed() % v;
-}
-
-/**
- * @brief Unallocate all remaining pointers
- * @param show_cursor unused
- */
-void engine_debug_trap(BOOL show_cursor)
-{
-	/*
-	TMemBlock *pCurr;
-
-	sgMemCrit.Enter();
-	while(sgpMemBlock != NULL) {
-		pCurr = sgpMemBlock->pNext;
-		SMemFree(sgpMemBlock, "C:\\Diablo\\Direct\\ENGINE.CPP", 1970);
-		sgpMemBlock = pCurr;
-	}
-	sgMemCrit.Leave();
-*/
-}
-
-/**
- * @brief Multithreaded safe malloc
- * @param dwBytes Byte size to allocate
- */
-BYTE *DiabloAllocPtr(DWORD dwBytes)
-{
-	BYTE *buf;
-
-	sgMemCrit.Enter();
-	buf = (BYTE *)SMemAlloc(dwBytes, "C:\\Src\\Diablo\\Source\\ENGINE.CPP", 2236, 0);
-	sgMemCrit.Leave();
-
-	if (buf == NULL) {
-		ErrDlg(IDD_DIALOG2, GetLastError(), "C:\\Src\\Diablo\\Source\\ENGINE.CPP", 2269);
-	}
-
-	return buf;
-}
-
-/**
- * @brief Multithreaded safe memfree
- * @param p Memory pointer to free
- */
-void mem_free_dbg(void *p)
-{
-	if (p) {
-		sgMemCrit.Enter();
-		SMemFree(p, "C:\\Src\\Diablo\\Source\\ENGINE.CPP", 2317, 0);
-		sgMemCrit.Leave();
-	}
-}
-
-/**
- * @brief Load a file in to a buffer
- * @param pszName Path of file
- * @param pdwFileLen Will be set to file size if non-NULL
- * @return Buffer with content of file
- */
-BYTE *LoadFileInMem(char *pszName, DWORD *pdwFileLen)
-{
-	HANDLE file;
-	BYTE *buf;
-	int fileLen;
-
-	WOpenFile(pszName, &file, FALSE);
-	fileLen = WGetFileSize(file, NULL);
-
-	if (pdwFileLen)
-		*pdwFileLen = fileLen;
-
-	if (!fileLen)
-		app_fatal("Zero length SFILE:\n%s", pszName);
-
-	buf = (BYTE *)DiabloAllocPtr(fileLen);
-
-	WReadFile(file, buf, fileLen);
-	WCloseFile(file);
-
-	return buf;
-}
-
-/**
- * @brief Load a file in to the given buffer
- * @param pszName Path of file
- * @param p Target buffer
- * @return Size of file
- */
-DWORD LoadFileWithMem(const char *pszName, BYTE *p)
-{
-	DWORD dwFileLen;
-	HANDLE hsFile;
-
-	assert(pszName);
-	if (p == NULL) {
-		app_fatal("LoadFileWithMem(NULL):\n%s", pszName);
-	}
-
-	WOpenFile(pszName, &hsFile, FALSE);
-
-	dwFileLen = WGetFileSize(hsFile, NULL);
-	if (dwFileLen == 0) {
-		app_fatal("Zero length SFILE:\n%s", pszName);
-	}
-
-	WReadFile(hsFile, p, dwFileLen);
-	WCloseFile(hsFile);
-
-	return dwFileLen;
-}
-
-/**
- * @brief Apply the color swaps to a CL2 sprite
- * @param p CL2 buffer
- * @param ttbl Palette translation table
- * @param nCel Frame number in CL2 file
- */
-void Cl2ApplyTrans(BYTE *p, BYTE *ttbl, int nCel)
-{
-	int i, nDataSize;
-	char width;
-	BYTE *dst;
-	DWORD *pFrameTable;
-
-	assert(p != NULL);
-	assert(ttbl != NULL);
-
-	for (i = 1; i <= nCel; i++) {
-		pFrameTable = (DWORD *)&p[4 * i];
-		dst = &p[pFrameTable[0] + 10];
-		nDataSize = CelGetFrameSize(p, i) - 10;
-		while (nDataSize) {
-			width = *dst++;
-			nDataSize--;
-			assert(nDataSize >= 0);
-			if (width < 0) {
-				width = -width;
-				if (width > 65) {
-					nDataSize--;
-					assert(nDataSize >= 0);
-					*dst = ttbl[*dst];
-					dst++;
-				} else {
-					nDataSize -= width;
-					assert(nDataSize >= 0);
-					while (width) {
-						*dst = ttbl[*dst];
-						dst++;
-						width--;
-					}
-				}
-			}
-		}
-	}
-}
-
-/**
- * @brief Blit CL2 sprite, to the back buffer at the given coordianates
- * @param sx Back buffer coordinate
- * @param sy Back buffer coordinate
- * @param pCelBuff CL2 buffer
- * @param nCel CL2 frame number
- * @param nWidth Width of sprite
- * @param CelSkip Skip lower parts of sprite, must be multiple of 2, max 8
- * @param CelCap Amount of sprite to render from lower to upper, must be multiple of 2, max 8
- */
-void Cl2Draw(int sx, int sy, BYTE *pCelBuff, int nCel, int nWidth, int CelSkip, int CelCap)
-{
-	BYTE *pRLEBytes;
-	DWORD *pFrameTable;
-	int nDataStart, nDataSize;
-
-	assert(gpBuffer != NULL);
-	if (gpBuffer == NULL)
-		return;
-	assert(pCelBuff != NULL);
-	if (pCelBuff == NULL)
-		return;
-	assert(nCel > 0);
-	if (nCel <= 0)
-		return;
-
-	pFrameTable = (DWORD *)pCelBuff;
-	assert(nCel <= (int)pFrameTable[0]);
-	pRLEBytes = &pCelBuff[pFrameTable[nCel]];
-	nDataStart = *(WORD *)&pRLEBytes[CelSkip];
-	if (!nDataStart)
-		return;
-
-	if (CelCap == 8)
-		nDataSize = 0;
-	else
-		nDataSize = *(WORD *)&pRLEBytes[CelCap];
-	if (!nDataSize)
-		nDataSize = pFrameTable[nCel + 1] - pFrameTable[nCel];
-
-	Cl2Blit(
-	    &gpBuffer[sx + PitchTbl[sy - 16 * CelSkip]],
-	    pRLEBytes + nDataStart,
-	    nDataSize - nDataStart,
-	    nWidth);
-}
-
-/**
- * @brief Blit CL2 sprite to the given buffer
- * @param pDecodeTo The output buffer
- * @param pRLEBytes CL2 pixel stream (run-length encoded)
- * @param nDataSize Size of CL2 in bytes
- * @param nWidth Width of sprite
- */
-void Cl2Blit(BYTE *pDecodeTo, BYTE *pRLEBytes, int nDataSize, int nWidth)
-{
-#ifdef USE_ASM
-	__asm {
-		push	ebx
-		push	esi
-		push	edi
-		mov		esi, edx /// UNSAFE: use 'mov esi, pRLEBytes'
-		mov		edi, ecx /// UNSAFE: use 'mov edi, pDecodeTo'
-		xor		eax, eax
-		mov		ebx, nWidth
-		mov		ecx, nDataSize
-	label1:
-		mov		al, [esi]
-		inc		esi
-		dec		ecx
-		test	al, al
-		jns		label6
-		neg		al
-		cmp		al, 41h
-		jle		label3
-		sub		al, 41h
-		dec		ecx
-		mov		dl, [esi]
-		inc		esi
-		sub		ebx, eax
-	label2:
-		mov		[edi], dl
-		dec		eax
-		lea		edi, [edi+1]
-		jnz		label2
-		jmp		label5
-	label3:
-		sub		ecx, eax
-		sub		ebx, eax
-	label4:
-		mov		dl, [esi]
-		inc		esi
-		mov		[edi], dl
-		dec		eax
-		lea		edi, [edi+1]
-		jnz		label4
-	label5:
-		test	ebx, ebx
-		jnz		label10
-		mov		ebx, nWidth
-		sub		edi, BUFFER_WIDTH
-		sub		edi, ebx
-		jmp		label10
-	label6:
-		cmp		eax, ebx
-		jle		label7
-		mov		edx, ebx
-		add		edi, ebx
-		sub		eax, ebx
-		jmp		label8
-	label7:
-		mov		edx, eax
-		add		edi, eax
-		xor		eax, eax
-	label8:
-		sub		ebx, edx
-		jnz		label9
-		mov		ebx, nWidth
-		sub		edi, BUFFER_WIDTH
-		sub		edi, ebx
-	label9:
-		test	eax, eax
-		jnz		label6
-	label10:
-		test	ecx, ecx
-		jnz		label1
-		pop		edi
-		pop		esi
-		pop		ebx
-	}
-#else
-	int w;
-	char width;
-	BYTE fill;
-	BYTE *src, *dst;
-
-	src = pRLEBytes;
-	dst = pDecodeTo;
-	w = nWidth;
-
-	while (nDataSize) {
-		width = *src++;
-		nDataSize--;
-		if (width < 0) {
-			width = -width;
-			if (width > 65) {
-				width -= 65;
-				nDataSize--;
-				fill = *src++;
-				w -= width;
-				while (width) {
-					*dst = fill;
-					dst++;
-					width--;
-				}
-				if (!w) {
-					w = nWidth;
-					dst -= BUFFER_WIDTH + w;
-				}
-				continue;
-			} else {
-				nDataSize -= width;
-				w -= width;
-				while (width) {
-					*dst = *src;
-					src++;
-					dst++;
-					width--;
-				}
-				if (!w) {
-					w = nWidth;
-					dst -= BUFFER_WIDTH + w;
-				}
-				continue;
-			}
-		}
-		while (width) {
-			if (width > w) {
-				dst += w;
-				width -= w;
-				w = 0;
-			} else {
-				dst += width;
-				w -= width;
-				width = 0;
-			}
-			if (!w) {
-				w = nWidth;
-				dst -= BUFFER_WIDTH + w;
-			}
-		}
-	}
-#endif
-}
-
-/**
- * @brief Blit a solid colder shape one pixel larger then the given sprite shape, to the back buffer at the given coordianates
- * @param col Color index from current palette
- * @param sx Back buffer coordinate
- * @param sy Back buffer coordinate
- * @param pCelBuff CL2 buffer
- * @param nCel CL2 frame number
- * @param nWidth Width of sprite
- * @param CelSkip Skip lower parts of sprite, must be multiple of 2, max 8
- * @param CelCap Amount of sprite to render from lower to upper, must be multiple of 2, max 8
- */
-void Cl2DrawOutline(char col, int sx, int sy, BYTE *pCelBuff, int nCel, int nWidth, int CelSkip, int CelCap)
-{
-	int nDataStart, nDataSize;
-	BYTE *pRLEBytes;
-	DWORD *pFrameTable;
-
-	assert(gpBuffer != NULL);
-	if (gpBuffer == NULL)
-		return;
-	assert(pCelBuff != NULL);
-	if (pCelBuff == NULL)
-		return;
-	assert(nCel > 0);
-	if (nCel <= 0)
-		return;
-
-	pFrameTable = (DWORD *)pCelBuff;
-	assert(nCel <= (int)pFrameTable[0]);
-	pRLEBytes = &pCelBuff[pFrameTable[nCel]];
-	nDataStart = *(WORD *)&pRLEBytes[CelSkip];
-	if (!nDataStart)
-		return;
-
-	if (CelCap == 8)
-		nDataSize = 0;
-	else
-		nDataSize = *(WORD *)&pRLEBytes[CelCap];
-	if (!nDataSize)
-		nDataSize = pFrameTable[nCel + 1] - pFrameTable[nCel];
-
-	Cl2BlitOutline(
-	    &gpBuffer[sx + PitchTbl[sy - 16 * CelSkip]],
-	    pRLEBytes + nDataStart,
-	    nDataSize - nDataStart,
-	    nWidth,
-	    col);
-}
-
-/**
- * @brief Blit a solid colder shape one pixel larger then the given sprite shape, to the given buffer
- * @param pDecodeTo The output buffer
- * @param pRLEBytes CL2 pixel stream (run-length encoded)
- * @param nDataSize Size of CL2 in bytes
- * @param nWidth Width of sprite
- * @param col Color index from current palette
- */
-void Cl2BlitOutline(BYTE *pDecodeTo, BYTE *pRLEBytes, int nDataSize, int nWidth, char col)
-{
-#ifdef USE_ASM
-	__asm {
-		push	ebx
-		push	esi
-		push	edi
-		mov		esi, edx /// UNSAFE: use 'mov esi, pRLEBytes'
-		mov		edi, ecx /// UNSAFE: use 'mov edi, pDecodeTo'
-		xor		eax, eax
-		mov		ebx, nWidth
-		xor		edx, edx
-		mov		ecx, nDataSize
-		mov		dl, col
-	label1:
-		mov		al, [esi]
-		inc		esi
-		dec		ecx
-		test	al, al
-		jns		label7
-		neg		al
-		cmp		al, 41h
-		jle		label3
-		sub		al, 41h
-		dec		ecx
-		mov		dh, [esi]
-		inc		esi
-		test	dh, dh
-		jz		label7
-		mov		[edi-1], dl
-		sub		ebx, eax
-		mov		[edi+eax], dl
-	label2:
-		mov		[edi-BUFFER_WIDTH], dl
-		mov		[edi+BUFFER_WIDTH], dl
-		dec		eax
-		lea		edi, [edi+1]
-		jnz		label2
-		jmp		label6
-	label3:
-		sub		ecx, eax
-		sub		ebx, eax
-	label4:
-		mov		dh, [esi]
-		inc		esi
-		test	dh, dh
-		jz		label5
-		mov		[edi-1], dl
-		mov		[edi+1], dl
-		mov		[edi-BUFFER_WIDTH], dl
-		mov		[edi+BUFFER_WIDTH], dl
-	label5:
-		dec		eax
-		lea		edi, [edi+1]
-		jnz		label4
-	label6:
-		test	ebx, ebx
-		jnz		label11
-		mov		ebx, nWidth
-		sub		edi, BUFFER_WIDTH
-		sub		edi, ebx
-		jmp		label11
-	label7:
-		cmp		eax, ebx
-		jle		label8
-		mov		edx, ebx
-		add		edi, ebx
-		sub		eax, ebx
-		jmp		label9
-	label8:
-		mov		edx, eax
-		add		edi, eax
-		xor		eax, eax
-	label9:
-		sub		ebx, edx
-		jnz		label10
-		mov		ebx, nWidth
-		sub		edi, BUFFER_WIDTH
-		sub		edi, ebx
-	label10:
-		test	eax, eax
-		jnz		label7
-		mov		dl, col
-	label11:
-		test	ecx, ecx
-		jnz		label1
-		pop		edi
-		pop		esi
-		pop		ebx
-	}
-#else
-	int w;
-	char width;
-	BYTE *src, *dst;
-
-	src = pRLEBytes;
-	dst = pDecodeTo;
-	w = nWidth;
-
-	while (nDataSize) {
-		width = *src++;
-		nDataSize--;
-		if (width < 0) {
-			width = -width;
-			if (width > 65) {
-				width -= 65;
-				nDataSize--;
-				if (*src++) {
-					w -= width;
-					dst[-1] = col;
-					dst[width] = col;
-					while (width) {
-						dst[-BUFFER_WIDTH] = col;
-						dst[BUFFER_WIDTH] = col;
-						dst++;
-						width--;
-					}
-					if (!w) {
-						w = nWidth;
-						dst -= BUFFER_WIDTH + w;
-					}
-					continue;
-				}
-			} else {
-				nDataSize -= width;
-				w -= width;
-				while (width) {
-					if (*src++) {
-						dst[-1] = col;
-						dst[1] = col;
-						dst[-BUFFER_WIDTH] = col;
-						dst[BUFFER_WIDTH] = col;
-					}
-					dst++;
-					width--;
-				}
-				if (!w) {
-					w = nWidth;
-					dst -= BUFFER_WIDTH + w;
-				}
-				continue;
-			}
-		}
-		while (width) {
-			if (width > w) {
-				dst += w;
-				width -= w;
-				w = 0;
-			} else {
-				dst += width;
-				w -= width;
-				width = 0;
-			}
-			if (!w) {
-				w = nWidth;
-				dst -= BUFFER_WIDTH + w;
-			}
-		}
-	}
-#endif
->>>>>>> 46224337
-}
-
-/**
- * @brief Get the current RNG seed
- * @return RNG seed
- */
-int GetRndSeed()
-{
-<<<<<<< HEAD
-	SeedCount++;
-	sglGameSeed = static_cast<unsigned int>(RndMult) * sglGameSeed + RndInc;
-	return abs(sglGameSeed);
-}
-
-/**
- * @brief Main RNG function
- * @param idx Unused
- * @param v The upper limit for the return value
- * @return A random number from 0 to (v-1)
- */
-int random_(BYTE idx, int v)
-{
-	if (v <= 0)
-		return 0;
-	if (v < 0xFFFF)
-		return (GetRndSeed() >> 16) % v;
-	return GetRndSeed() % v;
-}
-=======
-	int nDataStart, nDataSize, idx, nSize;
-	BYTE *pRLEBytes, *pDecodeTo;
-	DWORD *pFrameTable;
-
-	assert(gpBuffer != NULL);
-	if (gpBuffer == NULL)
-		return;
-	assert(pCelBuff != NULL);
-	if (pCelBuff == NULL)
-		return;
-	assert(nCel > 0);
-	if (nCel <= 0)
-		return;
-
-	pFrameTable = (DWORD *)pCelBuff;
-	assert(nCel <= (int)pFrameTable[0]);
-	pRLEBytes = &pCelBuff[pFrameTable[nCel]];
-	nDataStart = *(WORD *)&pRLEBytes[CelSkip];
-	if (!nDataStart)
-		return;
->>>>>>> 46224337
-
-/**
- * @brief Multithreaded safe malloc
- * @param dwBytes Byte size to allocate
- */
-BYTE *DiabloAllocPtr(DWORD dwBytes)
-{
-	BYTE *buf;
-
-	sgMemCrit.Enter();
-	buf = (BYTE *)SMemAlloc(dwBytes, __FILE__, __LINE__, 0);
-	sgMemCrit.Leave();
-
-<<<<<<< HEAD
-	if (buf == NULL) {
-		char *text = "System memory exhausted.\n"
-		"Make sure you have at least 64MB of free system memory before running the game";
-		ERR_DLG("Out of Memory Error", text);
-	}
-=======
-	idx = light4flag ? 1024 : 4096;
-	if (light == 2)
-		idx += 256; // gray colors
-	if (light >= 4)
-		idx += (light - 1) << 8;
->>>>>>> 46224337
-
-	return buf;
-}
-
-/**
- * @brief Multithreaded safe memfree
- * @param p Memory pointer to free
- */
-void mem_free_dbg(void *p)
-{
-	if (p) {
-		sgMemCrit.Enter();
-		SMemFree(p, __FILE__, __LINE__, 0);
-		sgMemCrit.Leave();
-	}
-}
-
-/**
- * @brief Load a file in to a buffer
- * @param pszName Path of file
- * @param pdwFileLen Will be set to file size if non-NULL
- * @return Buffer with content of file
- */
-BYTE *LoadFileInMem(char *pszName, DWORD *pdwFileLen)
-{
-	HANDLE file;
-	BYTE *buf;
-	int fileLen;
-
-	WOpenFile(pszName, &file, FALSE);
-	fileLen = WGetFileSize(file, NULL, pszName);
-
-	if (pdwFileLen)
-		*pdwFileLen = fileLen;
-
-	if (!fileLen)
-		app_fatal("Zero length SFILE:\n%s", pszName);
-
-	buf = (BYTE *)DiabloAllocPtr(fileLen);
-
-	WReadFile(file, buf, fileLen, pszName);
-	WCloseFile(file);
-
-	return buf;
-}
-
-/**
- * @brief Load a file in to the given buffer
- * @param pszName Path of file
- * @param p Target buffer
- * @return Size of file
- */
-DWORD LoadFileWithMem(const char *pszName, void *p)
-{
-	DWORD dwFileLen;
-	HANDLE hsFile;
-
-<<<<<<< HEAD
-	assert(pszName);
-	if (p == NULL) {
-		app_fatal("LoadFileWithMem(NULL):\n%s", pszName);
-	}
-
-	WOpenFile(pszName, &hsFile, FALSE);
-=======
-	assert(gpBuffer != NULL);
-	if (gpBuffer == NULL)
-		return;
-	assert(pCelBuff != NULL);
-	if (pCelBuff == NULL)
-		return;
-	assert(nCel > 0);
-	if (nCel <= 0)
-		return;
-
-	pFrameTable = (DWORD *)pCelBuff;
-	assert(nCel <= (int)pFrameTable[0]);
-	pRLEBytes = &pCelBuff[pFrameTable[nCel]];
-	nDataStart = *(WORD *)&pRLEBytes[CelSkip];
-	if (!nDataStart)
-		return;
->>>>>>> 46224337
-
-	dwFileLen = WGetFileSize(hsFile, NULL, pszName);
-	if (dwFileLen == 0) {
-		app_fatal("Zero length SFILE:\n%s", pszName);
-	}
-
-	WReadFile(hsFile, p, dwFileLen, pszName);
-	WCloseFile(hsFile);
-
-	return dwFileLen;
-}
-
-/**
- * @brief Apply the color swaps to a CL2 sprite
- * @param p CL2 buffer
- * @param ttbl Palette translation table
- * @param nCel Frame number in CL2 file
- */
-void Cl2ApplyTrans(BYTE *p, BYTE *ttbl, int nCel)
-{
-	int i, nDataSize;
-	char width;
-	BYTE *dst;
-
-	assert(p != NULL);
-	assert(ttbl != NULL);
-
-	for (i = 1; i <= nCel; i++) {
-		dst = CelGetFrame(p, i, &nDataSize) + 10;
-		nDataSize -= 10;
-		while (nDataSize) {
-			width = *dst++;
-			nDataSize--;
-			assert(nDataSize >= 0);
-			if (width < 0) {
-				width = -width;
-				if (width > 65) {
-					nDataSize--;
-					assert(nDataSize >= 0);
-					*dst = ttbl[*dst];
-					dst++;
-				} else {
-					nDataSize -= width;
-					assert(nDataSize >= 0);
-					while (width) {
-						*dst = ttbl[*dst];
-						dst++;
-						width--;
-					}
-				}
-			}
-		}
-	}
-}
-
-/**
- * @brief Blit CL2 sprite, to the back buffer at the given coordianates
- * @param sx Back buffer coordinate
- * @param sy Back buffer coordinate
- * @param pCelBuff CL2 buffer
- * @param nCel CL2 frame number
- * @param nWidth Width of sprite
- */
-void Cl2Draw(int sx, int sy, BYTE *pCelBuff, int nCel, int nWidth)
-{
-	BYTE *pRLEBytes;
-<<<<<<< HEAD
-	int nDataSize;
-
-	assert(gpBuffer != NULL);
-	assert(pCelBuff != NULL);
-	assert(nCel > 0);
-=======
-	DWORD *pFrameTable;
-	int nDataStart, nDataSize;
-
-	assert(gpBuffer != NULL);
-	if (gpBuffer == NULL)
-		return;
-	assert(pCelBuff != NULL);
-	if (pCelBuff == NULL)
-		return;
-	assert(nCel > 0);
-	if (nCel <= 0)
-		return;
-
-	pFrameTable = (DWORD *)pCelBuff;
-	assert(nCel <= (int)pFrameTable[0]);
-	pRLEBytes = &pCelBuff[pFrameTable[nCel]];
-	nDataStart = *(WORD *)&pRLEBytes[CelSkip];
-	if (!nDataStart)
-		return;
->>>>>>> 46224337
-
-	pRLEBytes = CelGetFrameClipped(pCelBuff, nCel, &nDataSize);
-
-	Cl2BlitSafe(
-	    &gpBuffer[sx + BUFFER_WIDTH * sy],
-	    pRLEBytes,
-	    nDataSize,
-	    nWidth);
-}
-
-/**
- * @brief Blit CL2 sprite to the given buffer
- * @param pDecodeTo The output buffer
- * @param pRLEBytes CL2 pixel stream (run-length encoded)
- * @param nDataSize Size of CL2 in bytes
- * @param nWidth Width of sprite
- */
-void Cl2BlitSafe(BYTE *pDecodeTo, BYTE *pRLEBytes, int nDataSize, int nWidth)
-{
-	int w;
-	char width;
-	BYTE fill;
-	BYTE *src, *dst;
-
-	src = pRLEBytes;
-	dst = pDecodeTo;
-	w = nWidth;
-
-	while (nDataSize) {
-		width = *src++;
-		nDataSize--;
-		if (width < 0) {
-			width = -width;
-			if (width > 65) {
-				width -= 65;
-				nDataSize--;
-				fill = *src++;
-				if (dst < gpBufEnd && dst > gpBufStart) {
-					w -= width;
-					while (width) {
-						*dst = fill;
-						dst++;
-						width--;
-					}
-					if (!w) {
-						w = nWidth;
-						dst -= BUFFER_WIDTH + w;
-					}
-					continue;
-				}
-			} else {
-				nDataSize -= width;
-				if (dst < gpBufEnd && dst > gpBufStart) {
-					w -= width;
-					while (width) {
-						*dst = *src;
-						src++;
-						dst++;
-						width--;
-					}
-					if (!w) {
-						w = nWidth;
-						dst -= BUFFER_WIDTH + w;
-					}
-					continue;
-				} else {
-					src += width;
-				}
-			}
-		}
-		while (width) {
-			if (width > w) {
-				dst += w;
-				width -= w;
-				w = 0;
-			} else {
-				dst += width;
-				w -= width;
-				width = 0;
-			}
-			if (!w) {
-				w = nWidth;
-				dst -= BUFFER_WIDTH + w;
-			}
-		}
-	}
-}
-
-/**
- * @brief Blit a solid colder shape one pixel larger then the given sprite shape, to the back buffer at the given coordianates
- * @param col Color index from current palette
- * @param sx Back buffer coordinate
- * @param sy Back buffer coordinate
- * @param pCelBuff CL2 buffer
- * @param nCel CL2 frame number
- * @param nWidth Width of sprite
- */
-void Cl2DrawOutline(char col, int sx, int sy, BYTE *pCelBuff, int nCel, int nWidth)
-{
-	int nDataSize;
-	BYTE *pRLEBytes;
-<<<<<<< HEAD
-
-	assert(gpBuffer != NULL);
-	assert(pCelBuff != NULL);
-	assert(nCel > 0);
-=======
-	DWORD *pFrameTable;
-
-	assert(gpBuffer != NULL);
-	if (gpBuffer == NULL)
-		return;
-	assert(pCelBuff != NULL);
-	if (pCelBuff == NULL)
-		return;
-	assert(nCel > 0);
-	if (nCel <= 0)
-		return;
-
-	pFrameTable = (DWORD *)pCelBuff;
-	assert(nCel <= (int)pFrameTable[0]);
-	pRLEBytes = &pCelBuff[pFrameTable[nCel]];
-	nDataStart = *(WORD *)&pRLEBytes[CelSkip];
-	if (!nDataStart)
-		return;
->>>>>>> 46224337
-
-	pRLEBytes = CelGetFrameClipped(pCelBuff, nCel, &nDataSize);
-
-	gpBufEnd -= BUFFER_WIDTH;
-	Cl2BlitOutlineSafe(
-	    &gpBuffer[sx + BUFFER_WIDTH * sy],
-	    pRLEBytes,
-	    nDataSize,
-	    nWidth,
-	    col);
-	gpBufEnd += BUFFER_WIDTH;
-}
-
-/**
- * @brief Blit a solid colder shape one pixel larger then the given sprite shape, to the given buffer
- * @param pDecodeTo The output buffer
- * @param pRLEBytes CL2 pixel stream (run-length encoded)
- * @param nDataSize Size of CL2 in bytes
- * @param nWidth Width of sprite
- * @param col Color index from current palette
- */
-void Cl2BlitOutlineSafe(BYTE *pDecodeTo, BYTE *pRLEBytes, int nDataSize, int nWidth, char col)
-{
-	int w;
-	char width;
-	BYTE *src, *dst;
-
-	src = pRLEBytes;
-	dst = pDecodeTo;
-	w = nWidth;
-
-	while (nDataSize) {
-		width = *src++;
-		nDataSize--;
-		if (width < 0) {
-			width = -width;
-			if (width > 65) {
-				width -= 65;
-				nDataSize--;
-				if (*src++ && dst < gpBufEnd && dst > gpBufStart) {
-					w -= width;
-					dst[-1] = col;
-					dst[width] = col;
-					while (width) {
-						dst[-BUFFER_WIDTH] = col;
-						dst[BUFFER_WIDTH] = col;
-						dst++;
-						width--;
-					}
-					if (!w) {
-						w = nWidth;
-						dst -= BUFFER_WIDTH + w;
-					}
-					continue;
-				}
-			} else {
-				nDataSize -= width;
-				if (dst < gpBufEnd && dst > gpBufStart) {
-					w -= width;
-					while (width) {
-						if (*src++) {
-							dst[-1] = col;
-							dst[1] = col;
-							dst[-BUFFER_WIDTH] = col;
-							dst[BUFFER_WIDTH] = col;
-						}
-						dst++;
-						width--;
-					}
-					if (!w) {
-						w = nWidth;
-						dst -= BUFFER_WIDTH + w;
-					}
-					continue;
-				} else {
-					src += width;
-				}
-			}
-		}
-		while (width) {
-			if (width > w) {
-				dst += w;
-				width -= w;
-				w = 0;
-			} else {
-				dst += width;
-				w -= width;
-				width = 0;
-			}
-			if (!w) {
-				w = nWidth;
-				dst -= BUFFER_WIDTH + w;
-			}
-		}
-	}
-}
-
-/**
- * @brief Blit CL2 sprite, and apply a given lighting, to the back buffer at the given coordianates
- * @param sx Back buffer coordinate
- * @param sy Back buffer coordinate
- * @param pCelBuff CL2 buffer
- * @param nCel CL2 frame number
- * @param nWidth Width of sprite
- * @param light Light shade to use
- */
-void Cl2DrawLightTbl(int sx, int sy, BYTE *pCelBuff, int nCel, int nWidth, char light)
-{
-	int nDataSize, idx;
-	BYTE *pRLEBytes, *pDecodeTo;
-<<<<<<< HEAD
-=======
-	DWORD *pFrameTable;
-
-	assert(gpBuffer != NULL);
-	if (gpBuffer == NULL)
-		return;
-	assert(pCelBuff != NULL);
-	if (pCelBuff == NULL)
-		return;
-	assert(nCel > 0);
-	if (nCel <= 0)
-		return;
-
-	pFrameTable = (DWORD *)pCelBuff;
-	assert(nCel <= (int)pFrameTable[0]);
-	pRLEBytes = &pCelBuff[pFrameTable[nCel]];
-	nDataStart = *(WORD *)&pRLEBytes[CelSkip];
-	if (!nDataStart)
-		return;
->>>>>>> 46224337
-
-	assert(gpBuffer != NULL);
-	assert(pCelBuff != NULL);
-	assert(nCel > 0);
-
-	pRLEBytes = CelGetFrameClipped(pCelBuff, nCel, &nDataSize);
-	pDecodeTo = &gpBuffer[sx + BUFFER_WIDTH * sy];
-
-	idx = light4flag ? 1024 : 4096;
-	if (light == 2)
-		idx += 256; // gray colors
-	if (light >= 4)
-		idx += (light - 1) << 8;
-
-	Cl2BlitLightSafe(
-	    pDecodeTo,
-	    pRLEBytes,
-	    nDataSize,
-	    nWidth,
-	    &pLightTbl[idx]);
-}
-
-/**
- * @brief Blit CL2 sprite, and apply lighting, to the given buffer
- * @param pDecodeTo The output buffer
- * @param pRLEBytes CL2 pixel stream (run-length encoded)
- * @param nDataSize Size of CL2 in bytes
- * @param nWidth With of CL2 sprite
- * @param pTable Light color table
- */
-void Cl2BlitLightSafe(BYTE *pDecodeTo, BYTE *pRLEBytes, int nDataSize, int nWidth, BYTE *pTable)
-{
-	int w;
-	char width;
-	BYTE fill;
-	BYTE *src, *dst;
-
-	src = pRLEBytes;
-	dst = pDecodeTo;
-	w = nWidth;
-	sgnWidth = nWidth;
-
-	while (nDataSize) {
-		width = *src++;
-		nDataSize--;
-		if (width < 0) {
-			width = -width;
-			if (width > 65) {
-				width -= 65;
-				nDataSize--;
-				fill = pTable[*src++];
-				if (dst < gpBufEnd && dst > gpBufStart) {
-					w -= width;
-					while (width) {
-						*dst = fill;
-						dst++;
-						width--;
-					}
-					if (!w) {
-						w = sgnWidth;
-						dst -= BUFFER_WIDTH + w;
-					}
-					continue;
-				}
-			} else {
-				nDataSize -= width;
-				if (dst < gpBufEnd && dst > gpBufStart) {
-					w -= width;
-					while (width) {
-						*dst = pTable[*src];
-						src++;
-						dst++;
-						width--;
-					}
-					if (!w) {
-						w = sgnWidth;
-						dst -= BUFFER_WIDTH + w;
-					}
-					continue;
-				} else {
-					src += width;
-				}
-			}
-		}
-		while (width) {
-			if (width > w) {
-				dst += w;
-				width -= w;
-				w = 0;
-			} else {
-				dst += width;
-				w -= width;
-				width = 0;
-			}
-			if (!w) {
-				w = sgnWidth;
-				dst -= BUFFER_WIDTH + w;
-			}
-		}
-	}
-}
-
-/**
- * @brief Blit CL2 sprite, and apply lighting, to the back buffer at the given coordinates
- * @param sx Back buffer coordinate
- * @param sy Back buffer coordinate
- * @param pCelBuff CL2 buffer
- * @param nCel CL2 frame number
- * @param nWidth Width of sprite
- */
-void Cl2DrawLight(int sx, int sy, BYTE *pCelBuff, int nCel, int nWidth)
-{
-	int nDataSize;
-	BYTE *pRLEBytes, *pDecodeTo;
-<<<<<<< HEAD
-=======
-	DWORD *pFrameTable;
-
-	assert(gpBuffer != NULL);
-	if (gpBuffer == NULL)
-		return;
-	assert(pCelBuff != NULL);
-	if (pCelBuff == NULL)
-		return;
-	assert(nCel > 0);
-	if (nCel <= 0)
-		return;
-
-	pFrameTable = (DWORD *)pCelBuff;
-	assert(nCel <= (int)pFrameTable[0]);
-	pRLEBytes = &pCelBuff[pFrameTable[nCel]];
-	nDataStart = *(WORD *)&pRLEBytes[CelSkip];
-	if (!nDataStart)
-		return;
->>>>>>> 46224337
-
-	assert(gpBuffer != NULL);
-	assert(pCelBuff != NULL);
-	assert(nCel > 0);
-
-	pRLEBytes = CelGetFrameClipped(pCelBuff, nCel, &nDataSize);
-	pDecodeTo = &gpBuffer[sx + BUFFER_WIDTH * sy];
-
-	if (light_table_index)
-		Cl2BlitLightSafe(pDecodeTo, pRLEBytes, nDataSize, nWidth, &pLightTbl[light_table_index * 256]);
-	else
-		Cl2BlitSafe(pDecodeTo, pRLEBytes, nDataSize, nWidth);
-}
-
-/**
- * @brief Fade to black and play a video
- * @param pszMovie file path of movie
- */
-void PlayInGameMovie(char *pszMovie)
-{
-	PaletteFadeOut(8);
-	play_movie(pszMovie, FALSE);
-	ClearScreenBuffer();
-	force_redraw = 255;
-	scrollrt_draw_game_screen(TRUE);
-	PaletteFadeIn(8);
-	force_redraw = 255;
-}
-
-DEVILUTION_END_NAMESPACE
+/**
+ * @file engine.cpp
+ *
+ * Implementation of basic engine helper functions:
+ * - Sprite blitting
+ * - Drawing
+ * - Angle calculation
+ * - RNG
+ * - Memory allocation
+ * - File loading
+ * - Video playback
+ */
+#include "all.h"
+#include "../3rdParty/Storm/Source/storm.h"
+
+DEVILUTION_BEGIN_NAMESPACE
+
+char gbPixelCol;  // automap pixel color 8-bit (palette entry)
+BOOL gbRotateMap; // flip - if y < x
+int orgseed;
+/** Width of sprite being blitted */
+int sgnWidth;
+/** Current game seed */
+int sglGameSeed;
+static CCritSect sgMemCrit;
+int SeedCount;
+BOOL gbNotInView; // valid - if x/y are in bounds
+
+/**
+ * Specifies the increment used in the Borland C/C++ pseudo-random.
+ */
+const int RndInc = 1;
+
+/**
+ * Specifies the multiplier used in the Borland C/C++ pseudo-random number generator algorithm.
+ */
+const int RndMult = 0x015A4E35;
+
+/**
+ * @brief Blit CEL sprite to the back buffer at the given coordinates
+ * @param sx Back buffer coordinate
+ * @param sy Back buffer coordinate
+ * @param pCelBuff Cel data
+ * @param nCel CEL frame number
+ * @param nWidth Width of sprite
+ */
+void CelDraw(int sx, int sy, BYTE *pCelBuff, int nCel, int nWidth)
+{
+	CelBlitFrame(&gpBuffer[sx + BUFFER_WIDTH * sy], pCelBuff, nCel, nWidth);
+}
+
+/**
+ * @brief Blit a given CEL frame to the given buffer
+ * @param pBuff Target buffer
+ * @param pCelBuff Cel data
+ * @param nCel CEL frame number
+ * @param nWidth Width of sprite
+ */
+void CelBlitFrame(BYTE *pBuff, BYTE *pCelBuff, int nCel, int nWidth)
+{
+	int nDataSize;
+	BYTE *pRLEBytes;
+
+	assert(pCelBuff != NULL);
+	assert(pBuff != NULL);
+
+	pRLEBytes = CelGetFrame(pCelBuff, nCel, &nDataSize);
+	CelBlitSafe(pBuff, pRLEBytes, nDataSize, nWidth);
+}
+
+/**
+ * @brief Same as CelDraw but with the option to skip parts of the top and bottom of the sprite
+ * @param sx Back buffer coordinate
+ * @param sy Back buffer coordinate
+ * @param pCelBuff Cel data
+ * @param nCel CEL frame number
+ * @param nWidth Width of sprite
+ */
+void CelClippedDraw(int sx, int sy, BYTE *pCelBuff, int nCel, int nWidth)
+{
+	BYTE *pRLEBytes;
+	int nDataSize;
+
+	assert(gpBuffer);
+	assert(pCelBuff != NULL);
+
+	pRLEBytes = CelGetFrameClipped(pCelBuff, nCel, &nDataSize);
+
+	CelBlitSafe(
+	    &gpBuffer[sx + BUFFER_WIDTH * sy],
+	    pRLEBytes,
+	    nDataSize,
+	    nWidth);
+}
+
+/**
+ * @brief Blit CEL sprite, and apply lighting, to the back buffer at the given coordinates
+ * @param sx Back buffer coordinate
+ * @param sy Back buffer coordinate
+ * @param pCelBuff Cel data
+ * @param nCel CEL frame number
+ * @param nWidth Width of sprite
+ */
+void CelDrawLight(int sx, int sy, BYTE *pCelBuff, int nCel, int nWidth, BYTE *tbl)
+{
+	int nDataSize;
+	BYTE *pDecodeTo, *pRLEBytes;
+
+	assert(gpBuffer);
+	assert(pCelBuff != NULL);
+
+	pRLEBytes = CelGetFrame(pCelBuff, nCel, &nDataSize);
+	pDecodeTo = &gpBuffer[sx + BUFFER_WIDTH * sy];
+
+	if (light_table_index || tbl)
+		CelBlitLightSafe(pDecodeTo, pRLEBytes, nDataSize, nWidth, tbl);
+	else
+		CelBlitSafe(pDecodeTo, pRLEBytes, nDataSize, nWidth);
+}
+
+/**
+ * @brief Same as CelDrawLight but with the option to skip parts of the top and bottom of the sprite
+ * @param sx Back buffer coordinate
+ * @param sy Back buffer coordinate
+ * @param pCelBuff Cel data
+ * @param nCel CEL frame number
+ * @param nWidth Width of sprite
+ */
+void CelClippedDrawLight(int sx, int sy, BYTE *pCelBuff, int nCel, int nWidth)
+{
+	int nDataSize;
+	BYTE *pRLEBytes, *pDecodeTo;
+
+	assert(gpBuffer);
+	assert(pCelBuff != NULL);
+
+	pRLEBytes = CelGetFrameClipped(pCelBuff, nCel, &nDataSize);
+	pDecodeTo = &gpBuffer[sx + BUFFER_WIDTH * sy];
+
+	if (light_table_index)
+		CelBlitLightSafe(pDecodeTo, pRLEBytes, nDataSize, nWidth, NULL);
+	else
+		CelBlitSafe(pDecodeTo, pRLEBytes, nDataSize, nWidth);
+}
+
+/**
+ * @brief Blit CEL sprite, and apply lighting, to the back buffer at the given coordinates, translated to a red hue
+ * @param sx Back buffer coordinate
+ * @param sy Back buffer coordinate
+ * @param pCelBuff Cel data
+ * @param nCel CEL frame number
+ * @param nWidth Width of sprite
+ * @param light Light shade to use
+ */
+void CelDrawLightRed(int sx, int sy, BYTE *pCelBuff, int nCel, int nWidth, char light)
+{
+	int nDataSize, w, idx;
+	BYTE *pRLEBytes, *dst, *tbl;
+
+	assert(gpBuffer);
+	assert(pCelBuff != NULL);
+
+	pRLEBytes = CelGetFrameClipped(pCelBuff, nCel, &nDataSize);
+	dst = &gpBuffer[sx + BUFFER_WIDTH * sy];
+
+	idx = light4flag ? 1024 : 4096;
+	if (light == 2)
+		idx += 256; // gray colors
+	if (light >= 4)
+		idx += (light - 1) << 8;
+
+	BYTE width;
+	BYTE *end;
+
+	tbl = &pLightTbl[idx];
+	end = &pRLEBytes[nDataSize];
+
+	for (; pRLEBytes != end; dst -= BUFFER_WIDTH + nWidth) {
+		for (w = nWidth; w;) {
+			width = *pRLEBytes++;
+			if (!(width & 0x80)) {
+				w -= width;
+				while (width) {
+					*dst = tbl[*pRLEBytes];
+					pRLEBytes++;
+					dst++;
+					width--;
+				}
+			} else {
+				width = -(char)width;
+				dst += width;
+				w -= width;
+			}
+		}
+	}
+}
+
+/**
+ * @brief Blit CEL sprite to the given buffer, checks for drawing outside the buffer
+ * @param pDecodeTo The output buffer
+ * @param pRLEBytes CEL pixel stream (run-length encoded)
+ * @param nDataSize Size of CEL in bytes
+ * @param nWidth Width of sprite
+ */
+void CelBlitSafe(BYTE *pDecodeTo, BYTE *pRLEBytes, int nDataSize, int nWidth)
+{
+	int i, w;
+	BYTE width;
+	BYTE *src, *dst;
+
+	assert(pDecodeTo != NULL);
+	assert(pRLEBytes != NULL);
+	assert(gpBuffer);
+
+	src = pRLEBytes;
+	dst = pDecodeTo;
+	w = nWidth;
+
+	for (; src != &pRLEBytes[nDataSize]; dst -= BUFFER_WIDTH + w) {
+		for (i = w; i;) {
+			width = *src++;
+			if (!(width & 0x80)) {
+				i -= width;
+				if (dst < gpBufEnd && dst > gpBufStart) {
+					memcpy(dst, src, width);
+				}
+				src += width;
+				dst += width;
+			} else {
+				width = -(char)width;
+				dst += width;
+				i -= width;
+			}
+		}
+	}
+}
+
+/**
+ * @brief Same as CelClippedDraw but checks for drawing outside the buffer
+ * @param sx Back buffer coordinate
+ * @param sy Back buffer coordinate
+ * @param pCelBuff Cel data
+ * @param nCel CEL frame number
+ * @param nWidth Width of sprite
+ */
+void CelClippedDrawSafe(int sx, int sy, BYTE *pCelBuff, int nCel, int nWidth)
+{
+	BYTE *pRLEBytes;
+	int nDataSize;
+
+	assert(gpBuffer);
+	assert(pCelBuff != NULL);
+
+	pRLEBytes = CelGetFrameClipped(pCelBuff, nCel, &nDataSize);
+
+	CelBlitSafe(
+	    &gpBuffer[sx + BUFFER_WIDTH * sy],
+	    pRLEBytes,
+	    nDataSize,
+	    nWidth);
+}
+
+/**
+ * @brief Blit CEL sprite, and apply lighting, to the given buffer, checks for drawing outside the buffer
+ * @param pDecodeTo The output buffer
+ * @param pRLEBytes CEL pixel stream (run-length encoded)
+ * @param nDataSize Size of CEL in bytes
+ * @param nWidth Width of sprite
+ * @param tbl Palette translation table
+ */
+void CelBlitLightSafe(BYTE *pDecodeTo, BYTE *pRLEBytes, int nDataSize, int nWidth, BYTE *tbl)
+{
+	int i, w;
+	BYTE width;
+	BYTE *src, *dst;
+
+	assert(pDecodeTo != NULL);
+	assert(pRLEBytes != NULL);
+	assert(gpBuffer);
+
+	src = pRLEBytes;
+	dst = pDecodeTo;
+	if (tbl == NULL)
+		tbl = &pLightTbl[light_table_index * 256];
+	w = nWidth;
+
+	for (; src != &pRLEBytes[nDataSize]; dst -= BUFFER_WIDTH + w) {
+		for (i = w; i;) {
+			width = *src++;
+			if (!(width & 0x80)) {
+				i -= width;
+				if (dst < gpBufEnd && dst > gpBufStart) {
+					if (width & 1) {
+						dst[0] = tbl[src[0]];
+						src++;
+						dst++;
+					}
+					width >>= 1;
+					if (width & 1) {
+						dst[0] = tbl[src[0]];
+						dst[1] = tbl[src[1]];
+						src += 2;
+						dst += 2;
+					}
+					width >>= 1;
+					for (; width; width--) {
+						dst[0] = tbl[src[0]];
+						dst[1] = tbl[src[1]];
+						dst[2] = tbl[src[2]];
+						dst[3] = tbl[src[3]];
+						src += 4;
+						dst += 4;
+					}
+				} else {
+					src += width;
+					dst += width;
+				}
+			} else {
+				width = -(char)width;
+				dst += width;
+				i -= width;
+			}
+		}
+	}
+}
+
+/**
+ * @brief Same as CelBlitLightSafe, with transparancy applied
+ * @param pDecodeTo The output buffer
+ * @param pRLEBytes CEL pixel stream (run-length encoded)
+ * @param nDataSize Size of CEL in bytes
+ * @param nWidth Width of sprite
+ */
+void CelBlitLightTransSafe(BYTE *pDecodeTo, BYTE *pRLEBytes, int nDataSize, int nWidth)
+{
+	int w;
+	BOOL shift;
+	BYTE *tbl;
+
+	assert(pDecodeTo != NULL);
+	assert(pRLEBytes != NULL);
+	assert(gpBuffer);
+
+	int i;
+	BYTE width;
+	BYTE *src, *dst;
+
+	src = pRLEBytes;
+	dst = pDecodeTo;
+	tbl = &pLightTbl[light_table_index * 256];
+	w = nWidth;
+	shift = (BYTE)(size_t)dst & 1;
+
+	for (; src != &pRLEBytes[nDataSize]; dst -= BUFFER_WIDTH + w, shift = (shift + 1) & 1) {
+		for (i = w; i;) {
+			width = *src++;
+			if (!(width & 0x80)) {
+				i -= width;
+				if (dst < gpBufEnd && dst > gpBufStart) {
+					if (((BYTE)(size_t)dst & 1) == shift) {
+						if (!(width & 1)) {
+							goto L_ODD;
+						} else {
+							src++;
+							dst++;
+						L_EVEN:
+							width >>= 1;
+							if (width & 1) {
+								dst[0] = tbl[src[0]];
+								src += 2;
+								dst += 2;
+							}
+							width >>= 1;
+							for (; width; width--) {
+								dst[0] = tbl[src[0]];
+								dst[2] = tbl[src[2]];
+								src += 4;
+								dst += 4;
+							}
+						}
+					} else {
+						if (!(width & 1)) {
+							goto L_EVEN;
+						} else {
+							dst[0] = tbl[src[0]];
+							src++;
+							dst++;
+						L_ODD:
+							width >>= 1;
+							if (width & 1) {
+								dst[1] = tbl[src[1]];
+								src += 2;
+								dst += 2;
+							}
+							width >>= 1;
+							for (; width; width--) {
+								dst[1] = tbl[src[1]];
+								dst[3] = tbl[src[3]];
+								src += 4;
+								dst += 4;
+							}
+						}
+					}
+				} else {
+					src += width;
+					dst += width;
+				}
+			} else {
+				width = -(char)width;
+				dst += width;
+				i -= width;
+			}
+		}
+	}
+}
+
+/**
+ * @brief Same as CelBlitLightTransSafe
+ * @param pBuff Target buffer
+ * @param pCelBuff Cel data
+ * @param nCel CEL frame number
+ * @param nWidth Width of sprite
+ */
+void CelClippedBlitLightTrans(BYTE *pBuff, BYTE *pCelBuff, int nCel, int nWidth)
+{
+	int nDataSize;
+	BYTE *pRLEBytes;
+
+	assert(pCelBuff != NULL);
+
+	pRLEBytes = CelGetFrameClipped(pCelBuff, nCel, &nDataSize);
+
+	if (cel_transparency_active)
+		CelBlitLightTransSafe(pBuff, pRLEBytes, nDataSize, nWidth);
+	else if (light_table_index)
+		CelBlitLightSafe(pBuff, pRLEBytes, nDataSize, nWidth, NULL);
+	else
+		CelBlitSafe(pBuff, pRLEBytes, nDataSize, nWidth);
+}
+
+/**
+ * @brief Same as CelDrawLightRed but checks for drawing outside the buffer
+ * @param sx Back buffer coordinate
+ * @param sy Back buffer coordinate
+ * @param pCelBuff Cel data
+ * @param nCel CEL frame number
+ * @param nWidth Width of cel
+ * @param light Light shade to use
+ */
+void CelDrawLightRedSafe(int sx, int sy, BYTE *pCelBuff, int nCel, int nWidth, char light)
+{
+	int nDataSize, w, idx;
+	BYTE *pRLEBytes, *dst, *tbl;
+
+	assert(gpBuffer);
+	assert(pCelBuff != NULL);
+
+	pRLEBytes = CelGetFrameClipped(pCelBuff, nCel, &nDataSize);
+	dst = &gpBuffer[sx + BUFFER_WIDTH * sy];
+
+	idx = light4flag ? 1024 : 4096;
+	if (light == 2)
+		idx += 256; // gray colors
+	if (light >= 4)
+		idx += (light - 1) << 8;
+
+	tbl = &pLightTbl[idx];
+
+	BYTE width;
+	BYTE *end;
+
+	end = &pRLEBytes[nDataSize];
+
+	for (; pRLEBytes != end; dst -= BUFFER_WIDTH + nWidth) {
+		for (w = nWidth; w;) {
+			width = *pRLEBytes++;
+			if (!(width & 0x80)) {
+				w -= width;
+				if (dst < gpBufEnd && dst > gpBufStart) {
+					while (width) {
+						*dst = tbl[*pRLEBytes];
+						pRLEBytes++;
+						dst++;
+						width--;
+					}
+				} else {
+					pRLEBytes += width;
+					dst += width;
+				}
+			} else {
+				width = -(char)width;
+				dst += width;
+				w -= width;
+			}
+		}
+	}
+}
+
+/**
+ * @brief Blit to a buffer at given coordinates
+ * @param pBuff Target buffer
+ * @param x Cordinate in pBuff buffer
+ * @param y Cordinate in pBuff buffer
+ * @param wdt Width of pBuff
+ * @param pCelBuff Cel data
+ * @param nCel CEL frame number
+ * @param nWidth Width of cel
+ */
+void CelBlitWidth(BYTE *pBuff, int x, int y, int wdt, BYTE *pCelBuff, int nCel, int nWidth)
+{
+	BYTE *pRLEBytes, *dst, *end;
+
+	assert(pCelBuff != NULL);
+	assert(pBuff != NULL);
+
+	int i, nDataSize;
+	BYTE width;
+
+	pRLEBytes = CelGetFrame(pCelBuff, nCel, &nDataSize);
+	end = &pRLEBytes[nDataSize];
+	dst = &pBuff[y * wdt + x];
+
+	for (; pRLEBytes != end; dst -= wdt + nWidth) {
+		for (i = nWidth; i;) {
+			width = *pRLEBytes++;
+			if (!(width & 0x80)) {
+				i -= width;
+				memcpy(dst, pRLEBytes, width);
+				dst += width;
+				pRLEBytes += width;
+			} else {
+				width = -(char)width;
+				dst += width;
+				i -= width;
+			}
+		}
+	}
+}
+
+/**
+ * @brief Blit a solid colder shape one pixel larger then the given sprite shape, to the back buffer at the given coordianates
+ * @param col Color index from current palette
+ * @param sx Back buffer coordinate
+ * @param sy Back buffer coordinate
+ * @param pCelBuff CEL buffer
+ * @param nCel CEL frame number
+ * @param nWidth Width of sprite
+ */
+void CelBlitOutline(char col, int sx, int sy, BYTE *pCelBuff, int nCel, int nWidth)
+{
+	int nDataSize, w;
+	BYTE *src, *dst, *end;
+	BYTE width;
+
+	assert(pCelBuff != NULL);
+	assert(gpBuffer);
+
+	src = CelGetFrameClipped(pCelBuff, nCel, &nDataSize);
+	end = &src[nDataSize];
+	dst = &gpBuffer[sx + BUFFER_WIDTH * sy];
+
+	for (; src != end; dst -= BUFFER_WIDTH + nWidth) {
+		for (w = nWidth; w;) {
+			width = *src++;
+			if (!(width & 0x80)) {
+				w -= width;
+				if (dst < gpBufEnd && dst > gpBufStart) {
+					if (dst >= gpBufEnd - BUFFER_WIDTH) {
+						while (width) {
+							if (*src++) {
+								dst[-BUFFER_WIDTH] = col;
+								dst[-1] = col;
+								dst[1] = col;
+							}
+							dst++;
+							width--;
+						}
+					} else {
+						while (width) {
+							if (*src++) {
+								dst[-BUFFER_WIDTH] = col;
+								dst[-1] = col;
+								dst[1] = col;
+								dst[BUFFER_WIDTH] = col;
+							}
+							dst++;
+							width--;
+						}
+					}
+				} else {
+					src += width;
+					dst += width;
+				}
+			} else {
+				width = -(char)width;
+				dst += width;
+				w -= width;
+			}
+		}
+	}
+}
+
+/**
+ * @brief Set the value of a single pixel in the back buffer, checks bounds
+ * @param sx Back buffer coordinate
+ * @param sy Back buffer coordinate
+ * @param col Color index from current palette
+ */
+void ENG_set_pixel(int sx, int sy, BYTE col)
+{
+	BYTE *dst;
+
+	assert(gpBuffer);
+
+	if (sy < 0 || sy >= SCREEN_HEIGHT + SCREEN_Y || sx < SCREEN_X || sx >= SCREEN_WIDTH + SCREEN_X)
+		return;
+
+	dst = &gpBuffer[sx + BUFFER_WIDTH * sy];
+
+	if (dst < gpBufEnd && dst > gpBufStart)
+		*dst = col;
+}
+
+/**
+ * @brief Set the value of a single pixel in the back buffer to that of gbPixelCol, checks bounds
+ * @param sx Back buffer coordinate
+ * @param sy Back buffer coordinate
+ */
+void engine_draw_pixel(int sx, int sy)
+{
+	BYTE *dst;
+
+	assert(gpBuffer);
+
+	if (gbRotateMap) {
+		if (gbNotInView && (sx < 0 || sx >= SCREEN_HEIGHT + SCREEN_Y || sy < SCREEN_X || sy >= SCREEN_WIDTH + SCREEN_X))
+			return;
+		dst = &gpBuffer[sy + BUFFER_WIDTH * sx];
+	} else {
+		if (gbNotInView && (sy < 0 || sy >= SCREEN_HEIGHT + SCREEN_Y || sx < SCREEN_X || sx >= SCREEN_WIDTH + SCREEN_X))
+			return;
+		dst = &gpBuffer[sx + BUFFER_WIDTH * sy];
+	}
+
+	if (dst < gpBufEnd && dst > gpBufStart)
+		*dst = gbPixelCol;
+}
+
+/**
+ * @brief Draw a line on the back buffer
+ * @param x0 Back buffer coordinate
+ * @param y0 Back buffer coordinate
+ * @param x1 Back buffer coordinate
+ * @param y1 Back buffer coordinate
+ * @param col Color index from current palette
+ */
+void DrawLine(int x0, int y0, int x1, int y1, BYTE col)
+{
+	int i, dx, dy, steps;
+	float ix, iy, sx, sy;
+
+	dx = x1 - x0;
+	dy = y1 - y0;
+	steps = abs(dx) > abs(dy) ? abs(dx) : abs(dy);
+	ix = dx / (float)steps;
+	iy = dy / (float)steps;
+	sx = x0;
+	sy = y0;
+
+	for (i = 0; i <= steps; i++, sx += ix, sy += iy) {
+		ENG_set_pixel(sx, sy, col);
+	}
+}
+
+/**
+ * @brief Calculate the best fit direction between two points
+ * @param x1 Tile coordinate
+ * @param y1 Tile coordinate
+ * @param x2 Tile coordinate
+ * @param y2 Tile coordinate
+ * @return A value from the direction enum
+ */
+int GetDirection(int x1, int y1, int x2, int y2)
+{
+	int mx, my;
+	int md, ny;
+
+	mx = x2 - x1;
+	my = y2 - y1;
+
+	if (mx >= 0) {
+		if (my >= 0) {
+			md = DIR_S;
+			if (2 * mx < my)
+				md = DIR_SW;
+		} else {
+			my = -my;
+			md = DIR_E;
+			if (2 * mx < my)
+				md = DIR_NE;
+		}
+		if (2 * my < mx)
+			return DIR_SE;
+	} else {
+		if (my >= 0) {
+			ny = -mx;
+			md = DIR_W;
+			if (2 * ny < my)
+				md = DIR_SW;
+		} else {
+			ny = -mx;
+			my = -my;
+			md = DIR_N;
+			if (2 * ny < my)
+				md = DIR_NE;
+		}
+		if (2 * my < ny)
+			return DIR_NW;
+	}
+
+	return md;
+}
+
+/**
+ * @brief Set the RNG seed
+ * @param s RNG seed
+ */
+void SetRndSeed(int s)
+{
+	SeedCount = 0;
+	sglGameSeed = s;
+	orgseed = s;
+}
+
+/**
+ * @brief Get the current RNG seed
+ * @return RNG seed
+ */
+int GetRndSeed()
+{
+	SeedCount++;
+	sglGameSeed = static_cast<unsigned int>(RndMult) * sglGameSeed + RndInc;
+	return abs(sglGameSeed);
+}
+
+/**
+ * @brief Main RNG function
+ * @param idx Unused
+ * @param v The upper limit for the return value
+ * @return A random number from 0 to (v-1)
+ */
+int random_(BYTE idx, int v)
+{
+	if (v <= 0)
+		return 0;
+	if (v < 0xFFFF)
+		return (GetRndSeed() >> 16) % v;
+	return GetRndSeed() % v;
+}
+
+/**
+ * @brief Multithreaded safe malloc
+ * @param dwBytes Byte size to allocate
+ */
+BYTE *DiabloAllocPtr(DWORD dwBytes)
+{
+	BYTE *buf;
+
+	sgMemCrit.Enter();
+	buf = (BYTE *)SMemAlloc(dwBytes, __FILE__, __LINE__, 0);
+	sgMemCrit.Leave();
+
+	if (buf == NULL) {
+		char *text = "System memory exhausted.\n"
+		             "Make sure you have at least 64MB of free system memory before running the game";
+		ERR_DLG("Out of Memory Error", text);
+	}
+
+	return buf;
+}
+
+/**
+ * @brief Multithreaded safe memfree
+ * @param p Memory pointer to free
+ */
+void mem_free_dbg(void *p)
+{
+	if (p) {
+		sgMemCrit.Enter();
+		SMemFree(p, __FILE__, __LINE__, 0);
+		sgMemCrit.Leave();
+	}
+}
+
+/**
+ * @brief Load a file in to a buffer
+ * @param pszName Path of file
+ * @param pdwFileLen Will be set to file size if non-NULL
+ * @return Buffer with content of file
+ */
+BYTE *LoadFileInMem(char *pszName, DWORD *pdwFileLen)
+{
+	HANDLE file;
+	BYTE *buf;
+	int fileLen;
+
+	WOpenFile(pszName, &file, FALSE);
+	fileLen = WGetFileSize(file, NULL, pszName);
+
+	if (pdwFileLen)
+		*pdwFileLen = fileLen;
+
+	if (!fileLen)
+		app_fatal("Zero length SFILE:\n%s", pszName);
+
+	buf = (BYTE *)DiabloAllocPtr(fileLen);
+
+	WReadFile(file, buf, fileLen, pszName);
+	WCloseFile(file);
+
+	return buf;
+}
+
+/**
+ * @brief Load a file in to the given buffer
+ * @param pszName Path of file
+ * @param p Target buffer
+ * @return Size of file
+ */
+DWORD LoadFileWithMem(const char *pszName, BYTE *p)
+{
+	DWORD dwFileLen;
+	HANDLE hsFile;
+
+	assert(pszName);
+	if (p == NULL) {
+		app_fatal("LoadFileWithMem(NULL):\n%s", pszName);
+	}
+
+	WOpenFile(pszName, &hsFile, FALSE);
+
+	dwFileLen = WGetFileSize(hsFile, NULL, pszName);
+	if (dwFileLen == 0) {
+		app_fatal("Zero length SFILE:\n%s", pszName);
+	}
+
+	WReadFile(hsFile, p, dwFileLen, pszName);
+	WCloseFile(hsFile);
+
+	return dwFileLen;
+}
+
+/**
+ * @brief Apply the color swaps to a CL2 sprite
+ * @param p CL2 buffer
+ * @param ttbl Palette translation table
+ * @param nCel Frame number in CL2 file
+ */
+void Cl2ApplyTrans(BYTE *p, BYTE *ttbl, int nCel)
+{
+	int i, nDataSize;
+	char width;
+	BYTE *dst;
+
+	assert(p != NULL);
+	assert(ttbl != NULL);
+
+	for (i = 1; i <= nCel; i++) {
+		dst = CelGetFrame(p, i, &nDataSize) + 10;
+		nDataSize -= 10;
+		while (nDataSize) {
+			width = *dst++;
+			nDataSize--;
+			assert(nDataSize >= 0);
+			if (width < 0) {
+				width = -width;
+				if (width > 65) {
+					nDataSize--;
+					assert(nDataSize >= 0);
+					*dst = ttbl[*dst];
+					dst++;
+				} else {
+					nDataSize -= width;
+					assert(nDataSize >= 0);
+					while (width) {
+						*dst = ttbl[*dst];
+						dst++;
+						width--;
+					}
+				}
+			}
+		}
+	}
+}
+
+/**
+ * @brief Blit CL2 sprite, to the back buffer at the given coordianates
+ * @param sx Back buffer coordinate
+ * @param sy Back buffer coordinate
+ * @param pCelBuff CL2 buffer
+ * @param nCel CL2 frame number
+ * @param nWidth Width of sprite
+ */
+void Cl2Draw(int sx, int sy, BYTE *pCelBuff, int nCel, int nWidth)
+{
+	BYTE *pRLEBytes;
+	int nDataSize;
+
+	assert(gpBuffer != NULL);
+	assert(pCelBuff != NULL);
+	assert(nCel > 0);
+
+	pRLEBytes = CelGetFrameClipped(pCelBuff, nCel, &nDataSize);
+
+	Cl2BlitSafe(
+	    &gpBuffer[sx + BUFFER_WIDTH * sy],
+	    pRLEBytes,
+	    nDataSize,
+	    nWidth);
+}
+
+/**
+ * @brief Blit CL2 sprite to the given buffer
+ * @param pDecodeTo The output buffer
+ * @param pRLEBytes CL2 pixel stream (run-length encoded)
+ * @param nDataSize Size of CL2 in bytes
+ * @param nWidth Width of sprite
+ */
+void Cl2BlitSafe(BYTE *pDecodeTo, BYTE *pRLEBytes, int nDataSize, int nWidth)
+{
+	int w;
+	char width;
+	BYTE fill;
+	BYTE *src, *dst;
+
+	src = pRLEBytes;
+	dst = pDecodeTo;
+	w = nWidth;
+
+	while (nDataSize) {
+		width = *src++;
+		nDataSize--;
+		if (width < 0) {
+			width = -width;
+			if (width > 65) {
+				width -= 65;
+				nDataSize--;
+				fill = *src++;
+				if (dst < gpBufEnd && dst > gpBufStart) {
+					w -= width;
+					while (width) {
+						*dst = fill;
+						dst++;
+						width--;
+					}
+					if (!w) {
+						w = nWidth;
+						dst -= BUFFER_WIDTH + w;
+					}
+					continue;
+				}
+			} else {
+				nDataSize -= width;
+				if (dst < gpBufEnd && dst > gpBufStart) {
+					w -= width;
+					while (width) {
+						*dst = *src;
+						src++;
+						dst++;
+						width--;
+					}
+					if (!w) {
+						w = nWidth;
+						dst -= BUFFER_WIDTH + w;
+					}
+					continue;
+				} else {
+					src += width;
+				}
+			}
+		}
+		while (width) {
+			if (width > w) {
+				dst += w;
+				width -= w;
+				w = 0;
+			} else {
+				dst += width;
+				w -= width;
+				width = 0;
+			}
+			if (!w) {
+				w = nWidth;
+				dst -= BUFFER_WIDTH + w;
+			}
+		}
+	}
+}
+
+/**
+ * @brief Blit a solid colder shape one pixel larger then the given sprite shape, to the back buffer at the given coordianates
+ * @param col Color index from current palette
+ * @param sx Back buffer coordinate
+ * @param sy Back buffer coordinate
+ * @param pCelBuff CL2 buffer
+ * @param nCel CL2 frame number
+ * @param nWidth Width of sprite
+ */
+void Cl2DrawOutline(char col, int sx, int sy, BYTE *pCelBuff, int nCel, int nWidth)
+{
+	int nDataSize;
+	BYTE *pRLEBytes;
+
+	assert(gpBuffer != NULL);
+	assert(pCelBuff != NULL);
+	assert(nCel > 0);
+
+	pRLEBytes = CelGetFrameClipped(pCelBuff, nCel, &nDataSize);
+
+	gpBufEnd -= BUFFER_WIDTH;
+	Cl2BlitOutlineSafe(
+	    &gpBuffer[sx + BUFFER_WIDTH * sy],
+	    pRLEBytes,
+	    nDataSize,
+	    nWidth,
+	    col);
+	gpBufEnd += BUFFER_WIDTH;
+}
+
+/**
+ * @brief Blit a solid colder shape one pixel larger then the given sprite shape, to the given buffer
+ * @param pDecodeTo The output buffer
+ * @param pRLEBytes CL2 pixel stream (run-length encoded)
+ * @param nDataSize Size of CL2 in bytes
+ * @param nWidth Width of sprite
+ * @param col Color index from current palette
+ */
+void Cl2BlitOutlineSafe(BYTE *pDecodeTo, BYTE *pRLEBytes, int nDataSize, int nWidth, char col)
+{
+	int w;
+	char width;
+	BYTE *src, *dst;
+
+	src = pRLEBytes;
+	dst = pDecodeTo;
+	w = nWidth;
+
+	while (nDataSize) {
+		width = *src++;
+		nDataSize--;
+		if (width < 0) {
+			width = -width;
+			if (width > 65) {
+				width -= 65;
+				nDataSize--;
+				if (*src++ && dst < gpBufEnd && dst > gpBufStart) {
+					w -= width;
+					dst[-1] = col;
+					dst[width] = col;
+					while (width) {
+						dst[-BUFFER_WIDTH] = col;
+						dst[BUFFER_WIDTH] = col;
+						dst++;
+						width--;
+					}
+					if (!w) {
+						w = nWidth;
+						dst -= BUFFER_WIDTH + w;
+					}
+					continue;
+				}
+			} else {
+				nDataSize -= width;
+				if (dst < gpBufEnd && dst > gpBufStart) {
+					w -= width;
+					while (width) {
+						if (*src++) {
+							dst[-1] = col;
+							dst[1] = col;
+							dst[-BUFFER_WIDTH] = col;
+							dst[BUFFER_WIDTH] = col;
+						}
+						dst++;
+						width--;
+					}
+					if (!w) {
+						w = nWidth;
+						dst -= BUFFER_WIDTH + w;
+					}
+					continue;
+				} else {
+					src += width;
+				}
+			}
+		}
+		while (width) {
+			if (width > w) {
+				dst += w;
+				width -= w;
+				w = 0;
+			} else {
+				dst += width;
+				w -= width;
+				width = 0;
+			}
+			if (!w) {
+				w = nWidth;
+				dst -= BUFFER_WIDTH + w;
+			}
+		}
+	}
+}
+
+/**
+ * @brief Blit CL2 sprite, and apply a given lighting, to the back buffer at the given coordianates
+ * @param sx Back buffer coordinate
+ * @param sy Back buffer coordinate
+ * @param pCelBuff CL2 buffer
+ * @param nCel CL2 frame number
+ * @param nWidth Width of sprite
+ * @param light Light shade to use
+ */
+void Cl2DrawLightTbl(int sx, int sy, BYTE *pCelBuff, int nCel, int nWidth, char light)
+{
+	int nDataSize, idx;
+	BYTE *pRLEBytes, *pDecodeTo;
+
+	assert(gpBuffer != NULL);
+	assert(pCelBuff != NULL);
+	assert(nCel > 0);
+
+	pRLEBytes = CelGetFrameClipped(pCelBuff, nCel, &nDataSize);
+	pDecodeTo = &gpBuffer[sx + BUFFER_WIDTH * sy];
+
+	idx = light4flag ? 1024 : 4096;
+	if (light == 2)
+		idx += 256; // gray colors
+	if (light >= 4)
+		idx += (light - 1) << 8;
+
+	Cl2BlitLightSafe(
+	    pDecodeTo,
+	    pRLEBytes,
+	    nDataSize,
+	    nWidth,
+	    &pLightTbl[idx]);
+}
+
+/**
+ * @brief Blit CL2 sprite, and apply lighting, to the given buffer
+ * @param pDecodeTo The output buffer
+ * @param pRLEBytes CL2 pixel stream (run-length encoded)
+ * @param nDataSize Size of CL2 in bytes
+ * @param nWidth With of CL2 sprite
+ * @param pTable Light color table
+ */
+void Cl2BlitLightSafe(BYTE *pDecodeTo, BYTE *pRLEBytes, int nDataSize, int nWidth, BYTE *pTable)
+{
+	int w;
+	char width;
+	BYTE fill;
+	BYTE *src, *dst;
+
+	src = pRLEBytes;
+	dst = pDecodeTo;
+	w = nWidth;
+	sgnWidth = nWidth;
+
+	while (nDataSize) {
+		width = *src++;
+		nDataSize--;
+		if (width < 0) {
+			width = -width;
+			if (width > 65) {
+				width -= 65;
+				nDataSize--;
+				fill = pTable[*src++];
+				if (dst < gpBufEnd && dst > gpBufStart) {
+					w -= width;
+					while (width) {
+						*dst = fill;
+						dst++;
+						width--;
+					}
+					if (!w) {
+						w = sgnWidth;
+						dst -= BUFFER_WIDTH + w;
+					}
+					continue;
+				}
+			} else {
+				nDataSize -= width;
+				if (dst < gpBufEnd && dst > gpBufStart) {
+					w -= width;
+					while (width) {
+						*dst = pTable[*src];
+						src++;
+						dst++;
+						width--;
+					}
+					if (!w) {
+						w = sgnWidth;
+						dst -= BUFFER_WIDTH + w;
+					}
+					continue;
+				} else {
+					src += width;
+				}
+			}
+		}
+		while (width) {
+			if (width > w) {
+				dst += w;
+				width -= w;
+				w = 0;
+			} else {
+				dst += width;
+				w -= width;
+				width = 0;
+			}
+			if (!w) {
+				w = sgnWidth;
+				dst -= BUFFER_WIDTH + w;
+			}
+		}
+	}
+}
+
+/**
+ * @brief Blit CL2 sprite, and apply lighting, to the back buffer at the given coordinates
+ * @param sx Back buffer coordinate
+ * @param sy Back buffer coordinate
+ * @param pCelBuff CL2 buffer
+ * @param nCel CL2 frame number
+ * @param nWidth Width of sprite
+ */
+void Cl2DrawLight(int sx, int sy, BYTE *pCelBuff, int nCel, int nWidth)
+{
+	int nDataSize;
+	BYTE *pRLEBytes, *pDecodeTo;
+
+	assert(gpBuffer != NULL);
+	assert(pCelBuff != NULL);
+	assert(nCel > 0);
+
+	pRLEBytes = CelGetFrameClipped(pCelBuff, nCel, &nDataSize);
+	pDecodeTo = &gpBuffer[sx + BUFFER_WIDTH * sy];
+
+	if (light_table_index)
+		Cl2BlitLightSafe(pDecodeTo, pRLEBytes, nDataSize, nWidth, &pLightTbl[light_table_index * 256]);
+	else
+		Cl2BlitSafe(pDecodeTo, pRLEBytes, nDataSize, nWidth);
+}
+
+/**
+ * @brief Fade to black and play a video
+ * @param pszMovie file path of movie
+ */
+void PlayInGameMovie(char *pszMovie)
+{
+	PaletteFadeOut(8);
+	play_movie(pszMovie, FALSE);
+	ClearScreenBuffer();
+	force_redraw = 255;
+	scrollrt_draw_game_screen(TRUE);
+	PaletteFadeIn(8);
+	force_redraw = 255;
+}
+
+DEVILUTION_END_NAMESPACE