--- conflicted
+++ resolved
@@ -1,5609 +1,5488 @@
-/**
- * @file objects.cpp
- *
- * Implementation of object functionality, interaction, spawning, loading, etc.
- */
-#include <algorithm>
-#include <climits>
-#include <cstdint>
-
-#include "automap.h"
-#include "control.h"
-#include "cursor.h"
-#include "drlg_l1.h"
-#include "drlg_l4.h"
-#include "engine/load_file.hpp"
-#include "engine/random.hpp"
-#include "error.h"
-#include "init.h"
-#include "lighting.h"
-#include "minitext.h"
-#include "missiles.h"
-#include "options.h"
-#include "setmaps.h"
-#include "stores.h"
-#include "themes.h"
-#include "towners.h"
-#include "track.h"
-#include "utils/language.h"
-#include "utils/log.hpp"
-
-namespace devilution {
-
-enum shrine_type : uint8_t {
-	SHRINE_MYSTERIOUS,
-	SHRINE_HIDDEN,
-	SHRINE_GLOOMY,
-	SHRINE_WEIRD,
-	SHRINE_MAGICAL,
-	SHRINE_STONE,
-	SHRINE_RELIGIOUS,
-	SHRINE_ENCHANTED,
-	SHRINE_THAUMATURGIC,
-	SHRINE_FASCINATING,
-	SHRINE_CRYPTIC,
-	SHRINE_MAGICAL2,
-	SHRINE_ELDRITCH,
-	SHRINE_EERIE,
-	SHRINE_DIVINE,
-	SHRINE_HOLY,
-	SHRINE_SACRED,
-	SHRINE_SPIRITUAL,
-	SHRINE_SPOOKY,
-	SHRINE_ABANDONED,
-	SHRINE_CREEPY,
-	SHRINE_QUIET,
-	SHRINE_SECLUDED,
-	SHRINE_ORNATE,
-	SHRINE_GLIMMERING,
-	SHRINE_TAINTED,
-	SHRINE_OILY,
-	SHRINE_GLOWING,
-	SHRINE_MENDICANT,
-	SHRINE_SPARKLING,
-	SHRINE_TOWN,
-	SHRINE_SHIMMERING,
-	SHRINE_SOLAR,
-	SHRINE_MURPHYS,
-	NUM_SHRINETYPE
-};
-
-int trapid;
-int trapdir;
-std::unique_ptr<byte[]> pObjCels[40];
-object_graphic_id ObjFileList[40];
-int objectactive[MAXOBJECTS];
-/** Specifies the number of active objects. */
-int nobjects;
-int leverid;
-int objectavail[MAXOBJECTS];
-ObjectStruct object[MAXOBJECTS];
-bool InitObjFlag;
-bool LoadMapObjsFlag;
-int numobjfiles;
-
-/** Tracks progress through the tome sequence that spawns Na-Krul (see NaKrulSpellTomesActive()) */
-int NaKrulTomeSequence;
-
-/** Specifies the X-coordinate delta between barrels. */
-int bxadd[8] = { -1, 0, 1, -1, 1, -1, 0, 1 };
-/** Specifies the Y-coordinate delta between barrels. */
-int byadd[8] = { -1, -1, -1, 0, 0, 1, 1, 1 };
-/** Maps from shrine_id to shrine name. */
-const char *const ShrineNames[] = {
-	// TRANSLATORS: Shrine Name Block
-	N_("Mysterious"),
-	N_("Hidden"),
-	N_("Gloomy"),
-	N_("Weird"),
-	N_("Magical"),
-	N_("Stone"),
-	N_("Religious"),
-	N_("Enchanted"),
-	N_("Thaumaturgic"),
-	N_("Fascinating"),
-	N_("Cryptic"),
-	N_("Magical"),
-	N_("Eldritch"),
-	N_("Eerie"),
-	N_("Divine"),
-	N_("Holy"),
-	N_("Sacred"),
-	N_("Spiritual"),
-	N_("Spooky"),
-	N_("Abandoned"),
-	N_("Creepy"),
-	N_("Quiet"),
-	N_("Secluded"),
-	N_("Ornate"),
-	N_("Glimmering"),
-	N_("Tainted"),
-	N_("Oily"),
-	N_("Glowing"),
-	N_("Mendicant's"),
-	N_("Sparkling"),
-	N_("Town"),
-	N_("Shimmering"),
-	N_("Solar"),
-	// TRANSLATORS: Shrine Name Block end
-	N_("Murphy's"),
-};
-/** Specifies the minimum dungeon level on which each shrine will appear. */
-char shrinemin[] = {
-	1, // Mysterious
-	1, // Hidden
-	1, // Gloomy
-	1, // Weird
-	1, // Magical
-	1, // Stone
-	1, // Religious
-	1, // Enchanted
-	1, // Thaumaturgic
-	1, // Fascinating
-	1, // Cryptic
-	1, // Magical
-	1, // Eldritch
-	1, // Eerie
-	1, // Divine
-	1, // Holy
-	1, // Sacred
-	1, // Spiritual
-	1, // Spooky
-	1, // Abandoned
-	1, // Creepy
-	1, // Quiet
-	1, // Secluded
-	1, // Ornate
-	1, // Glimmering
-	1, // Tainted
-	1, // Oily
-	1, // Glowing
-	1, // Mendicant's
-	1, // Sparkling
-	1, // Town
-	1, // Shimmering
-	1, // Solar,
-	1, // Murphy's
-};
-
-#define MAX_LVLS 24
-
-/** Specifies the maximum dungeon level on which each shrine will appear. */
-char shrinemax[] = {
-	MAX_LVLS, // Mysterious
-	MAX_LVLS, // Hidden
-	MAX_LVLS, // Gloomy
-	MAX_LVLS, // Weird
-	MAX_LVLS, // Magical
-	MAX_LVLS, // Stone
-	MAX_LVLS, // Religious
-	8,        // Enchanted
-	MAX_LVLS, // Thaumaturgic
-	MAX_LVLS, // Fascinating
-	MAX_LVLS, // Cryptic
-	MAX_LVLS, // Magical
-	MAX_LVLS, // Eldritch
-	MAX_LVLS, // Eerie
-	MAX_LVLS, // Divine
-	MAX_LVLS, // Holy
-	MAX_LVLS, // Sacred
-	MAX_LVLS, // Spiritual
-	MAX_LVLS, // Spooky
-	MAX_LVLS, // Abandoned
-	MAX_LVLS, // Creepy
-	MAX_LVLS, // Quiet
-	MAX_LVLS, // Secluded
-	MAX_LVLS, // Ornate
-	MAX_LVLS, // Glimmering
-	MAX_LVLS, // Tainted
-	MAX_LVLS, // Oily
-	MAX_LVLS, // Glowing
-	MAX_LVLS, // Mendicant's
-	MAX_LVLS, // Sparkling
-	MAX_LVLS, // Town
-	MAX_LVLS, // Shimmering
-	MAX_LVLS, // Solar,
-	MAX_LVLS, // Murphy's
-};
-
-/**
- * Specifies the game type for which each shrine may appear.
- * SHRINETYPE_ANY - sp & mp
- * SHRINETYPE_SINGLE - sp only
- * SHRINETYPE_MULTI - mp only
- */
-enum shrine_gametype : uint8_t {
-	SHRINETYPE_ANY,
-	SHRINETYPE_SINGLE,
-	SHRINETYPE_MULTI,
-};
-
-shrine_gametype shrineavail[] = {
-	SHRINETYPE_ANY,    // SHRINE_MYSTERIOUS
-	SHRINETYPE_ANY,    // SHRINE_HIDDEN
-	SHRINETYPE_SINGLE, // SHRINE_GLOOMY
-	SHRINETYPE_SINGLE, // SHRINE_WEIRD
-	SHRINETYPE_ANY,    // SHRINE_MAGICAL
-	SHRINETYPE_ANY,    // SHRINE_STONE
-	SHRINETYPE_ANY,    // SHRINE_RELIGIOUS
-	SHRINETYPE_ANY,    // SHRINE_ENCHANTED
-	SHRINETYPE_SINGLE, // SHRINE_THAUMATURGIC
-	SHRINETYPE_ANY,    // SHRINE_FASCINATING
-	SHRINETYPE_ANY,    // SHRINE_CRYPTIC
-	SHRINETYPE_ANY,    // SHRINE_MAGICAL2
-	SHRINETYPE_ANY,    // SHRINE_ELDRITCH
-	SHRINETYPE_ANY,    // SHRINE_EERIE
-	SHRINETYPE_ANY,    // SHRINE_DIVINE
-	SHRINETYPE_ANY,    // SHRINE_HOLY
-	SHRINETYPE_ANY,    // SHRINE_SACRED
-	SHRINETYPE_ANY,    // SHRINE_SPIRITUAL
-	SHRINETYPE_MULTI,  // SHRINE_SPOOKY
-	SHRINETYPE_ANY,    // SHRINE_ABANDONED
-	SHRINETYPE_ANY,    // SHRINE_CREEPY
-	SHRINETYPE_ANY,    // SHRINE_QUIET
-	SHRINETYPE_ANY,    // SHRINE_SECLUDED
-	SHRINETYPE_ANY,    // SHRINE_ORNATE
-	SHRINETYPE_ANY,    // SHRINE_GLIMMERING
-	SHRINETYPE_MULTI,  // SHRINE_TAINTED
-	SHRINETYPE_ANY,    // SHRINE_OILY
-	SHRINETYPE_ANY,    // SHRINE_GLOWING
-	SHRINETYPE_ANY,    // SHRINE_MENDICANT
-	SHRINETYPE_ANY,    // SHRINE_SPARKLING
-	SHRINETYPE_ANY,    // SHRINE_TOWN
-	SHRINETYPE_ANY,    // SHRINE_SHIMMERING
-	SHRINETYPE_SINGLE, // SHRINE_SOLAR
-	SHRINETYPE_ANY,    // SHRINE_MURPHYS
-};
-/** Maps from book_id to book name. */
-const char *const StoryBookName[] = {
-	N_(/* TRANSLATORS: Book Title */ "The Great Conflict"),
-	N_(/* TRANSLATORS: Book Title */ "The Wages of Sin are War"),
-	N_(/* TRANSLATORS: Book Title */ "The Tale of the Horadrim"),
-	N_(/* TRANSLATORS: Book Title */ "The Dark Exile"),
-	N_(/* TRANSLATORS: Book Title */ "The Sin War"),
-	N_(/* TRANSLATORS: Book Title */ "The Binding of the Three"),
-	N_(/* TRANSLATORS: Book Title */ "The Realms Beyond"),
-	N_(/* TRANSLATORS: Book Title */ "Tale of the Three"),
-	N_(/* TRANSLATORS: Book Title */ "The Black King"),
-	N_(/* TRANSLATORS: Book Title */ "Journal: The Ensorcellment"),
-	N_(/* TRANSLATORS: Book Title */ "Journal: The Meeting"),
-	N_(/* TRANSLATORS: Book Title */ "Journal: The Tirade"),
-	N_(/* TRANSLATORS: Book Title */ "Journal: His Power Grows"),
-	N_(/* TRANSLATORS: Book Title */ "Journal: NA-KRUL"),
-	N_(/* TRANSLATORS: Book Title */ "Journal: The End"),
-	N_(/* TRANSLATORS: Book Title */ "A Spellbook"),
-};
-/** Specifies the speech IDs of each dungeon type narrator book, for each player class. */
-_speech_id StoryText[3][3] = {
-	{ TEXT_BOOK11, TEXT_BOOK12, TEXT_BOOK13 },
-	{ TEXT_BOOK21, TEXT_BOOK22, TEXT_BOOK23 },
-	{ TEXT_BOOK31, TEXT_BOOK32, TEXT_BOOK33 }
-};
-
-void InitObjectGFX()
-{
-	bool fileload[56] = {};
-
-	int lvl = currlevel;
-	if (currlevel >= 21 && currlevel <= 24)
-		lvl -= 20;
-	else if (currlevel >= 17 && currlevel <= 20)
-		lvl -= 8;
-	for (int i = 0; AllObjects[i].oload != -1; i++) {
-		if (AllObjects[i].oload == 1
-		    && lvl >= AllObjects[i].ominlvl
-		    && lvl <= AllObjects[i].omaxlvl) {
-			fileload[AllObjects[i].ofindex] = true;
-		}
-		if (AllObjects[i].otheme != THEME_NONE) {
-			for (int j = 0; j < numthemes; j++) {
-				if (themes[j].ttype == AllObjects[i].otheme)
-					fileload[AllObjects[i].ofindex] = true;
-			}
-		}
-
-		if (AllObjects[i].oquest != -1) {
-			if (QuestStatus(AllObjects[i].oquest))
-				fileload[AllObjects[i].ofindex] = true;
-		}
-	}
-
-	for (int i = OFILE_L1BRAZ; i <= OFILE_LZSTAND; i++) {
-		if (fileload[i]) {
-			ObjFileList[numobjfiles] = static_cast<object_graphic_id>(i);
-			char filestr[32];
-			sprintf(filestr, "Objects\\%s.CEL", ObjMasterLoadList[i]);
-			if (currlevel >= 17 && currlevel < 21)
-				sprintf(filestr, "Objects\\%s.CEL", ObjHiveLoadList[i]);
-			else if (currlevel >= 21)
-				sprintf(filestr, "Objects\\%s.CEL", ObjCryptLoadList[i]);
-			pObjCels[numobjfiles] = LoadFileInMem(filestr);
-			numobjfiles++;
-		}
-	}
-}
-
-void FreeObjectGFX()
-{
-	int i;
-
-	for (i = 0; i < numobjfiles; i++) {
-		pObjCels[i] = nullptr;
-	}
-	numobjfiles = 0;
-}
-
-bool RndLocOk(int xp, int yp)
-{
-	if (dMonster[xp][yp] != 0)
-		return false;
-	if (dPlayer[xp][yp] != 0)
-		return false;
-	if (dObject[xp][yp] != 0)
-		return false;
-	if ((dFlags[xp][yp] & BFLAG_POPULATED) != 0)
-		return false;
-	if (nSolidTable[dPiece[xp][yp]])
-		return false;
-	return leveltype != DTYPE_CATHEDRAL || dPiece[xp][yp] <= 126 || dPiece[xp][yp] >= 144;
-}
-
-static bool WallTrapLocOkK(int xp, int yp)
-{
-	if ((dFlags[xp][yp] & BFLAG_POPULATED) != 0)
-		return false;
-
-	return nTrapTable[dPiece[xp][yp]];
-}
-
-void InitRndLocObj(int min, int max, _object_id objtype)
-{
-	int numobjs = GenerateRnd(max - min) + min;
-
-	for (int i = 0; i < numobjs; i++) {
-		while (true) {
-			int xp = GenerateRnd(80) + 16;
-			int yp = GenerateRnd(80) + 16;
-			if (RndLocOk(xp - 1, yp - 1)
-			    && RndLocOk(xp, yp - 1)
-			    && RndLocOk(xp + 1, yp - 1)
-			    && RndLocOk(xp - 1, yp)
-			    && RndLocOk(xp, yp)
-			    && RndLocOk(xp + 1, yp)
-			    && RndLocOk(xp - 1, yp + 1)
-			    && RndLocOk(xp, yp + 1)
-			    && RndLocOk(xp + 1, yp + 1)) {
-				AddObject(objtype, xp, yp);
-				break;
-			}
-		}
-	}
-}
-
-void InitRndLocBigObj(int min, int max, _object_id objtype)
-{
-	int numobjs = GenerateRnd(max - min) + min;
-	for (int i = 0; i < numobjs; i++) {
-		while (true) {
-			int xp = GenerateRnd(80) + 16;
-			int yp = GenerateRnd(80) + 16;
-			if (RndLocOk(xp - 1, yp - 2)
-			    && RndLocOk(xp, yp - 2)
-			    && RndLocOk(xp + 1, yp - 2)
-			    && RndLocOk(xp - 1, yp - 1)
-			    && RndLocOk(xp, yp - 1)
-			    && RndLocOk(xp + 1, yp - 1)
-			    && RndLocOk(xp - 1, yp)
-			    && RndLocOk(xp, yp)
-			    && RndLocOk(xp + 1, yp)
-			    && RndLocOk(xp - 1, yp + 1)
-			    && RndLocOk(xp, yp + 1)
-			    && RndLocOk(xp + 1, yp + 1)) {
-				AddObject(objtype, xp, yp);
-				break;
-			}
-		}
-	}
-}
-
-void InitRndLocObj5x5(int min, int max, _object_id objtype)
-{
-	int numobjs = min + GenerateRnd(max - min);
-	for (int i = 0; i < numobjs; i++) {
-		int xp;
-		int yp;
-		int cnt = 0;
-		bool exit = false;
-		while (!exit) {
-			exit = true;
-			xp = GenerateRnd(80) + 16;
-			yp = GenerateRnd(80) + 16;
-			for (int n = -2; n <= 2; n++) {
-				for (int m = -2; m <= 2; m++) {
-					if (!RndLocOk(xp + m, yp + n))
-						exit = false;
-				}
-			}
-			if (!exit) {
-				cnt++;
-				if (cnt > 20000)
-					return;
-			}
-		}
-		AddObject(objtype, xp, yp);
-	}
-}
-
-void ClrAllObjects()
-{
-	memset(object, 0, sizeof(object));
-	nobjects = 0;
-	for (int i = 0; i < MAXOBJECTS; i++) {
-		objectavail[i] = i;
-	}
-	memset(objectactive, 0, sizeof(objectactive));
-	trapdir = 0;
-	trapid = 1;
-	leverid = 1;
-}
-
-void AddTortures()
-{
-	for (int oy = 0; oy < MAXDUNY; oy++) {
-		for (int ox = 0; ox < MAXDUNX; ox++) {
-			if (dPiece[ox][oy] == 367) {
-				AddObject(OBJ_TORTURE1, ox, oy + 1);
-				AddObject(OBJ_TORTURE3, ox + 2, oy - 1);
-				AddObject(OBJ_TORTURE2, ox, oy + 3);
-				AddObject(OBJ_TORTURE4, ox + 4, oy - 1);
-				AddObject(OBJ_TORTURE5, ox, oy + 5);
-				AddObject(OBJ_TNUDEM1, ox + 1, oy + 3);
-				AddObject(OBJ_TNUDEM2, ox + 4, oy + 5);
-				AddObject(OBJ_TNUDEM3, ox + 2, oy);
-				AddObject(OBJ_TNUDEM4, ox + 3, oy + 2);
-				AddObject(OBJ_TNUDEW1, ox + 2, oy + 4);
-				AddObject(OBJ_TNUDEW2, ox + 2, oy + 1);
-				AddObject(OBJ_TNUDEW3, ox + 4, oy + 2);
-			}
-		}
-	}
-}
-void AddCandles()
-{
-	int tx = quests[Q_PWATER].position.x;
-	int ty = quests[Q_PWATER].position.y;
-	AddObject(OBJ_STORYCANDLE, tx - 2, ty + 1);
-	AddObject(OBJ_STORYCANDLE, tx + 3, ty + 1);
-	AddObject(OBJ_STORYCANDLE, tx - 1, ty + 2);
-	AddObject(OBJ_STORYCANDLE, tx + 2, ty + 2);
-}
-
-void AddBookLever(int x1, int y1, int x2, int y2, _speech_id msg)
-{
-	int cnt = 0;
-	int xp;
-	int yp;
-	bool exit = false;
-	while (!exit) {
-		exit = true;
-		xp = GenerateRnd(80) + 16;
-		yp = GenerateRnd(80) + 16;
-		for (int n = -2; n <= 2; n++) {
-			for (int m = -2; m <= 2; m++) {
-				if (!RndLocOk(xp + m, yp + n))
-					exit = false;
-			}
-		}
-		if (!exit) {
-			cnt++;
-			if (cnt > 20000)
-				return;
-		}
-	}
-
-	if (QuestStatus(Q_BLIND))
-		AddObject(OBJ_BLINDBOOK, xp, yp);
-	if (QuestStatus(Q_WARLORD))
-		AddObject(OBJ_STEELTOME, xp, yp);
-	if (QuestStatus(Q_BLOOD)) {
-		xp = 2 * setpc_x + 25;
-		yp = 2 * setpc_y + 40;
-		AddObject(OBJ_BLOODBOOK, xp, yp);
-	}
-	int ob = dObject[xp][yp] - 1;
-	SetObjMapRange(ob, x1, y1, x2, y2, leverid);
-	SetBookMsg(ob, msg);
-	leverid++;
-	object[ob]._oVar6 = object[ob]._oAnimFrame + 1;
-}
-
-void InitRndBarrels()
-{
-	/** number of groups of barrels to generate */
-	int numobjs = GenerateRnd(5) + 3;
-	for (int i = 0; i < numobjs; i++) {
-		int xp;
-		int yp;
-		do {
-			xp = GenerateRnd(80) + 16;
-			yp = GenerateRnd(80) + 16;
-		} while (!RndLocOk(xp, yp));
-		_object_id o = (GenerateRnd(4) != 0) ? OBJ_BARREL : OBJ_BARRELEX;
-		AddObject(o, xp, yp);
-		bool found = true;
-		/** regulates chance to stop placing barrels in current group */
-		int p = 0;
-		/** number of barrels in current group */
-		int c = 1;
-		while (GenerateRnd(p) == 0 && found) {
-			/** number of tries of placing next barrel in current group */
-			int t = 0;
-			found = false;
-			while (true) {
-				if (t >= 3)
-					break;
-				int dir = GenerateRnd(8);
-				xp += bxadd[dir];
-				yp += byadd[dir];
-				found = RndLocOk(xp, yp);
-				t++;
-				if (found)
-					break;
-			}
-			if (found) {
-				o = (GenerateRnd(5) != 0) ? OBJ_BARREL : OBJ_BARRELEX;
-				AddObject(o, xp, yp);
-				c++;
-			}
-			p = c / 2;
-		}
-	}
-}
-
-void AddL1Objs(int x1, int y1, int x2, int y2)
-{
-	for (int j = y1; j < y2; j++) {
-		for (int i = x1; i < x2; i++) {
-			int pn = dPiece[i][j];
-			if (pn == 270)
-				AddObject(OBJ_L1LIGHT, i, j);
-			if (pn == 44 || pn == 51 || pn == 214)
-				AddObject(OBJ_L1LDOOR, i, j);
-			if (pn == 46 || pn == 56)
-				AddObject(OBJ_L1RDOOR, i, j);
-		}
-	}
-}
-
-void add_crypt_objs(int x1, int y1, int x2, int y2)
-{
-	for (int j = y1; j < y2; j++) {
-		for (int i = x1; i < x2; i++) {
-			int pn = dPiece[i][j];
-			if (pn == 77)
-				AddObject(OBJ_L1LDOOR, i, j);
-			if (pn == 80)
-				AddObject(OBJ_L1RDOOR, i, j);
-		}
-	}
-}
-
-void AddL2Objs(int x1, int y1, int x2, int y2)
-{
-	for (int j = y1; j < y2; j++) {
-		for (int i = x1; i < x2; i++) {
-			int pn = dPiece[i][j];
-			if (pn == 13 || pn == 541)
-				AddObject(OBJ_L2LDOOR, i, j);
-			if (pn == 17 || pn == 542)
-				AddObject(OBJ_L2RDOOR, i, j);
-		}
-	}
-}
-
-void AddL3Objs(int x1, int y1, int x2, int y2)
-{
-	for (int j = y1; j < y2; j++) {
-		for (int i = x1; i < x2; i++) {
-			int pn = dPiece[i][j];
-			if (pn == 531)
-				AddObject(OBJ_L3LDOOR, i, j);
-			if (pn == 534)
-				AddObject(OBJ_L3RDOOR, i, j);
-		}
-	}
-}
-
-bool TorchLocOK(int xp, int yp)
-{
-	return (dFlags[xp][yp] & BFLAG_POPULATED) == 0;
-}
-
-void AddL2Torches()
-{
-	for (int j = 0; j < MAXDUNY; j++) {
-		for (int i = 0; i < MAXDUNX; i++) {
-			if (!TorchLocOK(i, j))
-				continue;
-
-			int pn = dPiece[i][j];
-			if (pn == 1 && GenerateRnd(3) == 0)
-				AddObject(OBJ_TORCHL2, i, j);
-
-			if (pn == 5 && GenerateRnd(3) == 0)
-				AddObject(OBJ_TORCHR2, i, j);
-
-			if (pn == 37 && GenerateRnd(10) == 0 && dObject[i - 1][j] == 0)
-				AddObject(OBJ_TORCHL, i - 1, j);
-
-			if (pn == 41 && GenerateRnd(10) == 0 && dObject[i][j - 1] == 0)
-				AddObject(OBJ_TORCHR, i, j - 1);
-		}
-	}
-}
-
-void AddObjTraps()
-{
-	int rndv;
-	if (currlevel == 1)
-		rndv = 10;
-	if (currlevel >= 2)
-		rndv = 15;
-	if (currlevel >= 5)
-		rndv = 20;
-	if (currlevel >= 7)
-		rndv = 25;
-	for (int j = 0; j < MAXDUNY; j++) {
-		for (int i = 0; i < MAXDUNX; i++) {
-			if (dObject[i][j] <= 0 || GenerateRnd(100) >= rndv)
-				continue;
-
-			int8_t oi = dObject[i][j] - 1;
-			if (!AllObjects[object[oi]._otype].oTrapFlag)
-				continue;
-
-			if (GenerateRnd(2) == 0) {
-				int xp = i - 1;
-				while (!nSolidTable[dPiece[xp][j]]) // BUGFIX: check if xp >= 0
-					xp--;
-
-				if (!WallTrapLocOkK(xp, j) || i - xp <= 1)
-					continue;
-
-				AddObject(OBJ_TRAPL, xp, j);
-				int8_t oi_trap = dObject[xp][j] - 1;
-				object[oi_trap]._oVar1 = i;
-				object[oi_trap]._oVar2 = j;
-				object[oi]._oTrapFlag = true;
-			} else {
-				int yp = j - 1;
-				while (!nSolidTable[dPiece[i][yp]]) // BUGFIX: check if yp >= 0
-					yp--;
-
-				if (!WallTrapLocOkK(i, yp) || j - yp <= 1)
-					continue;
-
-				AddObject(OBJ_TRAPR, i, yp);
-				int8_t oi_trap = dObject[i][yp] - 1;
-				object[oi_trap]._oVar1 = i;
-				object[oi_trap]._oVar2 = j;
-				object[oi]._oTrapFlag = true;
-			}
-		}
-	}
-}
-
-void AddChestTraps()
-{
-	for (int j = 0; j < MAXDUNY; j++) {
-		for (int i = 0; i < MAXDUNX; i++) { // NOLINT(modernize-loop-convert)
-			if (dObject[i][j] > 0) {
-				int8_t oi = dObject[i][j] - 1;
-				if (object[oi]._otype >= OBJ_CHEST1 && object[oi]._otype <= OBJ_CHEST3 && !object[oi]._oTrapFlag && GenerateRnd(100) < 10) {
-					switch (object[oi]._otype) {
-					case OBJ_CHEST1:
-						object[oi]._otype = OBJ_TCHEST1;
-						break;
-					case OBJ_CHEST2:
-						object[oi]._otype = OBJ_TCHEST2;
-						break;
-					case OBJ_CHEST3:
-						object[oi]._otype = OBJ_TCHEST3;
-						break;
-					default:
-						break;
-					}
-					object[oi]._oTrapFlag = true;
-					if (leveltype == DTYPE_CATACOMBS) {
-						object[oi]._oVar4 = GenerateRnd(2);
-					} else {
-						object[oi]._oVar4 = GenerateRnd(gbIsHellfire ? 6 : 3);
-					}
-				}
-			}
-		}
-	}
-}
-
-void LoadMapObjects(const char *path, int startx, int starty, int x1, int y1, int w, int h, int leveridx)
-{
-	LoadMapObjsFlag = true;
-	InitObjFlag = true;
-
-	auto dunData = LoadFileInMem<uint16_t>(path);
-
-	int width = SDL_SwapLE16(dunData[0]);
-	int height = SDL_SwapLE16(dunData[1]);
-
-	int layer2Offset = 2 + width * height;
-
-	// The rest of the layers are at dPiece scale
-	width *= 2;
-	height *= 2;
-
-	const uint16_t *objectLayer = &dunData[layer2Offset + width * height * 2];
-
-	for (int j = 0; j < height; j++) {
-		for (int i = 0; i < width; i++) {
-			uint8_t objectId = SDL_SwapLE16(objectLayer[j * width + i]);
-			if (objectId != 0) {
-				AddObject(ObjTypeConv[objectId], startx + 16 + i, starty + 16 + j);
-				int oi = ObjIndex(startx + 16 + i, starty + 16 + j);
-				SetObjMapRange(oi, x1, y1, x1 + w, y1 + h, leveridx);
-			}
-		}
-	}
-
-	InitObjFlag = false;
-	LoadMapObjsFlag = false;
-}
-
-void LoadMapObjs(const char *path, int startx, int starty)
-{
-	LoadMapObjsFlag = true;
-	InitObjFlag = true;
-
-	auto dunData = LoadFileInMem<uint16_t>(path);
-
-	int width = SDL_SwapLE16(dunData[0]);
-	int height = SDL_SwapLE16(dunData[1]);
-
-	int layer2Offset = 2 + width * height;
-
-	// The rest of the layers are at dPiece scale
-	width *= 2;
-	height *= 2;
-
-	const uint16_t *objectLayer = &dunData[layer2Offset + width * height * 2];
-
-	for (int j = 0; j < height; j++) {
-		for (int i = 0; i < width; i++) {
-			uint8_t objectId = SDL_SwapLE16(objectLayer[j * width + i]);
-			if (objectId != 0) {
-				AddObject(ObjTypeConv[objectId], startx + 16 + i, starty + 16 + j);
-			}
-		}
-	}
-
-	InitObjFlag = false;
-	LoadMapObjsFlag = false;
-}
-
-void AddDiabObjs()
-{
-	LoadMapObjects("Levels\\L4Data\\diab1.DUN", 2 * diabquad1x, 2 * diabquad1y, diabquad2x, diabquad2y, 11, 12, 1);
-	LoadMapObjects("Levels\\L4Data\\diab2a.DUN", 2 * diabquad2x, 2 * diabquad2y, diabquad3x, diabquad3y, 11, 11, 2);
-	LoadMapObjects("Levels\\L4Data\\diab3a.DUN", 2 * diabquad3x, 2 * diabquad3y, diabquad4x, diabquad4y, 9, 9, 3);
-}
-
-<<<<<<< HEAD
-void objects_add_lv22(int s)
-=======
-#ifdef HELLFIRE
-void AddCryptStoryBook(int s)
->>>>>>> e426c38a
-{
-	int cnt = 0;
-	int xp;
-	int yp;
-	bool exit = false;
-	while (!exit) {
-		exit = true;
-		xp = GenerateRnd(80) + 16;
-		yp = GenerateRnd(80) + 16;
-		for (int n = -2; n <= 2; n++) {
-			for (int m = -3; m <= 3; m++) {
-				if (!RndLocOk(xp + m, yp + n))
-					exit = false;
-			}
-		}
-		if (!exit) {
-			cnt++;
-			if (cnt > 20000)
-				return;
-		}
-	}
-	AddCryptBook(OBJ_STORYBOOK, s, xp, yp);
-	AddObject(OBJ_STORYCANDLE, xp - 2, yp + 1);
-	AddObject(OBJ_STORYCANDLE, xp - 2, yp);
-	AddObject(OBJ_STORYCANDLE, xp - 1, yp - 1);
-	AddObject(OBJ_STORYCANDLE, xp + 1, yp - 1);
-	AddObject(OBJ_STORYCANDLE, xp + 2, yp);
-	AddObject(OBJ_STORYCANDLE, xp + 2, yp + 1);
-}
-
-void AddNakrulGate()
-{
-<<<<<<< HEAD
-	objects_rnd_454BEA();
-	switch (GenerateRnd(6)) {
-=======
-	AddNakrulLeaver();
-	switch (random_(0, 6)) {
->>>>>>> e426c38a
-	case 0:
-		AddNakrulBook(6, UberRow + 3, UberCol);
-		AddNakrulBook(7, UberRow + 2, UberCol - 3);
-		AddNakrulBook(8, UberRow + 2, UberCol + 2);
-		break;
-	case 1:
-		AddNakrulBook(6, UberRow + 3, UberCol);
-		AddNakrulBook(8, UberRow + 2, UberCol - 3);
-		AddNakrulBook(7, UberRow + 2, UberCol + 2);
-		break;
-	case 2:
-		AddNakrulBook(7, UberRow + 3, UberCol);
-		AddNakrulBook(6, UberRow + 2, UberCol - 3);
-		AddNakrulBook(8, UberRow + 2, UberCol + 2);
-		break;
-	case 3:
-		AddNakrulBook(7, UberRow + 3, UberCol);
-		AddNakrulBook(8, UberRow + 2, UberCol - 3);
-		AddNakrulBook(6, UberRow + 2, UberCol + 2);
-		break;
-	case 4:
-		AddNakrulBook(8, UberRow + 3, UberCol);
-		AddNakrulBook(7, UberRow + 2, UberCol - 3);
-		AddNakrulBook(6, UberRow + 2, UberCol + 2);
-		break;
-	case 5:
-		AddNakrulBook(8, UberRow + 3, UberCol);
-		AddNakrulBook(6, UberRow + 2, UberCol - 3);
-		AddNakrulBook(7, UberRow + 2, UberCol + 2);
-		break;
-	}
-}
-
-void AddNakrulBook(int a1, int a2, int a3)
-{
-	AddCryptBook(OBJ_STORYBOOK, a1, a2, a3);
-}
-
-void AddStoryBooks()
-{
-	int cnt = 0;
-	int xp;
-	int yp;
-	bool done = false;
-	while (!done) {
-		done = true;
-		xp = GenerateRnd(80) + 16;
-		yp = GenerateRnd(80) + 16;
-		for (int yy = -2; yy <= 2; yy++) {
-			for (int xx = -3; xx <= 3; xx++) {
-				if (!RndLocOk(xx + xp, yy + yp))
-					done = false;
-			}
-		}
-		if (!done) {
-			cnt++;
-			if (cnt > 20000)
-				return;
-		}
-	}
-	AddObject(OBJ_STORYBOOK, xp, yp);
-	AddObject(OBJ_STORYCANDLE, xp - 2, yp + 1);
-	AddObject(OBJ_STORYCANDLE, xp - 2, yp);
-	AddObject(OBJ_STORYCANDLE, xp - 1, yp - 1);
-	AddObject(OBJ_STORYCANDLE, xp + 1, yp - 1);
-	AddObject(OBJ_STORYCANDLE, xp + 2, yp);
-	AddObject(OBJ_STORYCANDLE, xp + 2, yp + 1);
-}
-
-void AddHookedBodies(int freq)
-{
-	for (int j = 0; j < DMAXY; j++) {
-		int jj = 16 + j * 2;
-		for (int i = 0; i < DMAXX; i++) {
-			int ii = 16 + i * 2;
-			if (dungeon[i][j] != 1 && dungeon[i][j] != 2)
-				continue;
-			if (GenerateRnd(freq) != 0)
-				continue;
-			if (!SkipThemeRoom(i, j))
-				continue;
-			if (dungeon[i][j] == 1 && dungeon[i + 1][j] == 6) {
-				switch (GenerateRnd(3)) {
-				case 0:
-					AddObject(OBJ_TORTURE1, ii + 1, jj);
-					break;
-				case 1:
-					AddObject(OBJ_TORTURE2, ii + 1, jj);
-					break;
-				case 2:
-					AddObject(OBJ_TORTURE5, ii + 1, jj);
-					break;
-				}
-				continue;
-			}
-			if (dungeon[i][j] == 2 && dungeon[i][j + 1] == 6) {
-				switch (GenerateRnd(2)) {
-				case 0:
-					AddObject(OBJ_TORTURE3, ii, jj);
-					break;
-				case 1:
-					AddObject(OBJ_TORTURE4, ii, jj);
-					break;
-				}
-			}
-		}
-	}
-}
-
-void AddL4Goodies()
-{
-	AddHookedBodies(6);
-	InitRndLocObj(2, 6, OBJ_TNUDEM1);
-	InitRndLocObj(2, 6, OBJ_TNUDEM2);
-	InitRndLocObj(2, 6, OBJ_TNUDEM3);
-	InitRndLocObj(2, 6, OBJ_TNUDEM4);
-	InitRndLocObj(2, 6, OBJ_TNUDEW1);
-	InitRndLocObj(2, 6, OBJ_TNUDEW2);
-	InitRndLocObj(2, 6, OBJ_TNUDEW3);
-	InitRndLocObj(2, 6, OBJ_DECAP);
-	InitRndLocObj(1, 3, OBJ_CAULDRON);
-}
-
-void AddLazStand()
-{
-	int cnt = 0;
-	int xp;
-	int yp;
-	bool found = false;
-	while (!found) {
-		found = true;
-		xp = GenerateRnd(80) + 16;
-		yp = GenerateRnd(80) + 16;
-		for (int yy = -3; yy <= 3; yy++) {
-			for (int xx = -2; xx <= 3; xx++) {
-				if (!RndLocOk(xp + xx, yp + yy))
-					found = false;
-			}
-		}
-		if (!found) {
-			cnt++;
-			if (cnt > 10000) {
-				InitRndLocObj(1, 1, OBJ_LAZSTAND);
-				return;
-			}
-		}
-	}
-	AddObject(OBJ_LAZSTAND, xp, yp);
-	AddObject(OBJ_TNUDEM2, xp, yp + 2);
-	AddObject(OBJ_STORYCANDLE, xp + 1, yp + 2);
-	AddObject(OBJ_TNUDEM3, xp + 2, yp + 2);
-	AddObject(OBJ_TNUDEW1, xp, yp - 2);
-	AddObject(OBJ_STORYCANDLE, xp + 1, yp - 2);
-	AddObject(OBJ_TNUDEW2, xp + 2, yp - 2);
-	AddObject(OBJ_STORYCANDLE, xp - 1, yp - 1);
-	AddObject(OBJ_TNUDEW3, xp - 1, yp);
-	AddObject(OBJ_STORYCANDLE, xp - 1, yp + 1);
-}
-
-void InitObjects()
-{
-	ClrAllObjects();
-	NaKrulTomeSequence = 0;
-	if (currlevel == 16) {
-		AddDiabObjs();
-	} else {
-		InitObjFlag = true;
-		AdvanceRndSeed();
-		if (currlevel == 9 && !gbIsMultiplayer)
-			AddSlainHero();
-		if (currlevel == quests[Q_MUSHROOM]._qlevel && quests[Q_MUSHROOM]._qactive == QUEST_INIT)
-			AddMushPatch();
-
-		if (currlevel == 4 || currlevel == 8 || currlevel == 12)
-			AddStoryBooks();
-		if (currlevel == 21) {
-			AddCryptStoryBook(1);
-		} else if (currlevel == 22) {
-			AddCryptStoryBook(2);
-			AddCryptStoryBook(3);
-		} else if (currlevel == 23) {
-			AddCryptStoryBook(4);
-			AddCryptStoryBook(5);
-		}
-		if (currlevel == 24) {
-			AddNakrulGate();
-		}
-		if (leveltype == DTYPE_CATHEDRAL) {
-			if (QuestStatus(Q_BUTCHER))
-				AddTortures();
-			if (QuestStatus(Q_PWATER))
-				AddCandles();
-			if (QuestStatus(Q_LTBANNER))
-				AddObject(OBJ_SIGNCHEST, 2 * setpc_x + 26, 2 * setpc_y + 19);
-			InitRndLocBigObj(10, 15, OBJ_SARC);
-			if (currlevel >= 21)
-				add_crypt_objs(0, 0, MAXDUNX, MAXDUNY);
-			else
-				AddL1Objs(0, 0, MAXDUNX, MAXDUNY);
-			InitRndBarrels();
-		}
-		if (leveltype == DTYPE_CATACOMBS) {
-			if (QuestStatus(Q_ROCK))
-				InitRndLocObj5x5(1, 1, OBJ_STAND);
-			if (QuestStatus(Q_SCHAMB))
-				InitRndLocObj5x5(1, 1, OBJ_BOOK2R);
-			AddL2Objs(0, 0, MAXDUNX, MAXDUNY);
-			AddL2Torches();
-			if (QuestStatus(Q_BLIND)) {
-				_speech_id sp_id;
-				switch (plr[myplr]._pClass) {
-				case HeroClass::Warrior:
-					sp_id = TEXT_BLINDING;
-					break;
-				case HeroClass::Rogue:
-					sp_id = TEXT_RBLINDING;
-					break;
-				case HeroClass::Sorcerer:
-					sp_id = TEXT_MBLINDING;
-					break;
-				case HeroClass::Monk:
-					sp_id = TEXT_HBLINDING;
-					break;
-				case HeroClass::Bard:
-					sp_id = TEXT_BBLINDING;
-					break;
-				case HeroClass::Barbarian:
-					sp_id = TEXT_BLINDING;
-					break;
-				}
-				quests[Q_BLIND]._qmsg = sp_id;
-				AddBookLever(setpc_x, setpc_y, setpc_w + setpc_x + 1, setpc_h + setpc_y + 1, sp_id);
-				LoadMapObjs("Levels\\L2Data\\Blind2.DUN", 2 * setpc_x, 2 * setpc_y);
-			}
-			if (QuestStatus(Q_BLOOD)) {
-				_speech_id sp_id;
-				switch (plr[myplr]._pClass) {
-				case HeroClass::Warrior:
-					sp_id = TEXT_BLOODY;
-					break;
-				case HeroClass::Rogue:
-					sp_id = TEXT_RBLOODY;
-					break;
-				case HeroClass::Sorcerer:
-					sp_id = TEXT_MBLOODY;
-					break;
-				case HeroClass::Monk:
-					sp_id = TEXT_HBLOODY;
-					break;
-				case HeroClass::Bard:
-					sp_id = TEXT_BBLOODY;
-					break;
-				case HeroClass::Barbarian:
-					sp_id = TEXT_BLOODY;
-					break;
-				}
-				quests[Q_BLOOD]._qmsg = sp_id;
-				AddBookLever(setpc_x, setpc_y + 3, setpc_x + 2, setpc_y + 7, sp_id);
-				AddObject(OBJ_PEDISTAL, 2 * setpc_x + 25, 2 * setpc_y + 32);
-			}
-			InitRndBarrels();
-		}
-		if (leveltype == DTYPE_CAVES) {
-			AddL3Objs(0, 0, MAXDUNX, MAXDUNY);
-			InitRndBarrels();
-		}
-		if (leveltype == DTYPE_HELL) {
-			if (QuestStatus(Q_WARLORD)) {
-				_speech_id sp_id;
-				switch (plr[myplr]._pClass) {
-				case HeroClass::Warrior:
-					sp_id = TEXT_BLOODWAR;
-					break;
-				case HeroClass::Rogue:
-					sp_id = TEXT_RBLOODWAR;
-					break;
-				case HeroClass::Sorcerer:
-					sp_id = TEXT_MBLOODWAR;
-					break;
-				case HeroClass::Monk:
-					sp_id = TEXT_HBLOODWAR;
-					break;
-				case HeroClass::Bard:
-					sp_id = TEXT_BBLOODWAR;
-					break;
-				case HeroClass::Barbarian:
-					sp_id = TEXT_BLOODWAR;
-					break;
-				}
-				quests[Q_WARLORD]._qmsg = sp_id;
-				AddBookLever(setpc_x, setpc_y, setpc_x + setpc_w, setpc_y + setpc_h, sp_id);
-				LoadMapObjs("Levels\\L4Data\\Warlord.DUN", 2 * setpc_x, 2 * setpc_y);
-			}
-			if (QuestStatus(Q_BETRAYER) && !gbIsMultiplayer)
-				AddLazStand();
-			InitRndBarrels();
-			AddL4Goodies();
-		}
-		InitRndLocObj(5, 10, OBJ_CHEST1);
-		InitRndLocObj(3, 6, OBJ_CHEST2);
-		InitRndLocObj(1, 5, OBJ_CHEST3);
-		if (leveltype != DTYPE_HELL)
-			AddObjTraps();
-		if (leveltype > DTYPE_CATHEDRAL)
-			AddChestTraps();
-		InitObjFlag = false;
-	}
-}
-
-void SetMapObjects(const uint16_t *dunData, int startx, int starty)
-{
-	bool filesLoaded[56];
-	char filestr[32];
-
-	ClrAllObjects();
-	for (auto &fileLoaded : filesLoaded)
-		fileLoaded = false;
-	InitObjFlag = true;
-
-	for (int i = 0; AllObjects[i].oload != -1; i++) {
-		if (AllObjects[i].oload == 1 && leveltype == AllObjects[i].olvltype)
-			filesLoaded[AllObjects[i].ofindex] = true;
-	}
-
-	int width = SDL_SwapLE16(dunData[0]);
-	int height = SDL_SwapLE16(dunData[1]);
-
-	int layer2Offset = 2 + width * height;
-
-	// The rest of the layers are at dPiece scale
-	width *= 2;
-	height *= 2;
-
-	const uint16_t *objectLayer = &dunData[layer2Offset + width * height * 2];
-
-	for (int j = 0; j < height; j++) {
-		for (int i = 0; i < width; i++) {
-			uint8_t objectId = SDL_SwapLE16(objectLayer[j * width + i]);
-			if (objectId != 0) {
-				filesLoaded[AllObjects[ObjTypeConv[objectId]].ofindex] = true;
-			}
-		}
-	}
-
-	for (int i = OFILE_L1BRAZ; i <= OFILE_LZSTAND; i++) {
-		if (!filesLoaded[i])
-			continue;
-
-		ObjFileList[numobjfiles] = (object_graphic_id)i;
-		sprintf(filestr, "Objects\\%s.CEL", ObjMasterLoadList[i]);
-		pObjCels[numobjfiles] = LoadFileInMem(filestr);
-		numobjfiles++;
-	}
-
-	for (int j = 0; j < height; j++) {
-		for (int i = 0; i < width; i++) {
-			uint8_t objectId = SDL_SwapLE16(objectLayer[j * width + i]);
-			if (objectId != 0) {
-				AddObject(ObjTypeConv[objectId], startx + 16 + i, starty + 16 + j);
-			}
-		}
-	}
-
-	InitObjFlag = false;
-}
-
-void DeleteObject(int oi, int i)
-{
-	int ox = object[oi].position.x;
-	int oy = object[oi].position.y;
-	dObject[ox][oy] = 0;
-	objectavail[-nobjects + MAXOBJECTS] = oi;
-	nobjects--;
-	if (nobjects > 0 && i != nobjects)
-		objectactive[i] = objectactive[nobjects];
-}
-
-void SetupObject(int i, int x, int y, _object_id ot)
-{
-	object[i]._otype = ot;
-	object_graphic_id ofi = AllObjects[ot].ofindex;
-	object[i].position = { x, y };
-
-	const auto &found = std::find(std::begin(ObjFileList), std::end(ObjFileList), ofi);
-	if (found == std::end(ObjFileList)) {
-		LogCritical("Unable to find object_graphic_id {} in list of objects to load, level generation error.", ofi);
-		return;
-	}
-
-	const int j = std::distance(std::begin(ObjFileList), found);
-
-	object[i]._oAnimData = pObjCels[j].get();
-	object[i]._oAnimFlag = AllObjects[ot].oAnimFlag;
-	if (AllObjects[ot].oAnimFlag != 0) {
-		object[i]._oAnimDelay = AllObjects[ot].oAnimDelay;
-		object[i]._oAnimCnt = GenerateRnd(AllObjects[ot].oAnimDelay);
-		object[i]._oAnimLen = AllObjects[ot].oAnimLen;
-		object[i]._oAnimFrame = GenerateRnd(AllObjects[ot].oAnimLen - 1) + 1;
-	} else {
-		object[i]._oAnimDelay = 1000;
-		object[i]._oAnimCnt = 0;
-		object[i]._oAnimLen = AllObjects[ot].oAnimLen;
-		object[i]._oAnimFrame = AllObjects[ot].oAnimDelay;
-	}
-	object[i]._oAnimWidth = AllObjects[ot].oAnimWidth;
-	object[i]._oSolidFlag = AllObjects[ot].oSolidFlag;
-	object[i]._oMissFlag = AllObjects[ot].oMissFlag;
-	object[i]._oLight = AllObjects[ot].oLightFlag;
-	object[i]._oDelFlag = false;
-	object[i]._oBreak = AllObjects[ot].oBreak;
-	object[i]._oSelFlag = AllObjects[ot].oSelFlag;
-	object[i]._oPreFlag = false;
-	object[i]._oTrapFlag = false;
-	object[i]._oDoorFlag = false;
-}
-
-void SetObjMapRange(int i, int x1, int y1, int x2, int y2, int v)
-{
-	object[i]._oVar1 = x1;
-	object[i]._oVar2 = y1;
-	object[i]._oVar3 = x2;
-	object[i]._oVar4 = y2;
-	object[i]._oVar8 = v;
-}
-
-void SetBookMsg(int i, _speech_id msg)
-{
-	object[i]._oVar7 = msg;
-}
-
-void AddL1Door(int i, int x, int y, int ot)
-{
-	object[i]._oDoorFlag = true;
-	if (ot == 1) {
-		object[i]._oVar1 = dPiece[x][y];
-		object[i]._oVar2 = dPiece[x][y - 1];
-	} else {
-		object[i]._oVar1 = dPiece[x][y];
-		object[i]._oVar2 = dPiece[x - 1][y];
-	}
-	object[i]._oVar4 = 0;
-}
-
-void AddSCambBook(int i)
-{
-	object[i]._oVar1 = setpc_x;
-	object[i]._oVar2 = setpc_y;
-	object[i]._oVar3 = setpc_w + setpc_x + 1;
-	object[i]._oVar4 = setpc_h + setpc_y + 1;
-	object[i]._oVar6 = object[i]._oAnimFrame + 1;
-}
-
-void AddChest(int i, int t)
-{
-	if (GenerateRnd(2) == 0)
-		object[i]._oAnimFrame += 3;
-	object[i]._oRndSeed = AdvanceRndSeed();
-	switch (t) {
-	case OBJ_CHEST1:
-	case OBJ_TCHEST1:
-		if (setlevel) {
-			object[i]._oVar1 = 1;
-			break;
-		}
-		object[i]._oVar1 = GenerateRnd(2);
-		break;
-	case OBJ_TCHEST2:
-	case OBJ_CHEST2:
-		if (setlevel) {
-			object[i]._oVar1 = 2;
-			break;
-		}
-		object[i]._oVar1 = GenerateRnd(3);
-		break;
-	case OBJ_TCHEST3:
-	case OBJ_CHEST3:
-		if (setlevel) {
-			object[i]._oVar1 = 3;
-			break;
-		}
-		object[i]._oVar1 = GenerateRnd(4);
-		break;
-	}
-	object[i]._oVar2 = GenerateRnd(8);
-}
-
-void AddL2Door(int i, int x, int y, int ot)
-{
-	object[i]._oDoorFlag = true;
-	if (ot == OBJ_L2LDOOR)
-		ObjSetMicro(x, y, 538);
-	else
-		ObjSetMicro(x, y, 540);
-	dSpecial[x][y] = 0;
-	object[i]._oVar4 = 0;
-}
-
-void AddL3Door(int i, int x, int y, int ot)
-{
-	object[i]._oDoorFlag = true;
-	if (ot == OBJ_L3LDOOR)
-		ObjSetMicro(x, y, 531);
-	else
-		ObjSetMicro(x, y, 534);
-	object[i]._oVar4 = 0;
-}
-
-void AddSarc(int i)
-{
-	dObject[object[i].position.x][object[i].position.y - 1] = -(i + 1);
-	object[i]._oVar1 = GenerateRnd(10);
-	object[i]._oRndSeed = AdvanceRndSeed();
-	if (object[i]._oVar1 >= 8)
-		object[i]._oVar2 = PreSpawnSkeleton();
-}
-
-void AddFlameTrap(int i)
-{
-	object[i]._oVar1 = trapid;
-	object[i]._oVar2 = 0;
-	object[i]._oVar3 = trapdir;
-	object[i]._oVar4 = 0;
-}
-
-void AddFlameLvr(int i)
-{
-	object[i]._oVar1 = trapid;
-	object[i]._oVar2 = MIS_FLAMEC;
-}
-
-void AddTrap(int i)
-{
-	int mt = currlevel / 3 + 1;
-	if (currlevel > 16) {
-		mt = (currlevel - 4) / 3 + 1;
-	}
-	if (currlevel > 20) {
-		mt = (currlevel - 8) / 3 + 1;
-	}
-	mt = GenerateRnd(mt);
-	if (mt == 0)
-		object[i]._oVar3 = MIS_ARROW;
-	if (mt == 1)
-		object[i]._oVar3 = MIS_FIREBOLT;
-	if (mt == 2)
-		object[i]._oVar3 = MIS_LIGHTCTRL;
-	object[i]._oVar4 = 0;
-}
-
-void AddObjLight(int i, int r)
-{
-	if (InitObjFlag) {
-		DoLighting(object[i].position, r, -1);
-		object[i]._oVar1 = -1;
-	} else {
-		object[i]._oVar1 = 0;
-	}
-}
-
-void AddBarrel(int i, int t)
-{
-	object[i]._oVar1 = 0;
-	object[i]._oRndSeed = AdvanceRndSeed();
-	object[i]._oVar2 = (t == OBJ_BARRELEX) ? 0 : GenerateRnd(10);
-	object[i]._oVar3 = GenerateRnd(3);
-
-	if (object[i]._oVar2 >= 8)
-		object[i]._oVar4 = PreSpawnSkeleton();
-}
-
-void AddShrine(int i)
-{
-	bool slist[NUM_SHRINETYPE];
-
-	object[i]._oPreFlag = true;
-
-	int shrines = gbIsHellfire ? NUM_SHRINETYPE : 26;
-
-	for (int j = 0; j < shrines; j++) {
-		slist[j] = currlevel >= shrinemin[j] && currlevel <= shrinemax[j];
-		if (gbIsMultiplayer && shrineavail[j] == SHRINETYPE_SINGLE) {
-			slist[j] = false;
-		} else if (!gbIsMultiplayer && shrineavail[j] == SHRINETYPE_MULTI) {
-			slist[j] = false;
-		}
-	}
-
-	int val;
-	do {
-		val = GenerateRnd(shrines);
-	} while (!slist[val]);
-
-	object[i]._oVar1 = val;
-	if (GenerateRnd(2) != 0) {
-		object[i]._oAnimFrame = 12;
-		object[i]._oAnimLen = 22;
-	}
-}
-
-void AddBookcase(int i)
-{
-	object[i]._oRndSeed = AdvanceRndSeed();
-	object[i]._oPreFlag = true;
-}
-
-void AddBookstand(int i)
-{
-	object[i]._oRndSeed = AdvanceRndSeed();
-}
-
-void AddBloodFtn(int i)
-{
-	object[i]._oRndSeed = AdvanceRndSeed();
-}
-
-void AddPurifyingFountain(int i)
-{
-	int ox = object[i].position.x;
-	int oy = object[i].position.y;
-	dObject[ox][oy - 1] = -(i + 1);
-	dObject[ox - 1][oy] = -(i + 1);
-	dObject[ox - 1][oy - 1] = -(i + 1);
-	object[i]._oRndSeed = AdvanceRndSeed();
-}
-
-void AddArmorStand(int i)
-{
-	if (!armorFlag) {
-		object[i]._oAnimFlag = 2;
-		object[i]._oSelFlag = 0;
-	}
-
-	object[i]._oRndSeed = AdvanceRndSeed();
-}
-
-void AddGoatShrine(int i)
-{
-	object[i]._oRndSeed = AdvanceRndSeed();
-}
-
-void AddCauldron(int i)
-{
-	object[i]._oRndSeed = AdvanceRndSeed();
-}
-
-void AddMurkyFountain(int i)
-{
-	int ox = object[i].position.x;
-	int oy = object[i].position.y;
-	dObject[ox][oy - 1] = -(i + 1);
-	dObject[ox - 1][oy] = -(i + 1);
-	dObject[ox - 1][oy - 1] = -(i + 1);
-	object[i]._oRndSeed = AdvanceRndSeed();
-}
-
-void AddTearFountain(int i)
-{
-	object[i]._oRndSeed = AdvanceRndSeed();
-}
-
-void AddDecap(int i)
-{
-	object[i]._oRndSeed = AdvanceRndSeed();
-	object[i]._oAnimFrame = GenerateRnd(8) + 1;
-	object[i]._oPreFlag = true;
-}
-
-void AddVilebook(int i)
-{
-	if (setlevel && setlvlnum == SL_VILEBETRAYER) {
-		object[i]._oAnimFrame = 4;
-	}
-}
-
-void AddMagicCircle(int i)
-{
-	object[i]._oRndSeed = AdvanceRndSeed();
-	object[i]._oPreFlag = true;
-	object[i]._oVar6 = 0;
-	object[i]._oVar5 = 1;
-}
-
-void AddBrnCross(int i)
-{
-	object[i]._oRndSeed = AdvanceRndSeed();
-}
-
-void AddPedistal(int i)
-{
-	object[i]._oVar1 = setpc_x;
-	object[i]._oVar2 = setpc_y;
-	object[i]._oVar3 = setpc_x + setpc_w;
-	object[i]._oVar4 = setpc_y + setpc_h;
-	object[i]._oVar6 = 0;
-}
-
-void AddStoryBook(int i)
-{
-	SetRndSeed(glSeedTbl[16]);
-
-	object[i]._oVar1 = GenerateRnd(3);
-	if (currlevel == 4)
-		object[i]._oVar2 = StoryText[object[i]._oVar1][0];
-	else if (currlevel == 8)
-		object[i]._oVar2 = StoryText[object[i]._oVar1][1];
-	else if (currlevel == 12)
-		object[i]._oVar2 = StoryText[object[i]._oVar1][2];
-	object[i]._oVar3 = (currlevel / 4) + 3 * object[i]._oVar1 - 1;
-	object[i]._oAnimFrame = 5 - 2 * object[i]._oVar1;
-	object[i]._oVar4 = object[i]._oAnimFrame + 1;
-}
-
-void AddWeaponRack(int i)
-{
-	if (!weaponFlag) {
-		object[i]._oAnimFlag = 2;
-		object[i]._oSelFlag = 0;
-	}
-	object[i]._oRndSeed = AdvanceRndSeed();
-}
-
-void AddTorturedBody(int i)
-{
-	object[i]._oRndSeed = AdvanceRndSeed();
-	object[i]._oAnimFrame = GenerateRnd(4) + 1;
-	object[i]._oPreFlag = true;
-}
-
-void GetRndObjLoc(int randarea, int *xx, int *yy)
-{
-	if (randarea == 0)
-		return;
-
-	int tries = 0;
-	while (true) {
-		tries++;
-		if (tries > 1000 && randarea > 1)
-			randarea--;
-		*xx = GenerateRnd(MAXDUNX);
-		*yy = GenerateRnd(MAXDUNY);
-		bool failed = false;
-		for (int i = 0; i < randarea && !failed; i++) {
-			for (int j = 0; j < randarea && !failed; j++) {
-				failed = !RndLocOk(i + *xx, j + *yy);
-			}
-		}
-		if (!failed)
-			break;
-	}
-}
-
-void AddMushPatch()
-{
-	int y;
-	int x;
-
-	if (nobjects < MAXOBJECTS) {
-		int i = objectavail[0];
-		GetRndObjLoc(5, &x, &y);
-		dObject[x + 1][y + 1] = -(i + 1);
-		dObject[x + 2][y + 1] = -(i + 1);
-		dObject[x + 1][y + 2] = -(i + 1);
-		AddObject(OBJ_MUSHPATCH, x + 2, y + 2);
-	}
-}
-
-void AddSlainHero()
-{
-	int x;
-	int y;
-
-	GetRndObjLoc(5, &x, &y);
-	AddObject(OBJ_SLAINHERO, x + 2, y + 2);
-}
-
-<<<<<<< HEAD
-void objects_44D8C5(_object_id ot, int v2, int ox, int oy)
-=======
-#ifdef HELLFIRE
-void AddCryptBook(int ot, int v2, int ox, int oy)
->>>>>>> e426c38a
-{
-	if (nobjects >= MAXOBJECTS)
-		return;
-
-	int oi = objectavail[0];
-	objectavail[0] = objectavail[MAXOBJECTS - 1 - nobjects];
-	objectactive[nobjects] = oi;
-	dObject[ox][oy] = oi + 1;
-	SetupObject(oi, ox, oy, ot);
-<<<<<<< HEAD
-	objects_44DA68(oi, v2);
-=======
-	AddCryptObject(oi, v2);
-	object[oi]._oAnimWidth2 = (object[oi]._oAnimWidth - 64) >> 1;
->>>>>>> e426c38a
-	nobjects++;
-}
-
-void AddCryptObject(int i, int a2)
-{
-	if (a2 > 5) {
-		switch (a2) {
-		case 6:
-			if (plr[myplr]._pClass == HeroClass::Warrior) {
-				object[i]._oVar2 = TEXT_BOOKA;
-			} else if (plr[myplr]._pClass == HeroClass::Rogue) {
-				object[i]._oVar2 = TEXT_RBOOKA;
-			} else if (plr[myplr]._pClass == HeroClass::Sorcerer) {
-				object[i]._oVar2 = TEXT_MBOOKA;
-			} else if (plr[myplr]._pClass == HeroClass::Monk) {
-				object[i]._oVar2 = TEXT_OBOOKA;
-			} else if (plr[myplr]._pClass == HeroClass::Bard) {
-				object[i]._oVar2 = TEXT_BBOOKA;
-			} else if (plr[myplr]._pClass == HeroClass::Barbarian) {
-				object[i]._oVar2 = TEXT_BOOKA;
-			}
-			break;
-		case 7:
-			if (plr[myplr]._pClass == HeroClass::Warrior) {
-				object[i]._oVar2 = TEXT_BOOKB;
-			} else if (plr[myplr]._pClass == HeroClass::Rogue) {
-				object[i]._oVar2 = TEXT_RBOOKB;
-			} else if (plr[myplr]._pClass == HeroClass::Sorcerer) {
-				object[i]._oVar2 = TEXT_MBOOKB;
-			} else if (plr[myplr]._pClass == HeroClass::Monk) {
-				object[i]._oVar2 = TEXT_OBOOKB;
-			} else if (plr[myplr]._pClass == HeroClass::Bard) {
-				object[i]._oVar2 = TEXT_BBOOKB;
-			} else if (plr[myplr]._pClass == HeroClass::Barbarian) {
-				object[i]._oVar2 = TEXT_BOOKB;
-			}
-			break;
-		case 8:
-			if (plr[myplr]._pClass == HeroClass::Warrior) {
-				object[i]._oVar2 = TEXT_BOOKC;
-			} else if (plr[myplr]._pClass == HeroClass::Rogue) {
-				object[i]._oVar2 = TEXT_RBOOKC;
-			} else if (plr[myplr]._pClass == HeroClass::Sorcerer) {
-				object[i]._oVar2 = TEXT_MBOOKC;
-			} else if (plr[myplr]._pClass == HeroClass::Monk) {
-				object[i]._oVar2 = TEXT_OBOOKC;
-			} else if (plr[myplr]._pClass == HeroClass::Bard) {
-				object[i]._oVar2 = TEXT_BBOOKC;
-			} else if (plr[myplr]._pClass == HeroClass::Barbarian) {
-				object[i]._oVar2 = TEXT_BOOKC;
-			}
-			break;
-		}
-		object[i]._oVar3 = 15;
-		object[i]._oVar8 = a2;
-	} else {
-		object[i]._oVar2 = a2 + TEXT_SKLJRN;
-		object[i]._oVar3 = a2 + 9;
-		object[i]._oVar8 = 0;
-	}
-	object[i]._oVar1 = 1;
-	object[i]._oAnimFrame = 5 - 2 * object[i]._oVar1;
-	object[i]._oVar4 = object[i]._oAnimFrame + 1;
-}
-
-void AddObject(_object_id ot, int ox, int oy)
-{
-	if (nobjects >= MAXOBJECTS)
-		return;
-
-	int oi = objectavail[0];
-	objectavail[0] = objectavail[MAXOBJECTS - 1 - nobjects];
-	objectactive[nobjects] = oi;
-	dObject[ox][oy] = oi + 1;
-	SetupObject(oi, ox, oy, ot);
-	switch (ot) {
-	case OBJ_L1LIGHT:
-		AddObjLight(oi, 5);
-		break;
-	case OBJ_SKFIRE:
-	case OBJ_CANDLE1:
-	case OBJ_CANDLE2:
-	case OBJ_BOOKCANDLE:
-		AddObjLight(oi, 5);
-		break;
-	case OBJ_STORYCANDLE:
-		AddObjLight(oi, 3);
-		break;
-	case OBJ_TORCHL:
-	case OBJ_TORCHR:
-	case OBJ_TORCHL2:
-	case OBJ_TORCHR2:
-		AddObjLight(oi, 8);
-		break;
-	case OBJ_L1LDOOR:
-	case OBJ_L1RDOOR:
-		AddL1Door(oi, ox, oy, ot);
-		break;
-	case OBJ_L2LDOOR:
-	case OBJ_L2RDOOR:
-		AddL2Door(oi, ox, oy, ot);
-		break;
-	case OBJ_L3LDOOR:
-	case OBJ_L3RDOOR:
-		AddL3Door(oi, ox, oy, ot);
-		break;
-	case OBJ_BOOK2R:
-		AddSCambBook(oi);
-		break;
-	case OBJ_CHEST1:
-	case OBJ_CHEST2:
-	case OBJ_CHEST3:
-		AddChest(oi, ot);
-		break;
-	case OBJ_TCHEST1:
-	case OBJ_TCHEST2:
-	case OBJ_TCHEST3:
-		AddChest(oi, ot);
-		object[oi]._oTrapFlag = true;
-		if (leveltype == DTYPE_CATACOMBS) {
-			object[oi]._oVar4 = GenerateRnd(2);
-		} else {
-			object[oi]._oVar4 = GenerateRnd(3);
-		}
-		break;
-	case OBJ_SARC:
-		AddSarc(oi);
-		break;
-	case OBJ_FLAMEHOLE:
-		AddFlameTrap(oi);
-		break;
-	case OBJ_FLAMELVR:
-		AddFlameLvr(oi);
-		break;
-	case OBJ_WATER:
-		object[oi]._oAnimFrame = 1;
-		break;
-	case OBJ_TRAPL:
-	case OBJ_TRAPR:
-		AddTrap(oi);
-		break;
-	case OBJ_BARREL:
-	case OBJ_BARRELEX:
-		AddBarrel(oi, ot);
-		break;
-	case OBJ_SHRINEL:
-	case OBJ_SHRINER:
-		AddShrine(oi);
-		break;
-	case OBJ_BOOKCASEL:
-	case OBJ_BOOKCASER:
-		AddBookcase(oi);
-		break;
-	case OBJ_SKELBOOK:
-	case OBJ_BOOKSTAND:
-		AddBookstand(oi);
-		break;
-	case OBJ_BLOODFTN:
-		AddBloodFtn(oi);
-		break;
-	case OBJ_DECAP:
-		AddDecap(oi);
-		break;
-	case OBJ_PURIFYINGFTN:
-		AddPurifyingFountain(oi);
-		break;
-	case OBJ_ARMORSTAND:
-	case OBJ_WARARMOR:
-		AddArmorStand(oi);
-		break;
-	case OBJ_GOATSHRINE:
-		AddGoatShrine(oi);
-		break;
-	case OBJ_CAULDRON:
-		AddCauldron(oi);
-		break;
-	case OBJ_MURKYFTN:
-		AddMurkyFountain(oi);
-		break;
-	case OBJ_TEARFTN:
-		AddTearFountain(oi);
-		break;
-	case OBJ_BOOK2L:
-		AddVilebook(oi);
-		break;
-	case OBJ_MCIRCLE1:
-	case OBJ_MCIRCLE2:
-		AddMagicCircle(oi);
-		break;
-	case OBJ_STORYBOOK:
-		AddStoryBook(oi);
-		break;
-	case OBJ_BCROSS:
-	case OBJ_TBCROSS:
-		AddBrnCross(oi);
-		AddObjLight(oi, 5);
-		break;
-	case OBJ_PEDISTAL:
-		AddPedistal(oi);
-		break;
-	case OBJ_WARWEAP:
-	case OBJ_WEAPONRACK:
-		AddWeaponRack(oi);
-		break;
-	case OBJ_TNUDEM2:
-		AddTorturedBody(oi);
-		break;
-	default:
-		break;
-	}
-	nobjects++;
-}
-
-void Obj_Light(int i, int lr)
-{
-	if (object[i]._oVar1 == -1) {
-		return;
-	}
-
-	bool turnon = false;
-	int ox = object[i].position.x;
-	int oy = object[i].position.y;
-	int tr = lr + 10;
-	if (!lightflag) {
-		for (int p = 0; p < MAX_PLRS && !turnon; p++) {
-			if (plr[p].plractive) {
-				if (currlevel == plr[p].plrlevel) {
-					int dx = abs(plr[p].position.tile.x - ox);
-					int dy = abs(plr[p].position.tile.y - oy);
-					if (dx < tr && dy < tr)
-						turnon = true;
-				}
-			}
-		}
-	}
-	if (turnon) {
-		if (object[i]._oVar1 == 0)
-			object[i]._olid = AddLight(object[i].position, lr);
-		object[i]._oVar1 = 1;
-	} else {
-		if (object[i]._oVar1 == 1)
-			AddUnLight(object[i]._olid);
-		object[i]._oVar1 = 0;
-	}
-}
-
-void Obj_Circle(int i)
-{
-<<<<<<< HEAD
-	if (plr[myplr].position.tile != object[i].position) {
-=======
-	int ox, oy, wx, wy;
-
-	ox = object[i]._ox;
-	oy = object[i]._oy;
-	wx = plr[myplr]._px;
-	wy = plr[myplr]._py;
-	if (wx == ox && wy == oy) {
-		if (object[i]._otype == OBJ_MCIRCLE1)
-			object[i]._oAnimFrame = 2;
-		if (object[i]._otype == OBJ_MCIRCLE2)
-			object[i]._oAnimFrame = 4;
-		if (ox == 45 && oy == 47) {
-			object[i]._oVar6 = 2;
-		} else if (ox == 26 && oy == 46) {
-			object[i]._oVar6 = 1;
-		} else {
-			object[i]._oVar6 = 0;
-		}
-		if (ox == 35 && oy == 36 && object[i]._oVar5 == 3) {
-			object[i]._oVar6 = 4;
-			ObjChangeMapResync(object[i]._oVar1, object[i]._oVar2, object[i]._oVar3, object[i]._oVar4);
-			if (quests[Q_BETRAYER]._qactive == QUEST_ACTIVE) // BUGFIX stepping on the circle again will break the quest state
-				quests[Q_BETRAYER]._qvar1 = 4;
-			AddMissile(plr[myplr]._px, plr[myplr]._py, 35, 46, plr[myplr]._pdir, MIS_RNDTELEPORT, TARGET_MONSTERS, myplr, 0, 0);
-			track_repeat_walk(FALSE);
-			sgbMouseDown = CLICK_NONE;
-			ReleaseCapture();
-			ClrPlrPath(myplr);
-			StartStand(myplr, 0);
-		}
-	} else {
->>>>>>> e426c38a
-		if (object[i]._otype == OBJ_MCIRCLE1)
-			object[i]._oAnimFrame = 1;
-		if (object[i]._otype == OBJ_MCIRCLE2)
-			object[i]._oAnimFrame = 3;
-		object[i]._oVar6 = 0;
-		return;
-	}
-
-	int ox = object[i].position.x;
-	int oy = object[i].position.y;
-	if (object[i]._otype == OBJ_MCIRCLE1)
-		object[i]._oAnimFrame = 2;
-	if (object[i]._otype == OBJ_MCIRCLE2)
-		object[i]._oAnimFrame = 4;
-	if (ox == 45 && oy == 47) {
-		object[i]._oVar6 = 2;
-	} else if (ox == 26 && oy == 46) {
-		object[i]._oVar6 = 1;
-	} else {
-		object[i]._oVar6 = 0;
-	}
-	if (ox == 35 && oy == 36 && object[i]._oVar5 == 3) {
-		object[i]._oVar6 = 4;
-		ObjChangeMapResync(object[i]._oVar1, object[i]._oVar2, object[i]._oVar3, object[i]._oVar4);
-		if (quests[Q_BETRAYER]._qactive == QUEST_ACTIVE && quests[Q_BETRAYER]._qvar1 <= 4) // BUGFIX stepping on the circle again will break the quest state (fixed)
-			quests[Q_BETRAYER]._qvar1 = 4;
-		AddMissile(plr[myplr].position.tile, { 35, 46 }, plr[myplr]._pdir, MIS_RNDTELEPORT, TARGET_MONSTERS, myplr, 0, 0);
-		track_repeat_walk(false);
-		sgbMouseDown = CLICK_NONE;
-		ClrPlrPath(plr[myplr]);
-		StartStand(myplr, DIR_S);
-	}
-}
-
-void Obj_StopAnim(int i)
-{
-	if (object[i]._oAnimFrame == object[i]._oAnimLen) {
-		object[i]._oAnimCnt = 0;
-		object[i]._oAnimDelay = 1000;
-	}
-}
-
-void Obj_Door(int i)
-{
-	if (object[i]._oVar4 == 0) {
-		object[i]._oSelFlag = 3;
-		object[i]._oMissFlag = false;
-		return;
-	}
-
-	int dx = object[i].position.x;
-	int dy = object[i].position.y;
-	bool dok = dMonster[dx][dy] == 0;
-	dok = dok && dItem[dx][dy] == 0;
-	dok = dok && dDead[dx][dy] == 0;
-	dok = dok && dPlayer[dx][dy] == 0;
-	object[i]._oSelFlag = 2;
-	object[i]._oVar4 = dok ? 1 : 2;
-	object[i]._oMissFlag = true;
-}
-
-void Obj_Sarc(int i)
-{
-	if (object[i]._oAnimFrame == object[i]._oAnimLen)
-		object[i]._oAnimFlag = 0;
-}
-
-void ActivateTrapLine(int ttype, int tid)
-{
-	for (int i = 0; i < nobjects; i++) {
-		int oi = objectactive[i];
-		if (object[oi]._otype == ttype && object[oi]._oVar1 == tid) {
-			object[oi]._oVar4 = 1;
-			object[oi]._oAnimFlag = 1;
-			object[oi]._oAnimDelay = 1;
-			object[oi]._olid = AddLight(object[oi].position, 1);
-		}
-	}
-}
-
-void Obj_FlameTrap(int i)
-{
-	if (object[i]._oVar2 != 0) {
-		if (object[i]._oVar4 != 0) {
-			object[i]._oAnimFrame--;
-			if (object[i]._oAnimFrame == 1) {
-				object[i]._oVar4 = 0;
-				AddUnLight(object[i]._olid);
-			} else if (object[i]._oAnimFrame <= 4) {
-				ChangeLightRadius(object[i]._olid, object[i]._oAnimFrame);
-			}
-		}
-	} else if (object[i]._oVar4 == 0) {
-		if (object[i]._oVar3 == 2) {
-			int x = object[i].position.x - 2;
-			int y = object[i].position.y;
-			for (int j = 0; j < 5; j++) {
-				if (dPlayer[x][y] != 0 || dMonster[x][y] != 0)
-					object[i]._oVar4 = 1;
-				x++;
-			}
-		} else {
-			int x = object[i].position.x;
-			int y = object[i].position.y - 2;
-			for (int k = 0; k < 5; k++) {
-				if (dPlayer[x][y] != 0 || dMonster[x][y] != 0)
-					object[i]._oVar4 = 1;
-				y++;
-			}
-		}
-		if (object[i]._oVar4 != 0)
-			ActivateTrapLine(object[i]._otype, object[i]._oVar1);
-	} else {
-		int damage[4] = { 6, 8, 10, 12 };
-
-		int mindam = damage[leveltype - 1];
-		int maxdam = mindam * 2;
-
-		int x = object[i].position.x;
-		int y = object[i].position.y;
-		if (dMonster[x][y] > 0)
-			MonsterTrapHit(dMonster[x][y] - 1, mindam / 2, maxdam / 2, 0, MIS_FIREWALLC, false);
-		if (dPlayer[x][y] > 0) {
-			bool unused;
-			PlayerMHit(dPlayer[x][y] - 1, -1, 0, mindam, maxdam, MIS_FIREWALLC, false, 0, &unused);
-		}
-
-		if (object[i]._oAnimFrame == object[i]._oAnimLen)
-			object[i]._oAnimFrame = 11;
-		if (object[i]._oAnimFrame <= 5)
-			ChangeLightRadius(object[i]._olid, object[i]._oAnimFrame);
-	}
-}
-
-void Obj_Trap(int i)
-{
-	if (object[i]._oVar4 != 0)
-		return;
-
-	int oti = dObject[object[i]._oVar1][object[i]._oVar2] - 1;
-	switch (object[oti]._otype) {
-	case OBJ_L1LDOOR:
-	case OBJ_L1RDOOR:
-	case OBJ_L2LDOOR:
-	case OBJ_L2RDOOR:
-	case OBJ_L3LDOOR:
-	case OBJ_L3RDOOR:
-		if (object[oti]._oVar4 == 0)
-			return;
-		break;
-	case OBJ_LEVER:
-	case OBJ_CHEST1:
-	case OBJ_CHEST2:
-	case OBJ_CHEST3:
-	case OBJ_SWITCHSKL:
-	case OBJ_SARC:
-		if (object[oti]._oSelFlag != 0)
-			return;
-		break;
-	default:
-		return;
-	}
-
-	object[i]._oVar4 = 1;
-	Point target = object[oti].position;
-	for (int y = target.y - 1; y <= object[oti].position.y + 1; y++) {
-		for (int x = object[oti].position.x - 1; x <= object[oti].position.x + 1; x++) {
-			if (dPlayer[x][y] != 0) {
-				target.x = x;
-				target.y = y;
-			}
-		}
-	}
-	if (!deltaload) {
-		Direction dir = GetDirection(object[i].position, target);
-		AddMissile(object[i].position, target, dir, object[i]._oVar3, TARGET_PLAYERS, -1, 0, 0);
-		PlaySfxLoc(IS_TRAP, object[oti].position);
-	}
-	object[oti]._oTrapFlag = false;
-}
-
-void Obj_BCrossDamage(int i)
-{
-	int damage[4] = { 6, 8, 10, 12 };
-
-	if (plr[myplr]._pmode == PM_DEATH)
-		return;
-
-	int fire_resist = plr[myplr]._pFireResist;
-	if (fire_resist > 0)
-		damage[leveltype - 1] -= fire_resist * damage[leveltype - 1] / 100;
-
-	if (plr[myplr].position.tile.x != object[i].position.x || plr[myplr].position.tile.y != object[i].position.y - 1)
-		return;
-
-	ApplyPlrDamage(myplr, 0, 0, damage[leveltype - 1]);
-	if (plr[myplr]._pHitPoints >> 6 > 0) {
-		plr[myplr].Say(HeroSpeech::Argh);
-	}
-}
-
-void ProcessObjects()
-{
-	for (int i = 0; i < nobjects; ++i) {
-		int oi = objectactive[i];
-		switch (object[oi]._otype) {
-		case OBJ_L1LIGHT:
-			Obj_Light(oi, 10);
-			break;
-		case OBJ_SKFIRE:
-		case OBJ_CANDLE2:
-		case OBJ_BOOKCANDLE:
-			Obj_Light(oi, 5);
-			break;
-		case OBJ_STORYCANDLE:
-			Obj_Light(oi, 3);
-			break;
-		case OBJ_CRUX1:
-		case OBJ_CRUX2:
-		case OBJ_CRUX3:
-		case OBJ_BARREL:
-		case OBJ_BARRELEX:
-		case OBJ_SHRINEL:
-		case OBJ_SHRINER:
-			Obj_StopAnim(oi);
-			break;
-		case OBJ_L1LDOOR:
-		case OBJ_L1RDOOR:
-		case OBJ_L2LDOOR:
-		case OBJ_L2RDOOR:
-		case OBJ_L3LDOOR:
-		case OBJ_L3RDOOR:
-			Obj_Door(oi);
-			break;
-		case OBJ_TORCHL:
-		case OBJ_TORCHR:
-		case OBJ_TORCHL2:
-		case OBJ_TORCHR2:
-			Obj_Light(oi, 8);
-			break;
-		case OBJ_SARC:
-			Obj_Sarc(oi);
-			break;
-		case OBJ_FLAMEHOLE:
-			Obj_FlameTrap(oi);
-			break;
-		case OBJ_TRAPL:
-		case OBJ_TRAPR:
-			Obj_Trap(oi);
-			break;
-		case OBJ_MCIRCLE1:
-		case OBJ_MCIRCLE2:
-			Obj_Circle(oi);
-			break;
-		case OBJ_BCROSS:
-		case OBJ_TBCROSS:
-			Obj_Light(oi, 10);
-			Obj_BCrossDamage(oi);
-			break;
-		default:
-			break;
-		}
-		if (object[oi]._oAnimFlag == 0)
-			continue;
-
-		object[oi]._oAnimCnt++;
-
-		if (object[oi]._oAnimCnt < object[oi]._oAnimDelay)
-			continue;
-
-		object[oi]._oAnimCnt = 0;
-		object[oi]._oAnimFrame++;
-		if (object[oi]._oAnimFrame > object[oi]._oAnimLen)
-			object[oi]._oAnimFrame = 1;
-	}
-
-	for (int i = 0; i < nobjects;) {
-		int oi = objectactive[i];
-		if (object[oi]._oDelFlag) {
-			DeleteObject(oi, i);
-		} else {
-			i++;
-		}
-	}
-}
-
-void ObjSetMicro(int dx, int dy, int pn)
-{
-	dPiece[dx][dy] = pn;
-	pn--;
-
-	int blocks = leveltype != DTYPE_HELL ? 10 : 16;
-
-	uint16_t *piece = &pLevelPieces[blocks * pn];
-	MICROS &micros = dpiece_defs_map_2[dx][dy];
-
-	for (int i = 0; i < blocks; i++) {
-		micros.mt[i] = SDL_SwapLE16(piece[blocks - 2 + (i & 1) - (i & 0xE)]);
-	}
-}
-
-void objects_set_door_piece(int x, int y)
-{
-	int pn = dPiece[x][y] - 1;
-
-	uint16_t *piece = &pLevelPieces[10 * pn + 8];
-
-	dpiece_defs_map_2[x][y].mt[0] = SDL_SwapLE16(piece[0]);
-	dpiece_defs_map_2[x][y].mt[1] = SDL_SwapLE16(piece[1]);
-}
-
-void ObjSetMini(int x, int y, int v)
-{
-	MegaTile mega = pMegaTiles[v - 1];
-
-	int xx = 2 * x + 16;
-	int yy = 2 * y + 16;
-
-	ObjSetMicro(xx + 0, yy + 0, SDL_SwapLE16(mega.micro1) + 1);
-	ObjSetMicro(xx + 1, yy + 0, SDL_SwapLE16(mega.micro2) + 1);
-	ObjSetMicro(xx + 0, yy + 1, SDL_SwapLE16(mega.micro3) + 1);
-	ObjSetMicro(xx + 1, yy + 1, SDL_SwapLE16(mega.micro4) + 1);
-}
-
-void ObjL1Special(int x1, int y1, int x2, int y2)
-{
-	for (int i = y1; i <= y2; ++i) {
-		for (int j = x1; j <= x2; ++j) {
-			dSpecial[j][i] = 0;
-			if (dPiece[j][i] == 12)
-				dSpecial[j][i] = 1;
-			if (dPiece[j][i] == 11)
-				dSpecial[j][i] = 2;
-			if (dPiece[j][i] == 71)
-				dSpecial[j][i] = 1;
-			if (dPiece[j][i] == 253)
-				dSpecial[j][i] = 3;
-			if (dPiece[j][i] == 267)
-				dSpecial[j][i] = 6;
-			if (dPiece[j][i] == 259)
-				dSpecial[j][i] = 5;
-			if (dPiece[j][i] == 249)
-				dSpecial[j][i] = 2;
-			if (dPiece[j][i] == 325)
-				dSpecial[j][i] = 2;
-			if (dPiece[j][i] == 321)
-				dSpecial[j][i] = 1;
-			if (dPiece[j][i] == 255)
-				dSpecial[j][i] = 4;
-			if (dPiece[j][i] == 211)
-				dSpecial[j][i] = 1;
-			if (dPiece[j][i] == 344)
-				dSpecial[j][i] = 2;
-			if (dPiece[j][i] == 341)
-				dSpecial[j][i] = 1;
-			if (dPiece[j][i] == 331)
-				dSpecial[j][i] = 2;
-			if (dPiece[j][i] == 418)
-				dSpecial[j][i] = 1;
-			if (dPiece[j][i] == 421)
-				dSpecial[j][i] = 2;
-		}
-	}
-}
-
-void ObjL2Special(int x1, int y1, int x2, int y2)
-{
-	for (int j = y1; j <= y2; j++) {
-		for (int i = x1; i <= x2; i++) {
-			dSpecial[i][j] = 0;
-			if (dPiece[i][j] == 541)
-				dSpecial[i][j] = 5;
-			if (dPiece[i][j] == 178)
-				dSpecial[i][j] = 5;
-			if (dPiece[i][j] == 551)
-				dSpecial[i][j] = 5;
-			if (dPiece[i][j] == 542)
-				dSpecial[i][j] = 6;
-			if (dPiece[i][j] == 553)
-				dSpecial[i][j] = 6;
-		}
-	}
-	for (int j = y1; j <= y2; j++) {
-		for (int i = x1; i <= x2; i++) {
-			if (dPiece[i][j] == 132) {
-				dSpecial[i][j + 1] = 2;
-				dSpecial[i][j + 2] = 1;
-			}
-			if (dPiece[i][j] == 135 || dPiece[i][j] == 139) {
-				dSpecial[i + 1][j] = 3;
-				dSpecial[i + 2][j] = 4;
-			}
-		}
-	}
-}
-
-void DoorSet(int oi, int dx, int dy)
-{
-	int pn = dPiece[dx][dy];
-	if (currlevel < 17) {
-		if (pn == 43)
-			ObjSetMicro(dx, dy, 392);
-		if (pn == 45)
-			ObjSetMicro(dx, dy, 394);
-		if (pn == 50 && object[oi]._otype == OBJ_L1LDOOR)
-			ObjSetMicro(dx, dy, 411);
-		if (pn == 50 && object[oi]._otype == OBJ_L1RDOOR)
-			ObjSetMicro(dx, dy, 412);
-		if (pn == 54)
-			ObjSetMicro(dx, dy, 397);
-		if (pn == 55)
-			ObjSetMicro(dx, dy, 398);
-		if (pn == 61)
-			ObjSetMicro(dx, dy, 399);
-		if (pn == 67)
-			ObjSetMicro(dx, dy, 400);
-		if (pn == 68)
-			ObjSetMicro(dx, dy, 401);
-		if (pn == 69)
-			ObjSetMicro(dx, dy, 403);
-		if (pn == 70)
-			ObjSetMicro(dx, dy, 404);
-		if (pn == 72)
-			ObjSetMicro(dx, dy, 406);
-		if (pn == 212)
-			ObjSetMicro(dx, dy, 407);
-		if (pn == 354)
-			ObjSetMicro(dx, dy, 409);
-		if (pn == 355)
-			ObjSetMicro(dx, dy, 410);
-		if (pn == 411)
-			ObjSetMicro(dx, dy, 396);
-		if (pn == 412)
-			ObjSetMicro(dx, dy, 396);
-	} else {
-		if (pn == 75)
-			ObjSetMicro(dx, dy, 204);
-		if (pn == 79)
-			ObjSetMicro(dx, dy, 208);
-		if (pn == 86 && object[oi]._otype == OBJ_L1LDOOR) {
-			ObjSetMicro(dx, dy, 232);
-		}
-		if (pn == 86 && object[oi]._otype == OBJ_L1RDOOR) {
-			ObjSetMicro(dx, dy, 234);
-		}
-		if (pn == 91)
-			ObjSetMicro(dx, dy, 215);
-		if (pn == 93)
-			ObjSetMicro(dx, dy, 218);
-		if (pn == 99)
-			ObjSetMicro(dx, dy, 220);
-		if (pn == 111)
-			ObjSetMicro(dx, dy, 222);
-		if (pn == 113)
-			ObjSetMicro(dx, dy, 224);
-		if (pn == 115)
-			ObjSetMicro(dx, dy, 226);
-		if (pn == 117)
-			ObjSetMicro(dx, dy, 228);
-		if (pn == 119)
-			ObjSetMicro(dx, dy, 230);
-		if (pn == 232)
-			ObjSetMicro(dx, dy, 212);
-		if (pn == 234)
-			ObjSetMicro(dx, dy, 212);
-	}
-}
-
-void RedoPlayerVision()
-{
-	for (auto &player : plr) {
-		if (player.plractive && currlevel == player.plrlevel) {
-			ChangeVisionXY(player._pvid, player.position.tile);
-		}
-	}
-}
-
-/**
- * @brief Checks if an open door can be closed
- *
- * In order to be able to close a door the space where the closed door would be must be free of bodies, monsters, and items
- *
- * @param doorPos Map tile where the door is in its closed position
- * @return true if the door is free to be closed, false if anything is blocking it
-*/
-static inline bool isDoorClear(const Point &doorPosition)
-{
-	return dDead[doorPosition.x][doorPosition.y] == 0
-	    && dMonster[doorPosition.x][doorPosition.y] == 0
-	    && dItem[doorPosition.x][doorPosition.y] == 0;
-}
-
-void OperateL1RDoor(int pnum, int oi, bool sendflag)
-{
-	ObjectStruct &door = object[oi];
-
-	if (door._oVar4 == 2) {
-		if (!deltaload)
-			PlaySfxLoc(IS_DOORCLOS, door.position);
-		return;
-	}
-
-	if (door._oVar4 == 0) {
-		if (pnum == myplr && sendflag)
-			NetSendCmdParam1(true, CMD_OPENDOOR, oi);
-		if (currlevel < 21) {
-			if (!deltaload)
-				PlaySfxLoc(IS_DOOROPEN, door.position);
-			ObjSetMicro(door.position.x, door.position.y, 395);
-		} else {
-			if (!deltaload)
-				PlaySfxLoc(IS_CROPEN, door.position);
-			ObjSetMicro(door.position.x, door.position.y, 209);
-		}
-		if (currlevel < 17) {
-			dSpecial[door.position.x][door.position.y] = 8;
-		} else {
-			dSpecial[door.position.x][door.position.y] = 2;
-		}
-		objects_set_door_piece(door.position.x, door.position.y - 1);
-		door._oAnimFrame += 2;
-		door._oPreFlag = true;
-		DoorSet(oi, door.position.x - 1, door.position.y);
-		door._oVar4 = 1;
-		door._oSelFlag = 2;
-		RedoPlayerVision();
-		return;
-	}
-
-	if (currlevel < 21) {
-		if (!deltaload)
-			PlaySfxLoc(IS_DOORCLOS, door.position);
-	} else {
-		if (!deltaload)
-			PlaySfxLoc(IS_CRCLOS, door.position);
-	}
-	if (!deltaload && isDoorClear(door.position)) {
-		if (pnum == myplr && sendflag)
-			NetSendCmdParam1(true, CMD_CLOSEDOOR, oi);
-		door._oVar4 = 0;
-		door._oSelFlag = 3;
-		ObjSetMicro(door.position.x, door.position.y, door._oVar1);
-		if (currlevel < 17) {
-			if (door._oVar2 != 50) {
-				ObjSetMicro(door.position.x - 1, door.position.y, door._oVar2);
-			} else {
-				if (dPiece[door.position.x - 1][door.position.y] == 396)
-					ObjSetMicro(door.position.x - 1, door.position.y, 411);
-				else
-					ObjSetMicro(door.position.x - 1, door.position.y, 50);
-			}
-		} else {
-			if (door._oVar2 != 86) {
-				ObjSetMicro(door.position.x - 1, door.position.y, door._oVar2);
-			} else {
-				if (dPiece[door.position.x - 1][door.position.y] == 210)
-					ObjSetMicro(door.position.x - 1, door.position.y, 232);
-				else
-					ObjSetMicro(door.position.x - 1, door.position.y, 86);
-			}
-		}
-		dSpecial[door.position.x][door.position.y] = 0;
-		door._oAnimFrame -= 2;
-		door._oPreFlag = false;
-		RedoPlayerVision();
-	} else {
-		door._oVar4 = 2;
-	}
-}
-
-void OperateL1LDoor(int pnum, int oi, bool sendflag)
-{
-	ObjectStruct &door = object[oi];
-
-	if (door._oVar4 == 2) {
-		if (!deltaload)
-			PlaySfxLoc(IS_DOORCLOS, door.position);
-		return;
-	}
-
-	if (door._oVar4 == 0) {
-		if (pnum == myplr && sendflag)
-			NetSendCmdParam1(true, CMD_OPENDOOR, oi);
-		if (currlevel < 21) {
-			if (!deltaload)
-				PlaySfxLoc(IS_DOOROPEN, door.position);
-			if (door._oVar1 == 214)
-				ObjSetMicro(door.position.x, door.position.y, 408);
-			else
-				ObjSetMicro(door.position.x, door.position.y, 393);
-		} else {
-			if (!deltaload)
-				PlaySfxLoc(IS_CROPEN, door.position);
-			ObjSetMicro(door.position.x, door.position.y, 206);
-		}
-		if (currlevel < 17) {
-			dSpecial[door.position.x][door.position.y] = 7;
-		} else {
-			dSpecial[door.position.x][door.position.y] = 1;
-		}
-		objects_set_door_piece(door.position.x - 1, door.position.y);
-		door._oAnimFrame += 2;
-		door._oPreFlag = true;
-		DoorSet(oi, door.position.x, door.position.y - 1);
-		door._oVar4 = 1;
-		door._oSelFlag = 2;
-		RedoPlayerVision();
-		return;
-	}
-
-	if (currlevel < 21) {
-		if (!deltaload)
-			PlaySfxLoc(IS_DOORCLOS, door.position);
-	} else {
-		if (!deltaload)
-			PlaySfxLoc(IS_CRCLOS, door.position);
-	}
-	if (isDoorClear(door.position)) {
-		if (pnum == myplr && sendflag)
-			NetSendCmdParam1(true, CMD_CLOSEDOOR, oi);
-		door._oVar4 = 0;
-		door._oSelFlag = 3;
-		ObjSetMicro(door.position.x, door.position.y, door._oVar1);
-		if (currlevel < 17) {
-			if (door._oVar2 != 50) {
-				ObjSetMicro(door.position.x, door.position.y - 1, door._oVar2);
-			} else {
-				if (dPiece[door.position.x][door.position.y - 1] == 396)
-					ObjSetMicro(door.position.x, door.position.y - 1, 412);
-				else
-					ObjSetMicro(door.position.x, door.position.y - 1, 50);
-			}
-		} else {
-			if (door._oVar2 != 86) {
-				ObjSetMicro(door.position.x, door.position.y - 1, door._oVar2);
-			} else {
-				if (dPiece[door.position.x][door.position.y - 1] == 210)
-					ObjSetMicro(door.position.x, door.position.y - 1, 234);
-				else
-					ObjSetMicro(door.position.x, door.position.y - 1, 86);
-			}
-		}
-		dSpecial[door.position.x][door.position.y] = 0;
-		door._oAnimFrame -= 2;
-		door._oPreFlag = false;
-		RedoPlayerVision();
-	} else {
-		door._oVar4 = 2;
-	}
-}
-
-void OperateL2RDoor(int pnum, int oi, bool sendflag)
-{
-	ObjectStruct &door = object[oi];
-
-	if (door._oVar4 == 2) {
-		if (!deltaload)
-			PlaySfxLoc(IS_DOORCLOS, door.position);
-		return;
-	}
-
-	if (door._oVar4 == 0) {
-		if (pnum == myplr && sendflag)
-			NetSendCmdParam1(true, CMD_OPENDOOR, oi);
-		if (!deltaload)
-			PlaySfxLoc(IS_DOOROPEN, door.position);
-		ObjSetMicro(door.position.x, door.position.y, 17);
-		dSpecial[door.position.x][door.position.y] = 6;
-		door._oAnimFrame += 2;
-		door._oPreFlag = true;
-		door._oVar4 = 1;
-		door._oSelFlag = 2;
-		RedoPlayerVision();
-		return;
-	}
-
-	if (!deltaload)
-		PlaySfxLoc(IS_DOORCLOS, door.position);
-
-	if (isDoorClear(door.position)) {
-		if (pnum == myplr && sendflag)
-			NetSendCmdParam1(true, CMD_CLOSEDOOR, oi);
-		door._oVar4 = 0;
-		door._oSelFlag = 3;
-		ObjSetMicro(door.position.x, door.position.y, 540);
-		dSpecial[door.position.x][door.position.y] = 0;
-		door._oAnimFrame -= 2;
-		door._oPreFlag = false;
-		RedoPlayerVision();
-	} else {
-		door._oVar4 = 2;
-	}
-}
-
-void OperateL2LDoor(int pnum, int oi, bool sendflag)
-{
-	ObjectStruct &door = object[oi];
-
-	if (door._oVar4 == 2) {
-		if (!deltaload)
-			PlaySfxLoc(IS_DOORCLOS, door.position);
-		return;
-	}
-
-	if (door._oVar4 == 0) {
-		if (pnum == myplr && sendflag)
-			NetSendCmdParam1(true, CMD_OPENDOOR, oi);
-		if (!deltaload)
-			PlaySfxLoc(IS_DOOROPEN, door.position);
-		ObjSetMicro(door.position.x, door.position.y, 13);
-		dSpecial[door.position.x][door.position.y] = 5;
-		door._oAnimFrame += 2;
-		door._oPreFlag = true;
-		door._oVar4 = 1;
-		door._oSelFlag = 2;
-		RedoPlayerVision();
-		return;
-	}
-
-	if (!deltaload)
-		PlaySfxLoc(IS_DOORCLOS, door.position);
-
-	if (isDoorClear(door.position)) {
-		if (pnum == myplr && sendflag)
-			NetSendCmdParam1(true, CMD_CLOSEDOOR, oi);
-		door._oVar4 = 0;
-		door._oSelFlag = 3;
-		ObjSetMicro(door.position.x, door.position.y, 538);
-		dSpecial[door.position.x][door.position.y] = 0;
-		door._oAnimFrame -= 2;
-		door._oPreFlag = false;
-		RedoPlayerVision();
-	} else {
-		door._oVar4 = 2;
-	}
-}
-
-void OperateL3RDoor(int pnum, int oi, bool sendflag)
-{
-	ObjectStruct &door = object[oi];
-
-	if (door._oVar4 == 2) {
-		if (!deltaload)
-			PlaySfxLoc(IS_DOORCLOS, door.position);
-		return;
-	}
-
-	if (door._oVar4 == 0) {
-		if (pnum == myplr && sendflag)
-			NetSendCmdParam1(true, CMD_OPENDOOR, oi);
-		if (!deltaload)
-			PlaySfxLoc(IS_DOOROPEN, door.position);
-		ObjSetMicro(door.position.x, door.position.y, 541);
-		door._oAnimFrame += 2;
-		door._oPreFlag = true;
-		door._oVar4 = 1;
-		door._oSelFlag = 2;
-		RedoPlayerVision();
-		return;
-	}
-
-	if (!deltaload)
-		PlaySfxLoc(IS_DOORCLOS, door.position);
-
-	if (isDoorClear(door.position)) {
-		if (pnum == myplr && sendflag)
-			NetSendCmdParam1(true, CMD_CLOSEDOOR, oi);
-		door._oVar4 = 0;
-		door._oSelFlag = 3;
-		ObjSetMicro(door.position.x, door.position.y, 534);
-		door._oAnimFrame -= 2;
-		door._oPreFlag = false;
-		RedoPlayerVision();
-	} else {
-		door._oVar4 = 2;
-	}
-}
-
-void OperateL3LDoor(int pnum, int oi, bool sendflag)
-{
-	ObjectStruct &door = object[oi];
-
-	if (door._oVar4 == 2) {
-		if (!deltaload)
-			PlaySfxLoc(IS_DOORCLOS, door.position);
-		return;
-	}
-
-	if (door._oVar4 == 0) {
-		if (pnum == myplr && sendflag)
-			NetSendCmdParam1(true, CMD_OPENDOOR, oi);
-		if (!deltaload)
-			PlaySfxLoc(IS_DOOROPEN, door.position);
-		ObjSetMicro(door.position.x, door.position.y, 538);
-		door._oAnimFrame += 2;
-		door._oPreFlag = true;
-		door._oVar4 = 1;
-		door._oSelFlag = 2;
-		RedoPlayerVision();
-		return;
-	}
-
-	if (!deltaload)
-		PlaySfxLoc(IS_DOORCLOS, door.position);
-
-	if (isDoorClear(door.position)) {
-		if (pnum == myplr && sendflag)
-			NetSendCmdParam1(true, CMD_CLOSEDOOR, oi);
-		door._oVar4 = 0;
-		door._oSelFlag = 3;
-		ObjSetMicro(door.position.x, door.position.y, 531);
-		door._oAnimFrame -= 2;
-		door._oPreFlag = false;
-		RedoPlayerVision();
-	} else {
-		door._oVar4 = 2;
-	}
-}
-
-void MonstCheckDoors(int m)
-{
-	int mx = monster[m].position.tile.x;
-	int my = monster[m].position.tile.y;
-	if (dObject[mx - 1][my - 1] != 0
-	    || dObject[mx][my - 1] != 0
-	    || dObject[mx + 1][my - 1] != 0
-	    || dObject[mx - 1][my] != 0
-	    || dObject[mx + 1][my] != 0
-	    || dObject[mx - 1][my + 1] != 0
-	    || dObject[mx][my + 1] != 0
-	    || dObject[mx + 1][my + 1] != 0) {
-		for (int i = 0; i < nobjects; i++) {
-			int oi = objectactive[i];
-			if ((object[oi]._otype == OBJ_L1LDOOR || object[oi]._otype == OBJ_L1RDOOR) && object[oi]._oVar4 == 0) {
-				int dpx = abs(object[oi].position.x - mx);
-				int dpy = abs(object[oi].position.y - my);
-				if (dpx == 1 && dpy <= 1 && object[oi]._otype == OBJ_L1LDOOR)
-					OperateL1LDoor(myplr, oi, true);
-				if (dpx <= 1 && dpy == 1 && object[oi]._otype == OBJ_L1RDOOR)
-					OperateL1RDoor(myplr, oi, true);
-			}
-			if ((object[oi]._otype == OBJ_L2LDOOR || object[oi]._otype == OBJ_L2RDOOR) && object[oi]._oVar4 == 0) {
-				int dpx = abs(object[oi].position.x - mx);
-				int dpy = abs(object[oi].position.y - my);
-				if (dpx == 1 && dpy <= 1 && object[oi]._otype == OBJ_L2LDOOR)
-					OperateL2LDoor(myplr, oi, true);
-				if (dpx <= 1 && dpy == 1 && object[oi]._otype == OBJ_L2RDOOR)
-					OperateL2RDoor(myplr, oi, true);
-			}
-			if ((object[oi]._otype == OBJ_L3LDOOR || object[oi]._otype == OBJ_L3RDOOR) && object[oi]._oVar4 == 0) {
-				int dpx = abs(object[oi].position.x - mx);
-				int dpy = abs(object[oi].position.y - my);
-				if (dpx == 1 && dpy <= 1 && object[oi]._otype == OBJ_L3RDOOR)
-					OperateL3RDoor(myplr, oi, true);
-				if (dpx <= 1 && dpy == 1 && object[oi]._otype == OBJ_L3LDOOR)
-					OperateL3LDoor(myplr, oi, true);
-			}
-		}
-	}
-}
-
-void ObjChangeMap(int x1, int y1, int x2, int y2)
-{
-	for (int j = y1; j <= y2; j++) {
-		for (int i = x1; i <= x2; i++) {
-			ObjSetMini(i, j, pdungeon[i][j]);
-			dungeon[i][j] = pdungeon[i][j];
-		}
-	}
-	if (leveltype == DTYPE_CATHEDRAL && currlevel < 17) {
-		ObjL1Special(2 * x1 + 16, 2 * y1 + 16, 2 * x2 + 17, 2 * y2 + 17);
-		AddL1Objs(2 * x1 + 16, 2 * y1 + 16, 2 * x2 + 17, 2 * y2 + 17);
-	}
-	if (leveltype == DTYPE_CATACOMBS) {
-		ObjL2Special(2 * x1 + 16, 2 * y1 + 16, 2 * x2 + 17, 2 * y2 + 17);
-		AddL2Objs(2 * x1 + 16, 2 * y1 + 16, 2 * x2 + 17, 2 * y2 + 17);
-	}
-}
-
-void ObjChangeMapResync(int x1, int y1, int x2, int y2)
-{
-	for (int j = y1; j <= y2; j++) {
-		for (int i = x1; i <= x2; i++) {
-			ObjSetMini(i, j, pdungeon[i][j]);
-			dungeon[i][j] = pdungeon[i][j];
-		}
-	}
-	if (leveltype == DTYPE_CATHEDRAL && currlevel < 17) {
-		ObjL1Special(2 * x1 + 16, 2 * y1 + 16, 2 * x2 + 17, 2 * y2 + 17);
-	}
-	if (leveltype == DTYPE_CATACOMBS) {
-		ObjL2Special(2 * x1 + 16, 2 * y1 + 16, 2 * x2 + 17, 2 * y2 + 17);
-	}
-}
-
-void OperateL1Door(int pnum, int i, bool sendflag)
-{
-	int dpx = abs(object[i].position.x - plr[pnum].position.tile.x);
-	int dpy = abs(object[i].position.y - plr[pnum].position.tile.y);
-	if (dpx == 1 && dpy <= 1 && object[i]._otype == OBJ_L1LDOOR)
-		OperateL1LDoor(pnum, i, sendflag);
-	if (dpx <= 1 && dpy == 1 && object[i]._otype == OBJ_L1RDOOR)
-		OperateL1RDoor(pnum, i, sendflag);
-}
-
-void OperateLever(int pnum, int i)
-{
-	if (object[i]._oSelFlag == 0) {
-		return;
-	}
-
-	if (!deltaload)
-		PlaySfxLoc(IS_LEVER, object[i].position);
-	object[i]._oSelFlag = 0;
-	object[i]._oAnimFrame++;
-	bool mapflag = true;
-	if (currlevel == 16) {
-		for (int j = 0; j < nobjects; j++) {
-			int oi = objectactive[j];
-			if (object[oi]._otype == OBJ_SWITCHSKL
-			    && object[i]._oVar8 == object[oi]._oVar8
-			    && object[oi]._oSelFlag != 0) {
-				mapflag = false;
-			}
-		}
-<<<<<<< HEAD
-=======
-#ifdef HELLFIRE
-		if (currlevel == 24) {
-			OperateNakrulLever();
-			IsUberLeverActivated = 1;
-			mapflag = FALSE;
-			quests[Q_NAKRUL]._qactive = QUEST_DONE;
-		}
-#endif
-		if (mapflag)
-			ObjChangeMap(object[i]._oVar1, object[i]._oVar2, object[i]._oVar3, object[i]._oVar4);
-		if (pnum == myplr)
-			NetSendCmdParam1(FALSE, CMD_OPERATEOBJ, i);
->>>>>>> e426c38a
-	}
-	if (currlevel == 24) {
-		operate_lv24_lever();
-		IsUberLeverActivated = true;
-		mapflag = false;
-		quests[Q_NAKRUL]._qactive = QUEST_DONE;
-	}
-	if (mapflag)
-		ObjChangeMap(object[i]._oVar1, object[i]._oVar2, object[i]._oVar3, object[i]._oVar4);
-	if (pnum == myplr)
-		NetSendCmdParam1(false, CMD_OPERATEOBJ, i);
-}
-
-void OperateBook(int pnum, int i)
-{
-	int dx;
-	int dy;
-
-	if (object[i]._oSelFlag == 0)
-		return;
-	if (setlevel && setlvlnum == SL_VILEBETRAYER) {
-		bool do_add_missile = false;
-		bool missile_added = false;
-		for (int j = 0; j < nobjects; j++) {
-			int oi = objectactive[j];
-			int otype = object[oi]._otype;
-			if (otype == OBJ_MCIRCLE2 && object[oi]._oVar6 == 1) {
-				dx = 27;
-				dy = 29;
-				object[oi]._oVar6 = 4;
-				do_add_missile = true;
-			}
-			if (otype == OBJ_MCIRCLE2 && object[oi]._oVar6 == 2) {
-				dx = 43;
-				dy = 29;
-				object[oi]._oVar6 = 4;
-				do_add_missile = true;
-			}
-			if (do_add_missile) {
-				object[dObject[35][36] - 1]._oVar5++;
-				AddMissile(plr[pnum].position.tile, { dx, dy }, plr[pnum]._pdir, MIS_RNDTELEPORT, TARGET_MONSTERS, pnum, 0, 0);
-				missile_added = true;
-				do_add_missile = false;
-			}
-		}
-		if (!missile_added)
-			return;
-	}
-	object[i]._oSelFlag = 0;
-	object[i]._oAnimFrame++;
-	if (!setlevel)
-		return;
-
-	if (setlvlnum == SL_BONECHAMB) {
-		plr[pnum]._pMemSpells |= GetSpellBitmask(SPL_GUARDIAN);
-		if (plr[pnum]._pSplLvl[SPL_GUARDIAN] < MAX_SPELL_LEVEL)
-			plr[pnum]._pSplLvl[SPL_GUARDIAN]++;
-		quests[Q_SCHAMB]._qactive = QUEST_DONE;
-		if (!deltaload)
-			PlaySfxLoc(IS_QUESTDN, object[i].position);
-		InitDiabloMsg(EMSG_BONECHAMB);
-		AddMissile(
-		    plr[pnum].position.tile,
-		    object[i].position + Displacement { -2, -4 },
-		    plr[pnum]._pdir,
-		    MIS_GUARDIAN,
-		    TARGET_MONSTERS,
-		    pnum,
-		    0,
-		    0);
-	}
-	if (setlvlnum == SL_VILEBETRAYER) {
-		ObjChangeMapResync(
-		    object[i]._oVar1,
-		    object[i]._oVar2,
-		    object[i]._oVar3,
-		    object[i]._oVar4);
-		for (int j = 0; j < nobjects; j++)
-			SyncObjectAnim(objectactive[j]);
-	}
-}
-
-void OperateBookLever(int pnum, int i)
-{
-	int x = 2 * setpc_x + 16;
-	int y = 2 * setpc_y + 16;
-	if (numitems >= MAXITEMS) {
-		return;
-	}
-	if (object[i]._oSelFlag != 0 && !qtextflag) {
-		if (object[i]._otype == OBJ_BLINDBOOK && quests[Q_BLIND]._qvar1 == 0) {
-			quests[Q_BLIND]._qactive = QUEST_ACTIVE;
-			quests[Q_BLIND]._qlog = true;
-			quests[Q_BLIND]._qvar1 = 1;
-		}
-		if (object[i]._otype == OBJ_BLOODBOOK && quests[Q_BLOOD]._qvar1 == 0) {
-			quests[Q_BLOOD]._qactive = QUEST_ACTIVE;
-			quests[Q_BLOOD]._qlog = true;
-			quests[Q_BLOOD]._qvar1 = 1;
-			SpawnQuestItem(IDI_BLDSTONE, { 2 * setpc_x + 25, 2 * setpc_y + 33 }, 0, 1);
-		}
-		object[i]._otype = object[i]._otype;
-		if (object[i]._otype == OBJ_STEELTOME && quests[Q_WARLORD]._qvar1 == 0) {
-			quests[Q_WARLORD]._qactive = QUEST_ACTIVE;
-			quests[Q_WARLORD]._qlog = true;
-			quests[Q_WARLORD]._qvar1 = 1;
-		}
-		if (object[i]._oAnimFrame != object[i]._oVar6) {
-			if (object[i]._otype != OBJ_BLOODBOOK)
-				ObjChangeMap(object[i]._oVar1, object[i]._oVar2, object[i]._oVar3, object[i]._oVar4);
-			if (object[i]._otype == OBJ_BLINDBOOK) {
-				SpawnUnique(UITEM_OPTAMULET, Point { x, y } + Displacement { 5, 5 });
-				int tren = TransVal;
-				TransVal = 9;
-				DRLG_MRectTrans(object[i]._oVar1, object[i]._oVar2, object[i]._oVar3, object[i]._oVar4);
-				TransVal = tren;
-			}
-		}
-		object[i]._oAnimFrame = object[i]._oVar6;
-		InitQTextMsg(object[i]._oVar7);
-		if (pnum == myplr)
-			NetSendCmdParam1(false, CMD_OPERATEOBJ, i);
-	}
-}
-
-void OperateSChambBk(int i)
-{
-	if (object[i]._oSelFlag == 0 || qtextflag) {
-		return;
-	}
-
-	if (object[i]._oAnimFrame != object[i]._oVar6) {
-		ObjChangeMapResync(object[i]._oVar1, object[i]._oVar2, object[i]._oVar3, object[i]._oVar4);
-		for (int j = 0; j < nobjects; j++)
-			SyncObjectAnim(objectactive[j]);
-	}
-	object[i]._oAnimFrame = object[i]._oVar6;
-	if (quests[Q_SCHAMB]._qactive == QUEST_INIT) {
-		quests[Q_SCHAMB]._qactive = QUEST_ACTIVE;
-		quests[Q_SCHAMB]._qlog = true;
-	}
-
-	_speech_id textdef;
-	switch (plr[myplr]._pClass) {
-	case HeroClass::Warrior:
-		textdef = TEXT_BONER;
-		break;
-	case HeroClass::Rogue:
-		textdef = TEXT_RBONER;
-		break;
-	case HeroClass::Sorcerer:
-		textdef = TEXT_MBONER;
-		break;
-	case HeroClass::Monk:
-		textdef = TEXT_HBONER;
-		break;
-	case HeroClass::Bard:
-		textdef = TEXT_BBONER;
-		break;
-	case HeroClass::Barbarian:
-		textdef = TEXT_BONER;
-		break;
-	}
-	quests[Q_SCHAMB]._qmsg = textdef;
-	InitQTextMsg(textdef);
-}
-
-void OperateChest(int pnum, int i, bool sendmsg)
-{
-	if (object[i]._oSelFlag == 0) {
-		return;
-	}
-
-	if (!deltaload)
-		PlaySfxLoc(IS_CHEST, object[i].position);
-	object[i]._oSelFlag = 0;
-	object[i]._oAnimFrame += 2;
-	if (deltaload) {
-		return;
-	}
-	SetRndSeed(object[i]._oRndSeed);
-	if (setlevel) {
-		for (int j = 0; j < object[i]._oVar1; j++) {
-			CreateRndItem(object[i].position, true, sendmsg, false);
-		}
-	} else {
-		for (int j = 0; j < object[i]._oVar1; j++) {
-			if (object[i]._oVar2 != 0)
-				CreateRndItem(object[i].position, false, sendmsg, false);
-			else
-				CreateRndUseful(object[i].position, sendmsg);
-		}
-	}
-	if (object[i]._oTrapFlag && object[i]._otype >= OBJ_TCHEST1 && object[i]._otype <= OBJ_TCHEST3) {
-		Direction mdir = GetDirection(object[i].position, plr[pnum].position.tile);
-		int mtype;
-		switch (object[i]._oVar4) {
-		case 0:
-			mtype = MIS_ARROW;
-			break;
-		case 1:
-			mtype = MIS_FARROW;
-			break;
-		case 2:
-			mtype = MIS_NOVA;
-			break;
-		case 3:
-			mtype = MIS_FIRERING;
-			break;
-		case 4:
-			mtype = MIS_STEALPOTS;
-			break;
-		case 5:
-			mtype = MIS_MANATRAP;
-			break;
-		default:
-			mtype = MIS_ARROW;
-		}
-		AddMissile(object[i].position, plr[pnum].position.tile, mdir, mtype, TARGET_PLAYERS, -1, 0, 0);
-		object[i]._oTrapFlag = false;
-	}
-	if (pnum == myplr)
-		NetSendCmdParam2(false, CMD_PLROPOBJ, pnum, i);
-}
-
-void OperateMushPatch(int pnum, int i)
-{
-	if (numitems >= MAXITEMS) {
-		return;
-	}
-
-	if (quests[Q_MUSHROOM]._qactive != QUEST_ACTIVE) {
-		if (!deltaload && pnum == myplr) {
-			plr[myplr].Say(HeroSpeech::ICantUseThisYet);
-		}
-		return;
-	}
-
-	if (object[i]._oSelFlag != 0) {
-		if (!deltaload)
-			PlaySfxLoc(IS_CHEST, object[i].position);
-		object[i]._oSelFlag = 0;
-		object[i]._oAnimFrame++;
-		if (!deltaload) {
-			Point pos = GetSuperItemLoc(object[i].position);
-			SpawnQuestItem(IDI_MUSHROOM, pos, 0, 0);
-			quests[Q_MUSHROOM]._qvar1 = QS_MUSHSPAWNED;
-		}
-	}
-}
-
-void OperateInnSignChest(int pnum, int i)
-{
-	if (numitems >= MAXITEMS) {
-		return;
-	}
-
-	if (quests[Q_LTBANNER]._qvar1 != 2) {
-		if (!deltaload && pnum == myplr) {
-			plr[myplr].Say(HeroSpeech::ICantOpenThisYet);
-		}
-		return;
-	}
-
-	if (object[i]._oSelFlag == 0) {
-		return;
-	}
-	if (!deltaload)
-		PlaySfxLoc(IS_CHEST, object[i].position);
-	object[i]._oSelFlag = 0;
-	object[i]._oAnimFrame += 2;
-	if (!deltaload) {
-		Point pos = GetSuperItemLoc(object[i].position);
-		SpawnQuestItem(IDI_BANNER, pos, 0, 0);
-	}
-}
-
-void OperateSlainHero(int pnum, int i)
-{
-	if (object[i]._oSelFlag == 0) {
-		return;
-	}
-	object[i]._oSelFlag = 0;
-	if (deltaload) {
-		return;
-	}
-	if (plr[pnum]._pClass == HeroClass::Warrior) {
-		CreateMagicArmor(object[i].position, ITYPE_HARMOR, ICURS_BREAST_PLATE, false, true);
-	} else if (plr[pnum]._pClass == HeroClass::Rogue) {
-		CreateMagicWeapon(object[i].position, ITYPE_BOW, ICURS_LONG_WAR_BOW, false, true);
-	} else if (plr[pnum]._pClass == HeroClass::Sorcerer) {
-		CreateSpellBook(object[i].position, SPL_LIGHTNING, false, true);
-	} else if (plr[pnum]._pClass == HeroClass::Monk) {
-		CreateMagicWeapon(object[i].position, ITYPE_STAFF, ICURS_WAR_STAFF, false, true);
-	} else if (plr[pnum]._pClass == HeroClass::Bard) {
-		CreateMagicWeapon(object[i].position, ITYPE_SWORD, ICURS_BASTARD_SWORD, false, true);
-	} else if (plr[pnum]._pClass == HeroClass::Barbarian) {
-		CreateMagicWeapon(object[i].position, ITYPE_AXE, ICURS_BATTLE_AXE, false, true);
-	}
-	plr[myplr].Say(HeroSpeech::RestInPeaceMyFriend);
-	if (pnum == myplr)
-		NetSendCmdParam1(false, CMD_OPERATEOBJ, i);
-}
-
-void OperateTrapLvr(int i)
-{
-	if (!deltaload)
-		PlaySfxLoc(IS_LEVER, object[i].position);
-
-	if (object[i]._oAnimFrame == 1) {
-		object[i]._oAnimFrame = 2;
-		for (int j = 0; j < nobjects; j++) {
-			int oi = objectactive[j];
-			if (object[oi]._otype == object[i]._oVar2 && object[oi]._oVar1 == object[i]._oVar1) {
-				object[oi]._oVar2 = 1;
-				object[oi]._oAnimFlag = 0;
-			}
-		}
-		return;
-	}
-
-	object[i]._oAnimFrame--;
-	for (int j = 0; j < nobjects; j++) {
-		int oi = objectactive[j];
-		if (object[oi]._otype == object[i]._oVar2 && object[oi]._oVar1 == object[i]._oVar1) {
-			object[oi]._oVar2 = 0;
-			if (object[oi]._oVar4 != 0)
-				object[oi]._oAnimFlag = 1;
-		}
-	}
-}
-
-void OperateSarc(int pnum, int i, bool sendmsg)
-{
-	if (object[i]._oSelFlag == 0) {
-		return;
-	}
-
-	if (!deltaload)
-		PlaySfxLoc(IS_SARC, object[i].position);
-	object[i]._oSelFlag = 0;
-	if (deltaload) {
-		object[i]._oAnimFrame = object[i]._oAnimLen;
-		return;
-	}
-	object[i]._oAnimFlag = 1;
-	object[i]._oAnimDelay = 3;
-	SetRndSeed(object[i]._oRndSeed);
-	if (object[i]._oVar1 <= 2)
-		CreateRndItem(object[i].position, false, sendmsg, false);
-	if (object[i]._oVar1 >= 8)
-		SpawnSkeleton(object[i]._oVar2, object[i].position);
-	if (pnum == myplr)
-		NetSendCmdParam1(false, CMD_OPERATEOBJ, i);
-}
-
-void OperateL2Door(int pnum, int i, bool sendflag)
-{
-	int dpx = abs(object[i].position.x - plr[pnum].position.tile.x);
-	int dpy = abs(object[i].position.y - plr[pnum].position.tile.y);
-	if (dpx == 1 && dpy <= 1 && object[i]._otype == OBJ_L2LDOOR)
-		OperateL2LDoor(pnum, i, sendflag);
-	if (dpx <= 1 && dpy == 1 && object[i]._otype == OBJ_L2RDOOR)
-		OperateL2RDoor(pnum, i, sendflag);
-}
-
-void OperateL3Door(int pnum, int i, bool sendflag)
-{
-	int dpx = abs(object[i].position.x - plr[pnum].position.tile.x);
-	int dpy = abs(object[i].position.y - plr[pnum].position.tile.y);
-	if (dpx == 1 && dpy <= 1 && object[i]._otype == OBJ_L3RDOOR)
-		OperateL3RDoor(pnum, i, sendflag);
-	if (dpx <= 1 && dpy == 1 && object[i]._otype == OBJ_L3LDOOR)
-		OperateL3LDoor(pnum, i, sendflag);
-}
-
-void OperatePedistal(int pnum, int i)
-{
-	if (numitems >= MAXITEMS) {
-		return;
-	}
-
-	if (object[i]._oVar6 == 3 || !plr[pnum].TryRemoveInvItemById(IDI_BLDSTONE)) {
-		return;
-	}
-
-	object[i]._oAnimFrame++;
-	object[i]._oVar6++;
-	if (object[i]._oVar6 == 1) {
-		if (!deltaload)
-			PlaySfxLoc(LS_PUDDLE, object[i].position);
-		ObjChangeMap(setpc_x, setpc_y + 3, setpc_x + 2, setpc_y + 7);
-		SpawnQuestItem(IDI_BLDSTONE, { 2 * setpc_x + 19, 2 * setpc_y + 26 }, 0, 1);
-	}
-	if (object[i]._oVar6 == 2) {
-		if (!deltaload)
-			PlaySfxLoc(LS_PUDDLE, object[i].position);
-		ObjChangeMap(setpc_x + 6, setpc_y + 3, setpc_x + setpc_w, setpc_y + 7);
-		SpawnQuestItem(IDI_BLDSTONE, { 2 * setpc_x + 31, 2 * setpc_y + 26 }, 0, 1);
-	}
-	if (object[i]._oVar6 == 3) {
-		if (!deltaload)
-			PlaySfxLoc(LS_BLODSTAR, object[i].position);
-		ObjChangeMap(object[i]._oVar1, object[i]._oVar2, object[i]._oVar3, object[i]._oVar4);
-		LoadMapObjs("Levels\\L2Data\\Blood2.DUN", 2 * setpc_x, 2 * setpc_y);
-		SpawnUnique(UITEM_ARMOFVAL, Point { setpc_x, setpc_y } * 2 + Displacement { 25, 19 });
-		object[i]._oSelFlag = 0;
-	}
-}
-
-void TryDisarm(int pnum, int i)
-{
-	if (pnum == myplr)
-		NewCursor(CURSOR_HAND);
-	if (!object[i]._oTrapFlag) {
-		return;
-	}
-	int trapdisper = 2 * plr[pnum]._pDexterity - 5 * currlevel;
-	if (GenerateRnd(100) > trapdisper) {
-		return;
-	}
-	for (int j = 0; j < nobjects; j++) {
-		bool checkflag = false;
-		int oi = objectactive[j];
-		int oti = object[oi]._otype;
-		if (oti == OBJ_TRAPL)
-			checkflag = true;
-		if (oti == OBJ_TRAPR)
-			checkflag = true;
-		if (checkflag && dObject[object[oi]._oVar1][object[oi]._oVar2] - 1 == i) {
-			object[oi]._oVar4 = 1;
-			object[i]._oTrapFlag = false;
-		}
-	}
-	int oti = object[i]._otype;
-	if (oti >= OBJ_TCHEST1 && oti <= OBJ_TCHEST3)
-		object[i]._oTrapFlag = false;
-}
-
-int ItemMiscIdIdx(item_misc_id imiscid)
-{
-	int i = IDI_GOLD;
-	while (AllItemsList[i].iRnd == IDROP_NEVER || AllItemsList[i].iMiscId != imiscid) {
-		i++;
-	}
-
-	return i;
-}
-
-bool OperateShrineMysterious(int pnum)
-{
-	if (deltaload)
-		return false;
-	if (pnum != myplr)
-		return false;
-
-	ModifyPlrStr(pnum, -1);
-	ModifyPlrMag(pnum, -1);
-	ModifyPlrDex(pnum, -1);
-	ModifyPlrVit(pnum, -1);
-
-	switch (static_cast<CharacterAttribute>(GenerateRnd(4))) {
-	case CharacterAttribute::Strength:
-		ModifyPlrStr(pnum, 6);
-		break;
-	case CharacterAttribute::Magic:
-		ModifyPlrMag(pnum, 6);
-		break;
-	case CharacterAttribute::Dexterity:
-		ModifyPlrDex(pnum, 6);
-		break;
-	case CharacterAttribute::Vitality:
-		ModifyPlrVit(pnum, 6);
-		break;
-	}
-
-	CheckStats(plr[pnum]);
-
-	InitDiabloMsg(EMSG_SHRINE_MYSTERIOUS);
-
-	return true;
-}
-
-bool OperateShrineHidden(int pnum)
-{
-	if (deltaload)
-		return false;
-	if (pnum != myplr)
-		return false;
-
-	int cnt = 0;
-	for (const auto &item : plr[pnum].InvBody) {
-		if (!item.isEmpty())
-			cnt++;
-	}
-	if (cnt > 0) {
-		for (auto &item : plr[pnum].InvBody) {
-			if (!item.isEmpty()
-			    && item._iMaxDur != DUR_INDESTRUCTIBLE
-			    && item._iMaxDur != 0) {
-				item._iDurability += 10;
-				item._iMaxDur += 10;
-				if (item._iDurability > item._iMaxDur)
-					item._iDurability = item._iMaxDur;
-			}
-		}
-		while (true) {
-			cnt = 0;
-			for (auto &item : plr[pnum].InvBody) {
-				if (!item.isEmpty() && item._iMaxDur != DUR_INDESTRUCTIBLE && item._iMaxDur != 0) {
-					cnt++;
-				}
-			}
-			if (cnt == 0)
-				break;
-			int r = GenerateRnd(NUM_INVLOC);
-			if (plr[pnum].InvBody[r].isEmpty() || plr[pnum].InvBody[r]._iMaxDur == DUR_INDESTRUCTIBLE || plr[pnum].InvBody[r]._iMaxDur == 0)
-				continue;
-
-			plr[pnum].InvBody[r]._iDurability -= 20;
-			plr[pnum].InvBody[r]._iMaxDur -= 20;
-			if (plr[pnum].InvBody[r]._iDurability <= 0)
-				plr[pnum].InvBody[r]._iDurability = 1;
-			if (plr[pnum].InvBody[r]._iMaxDur <= 0)
-				plr[pnum].InvBody[r]._iMaxDur = 1;
-			break;
-		}
-	}
-
-	InitDiabloMsg(EMSG_SHRINE_HIDDEN);
-
-	return true;
-}
-
-bool OperateShrineGloomy(int pnum)
-{
-	if (deltaload)
-		return false;
-	if (pnum != myplr)
-		return true;
-
-	if (!plr[pnum].InvBody[INVLOC_HEAD].isEmpty())
-		plr[pnum].InvBody[INVLOC_HEAD]._iAC += 2;
-	if (!plr[pnum].InvBody[INVLOC_CHEST].isEmpty())
-		plr[pnum].InvBody[INVLOC_CHEST]._iAC += 2;
-	if (!plr[pnum].InvBody[INVLOC_HAND_LEFT].isEmpty()) {
-		if (plr[pnum].InvBody[INVLOC_HAND_LEFT]._itype == ITYPE_SHIELD) {
-			plr[pnum].InvBody[INVLOC_HAND_LEFT]._iAC += 2;
-		} else {
-			plr[pnum].InvBody[INVLOC_HAND_LEFT]._iMaxDam--;
-			if (plr[pnum].InvBody[INVLOC_HAND_LEFT]._iMaxDam < plr[pnum].InvBody[INVLOC_HAND_LEFT]._iMinDam)
-				plr[pnum].InvBody[INVLOC_HAND_LEFT]._iMaxDam = plr[pnum].InvBody[INVLOC_HAND_LEFT]._iMinDam;
-		}
-	}
-	if (!plr[pnum].InvBody[INVLOC_HAND_RIGHT].isEmpty()) {
-		if (plr[pnum].InvBody[INVLOC_HAND_RIGHT]._itype == ITYPE_SHIELD) {
-			plr[pnum].InvBody[INVLOC_HAND_RIGHT]._iAC += 2;
-		} else {
-			plr[pnum].InvBody[INVLOC_HAND_RIGHT]._iMaxDam--;
-			if (plr[pnum].InvBody[INVLOC_HAND_RIGHT]._iMaxDam < plr[pnum].InvBody[INVLOC_HAND_RIGHT]._iMinDam)
-				plr[pnum].InvBody[INVLOC_HAND_RIGHT]._iMaxDam = plr[pnum].InvBody[INVLOC_HAND_RIGHT]._iMinDam;
-		}
-	}
-
-	for (int j = 0; j < plr[pnum]._pNumInv; j++) {
-		switch (plr[pnum].InvList[j]._itype) {
-		case ITYPE_SWORD:
-		case ITYPE_AXE:
-		case ITYPE_BOW:
-		case ITYPE_MACE:
-		case ITYPE_STAFF:
-			plr[pnum].InvList[j]._iMaxDam--;
-			if (plr[pnum].InvList[j]._iMaxDam < plr[pnum].InvList[j]._iMinDam)
-				plr[pnum].InvList[j]._iMaxDam = plr[pnum].InvList[j]._iMinDam;
-			break;
-		case ITYPE_SHIELD:
-		case ITYPE_HELM:
-		case ITYPE_LARMOR:
-		case ITYPE_MARMOR:
-		case ITYPE_HARMOR:
-			plr[pnum].InvList[j]._iAC += 2;
-			break;
-		default:
-			break;
-		}
-	}
-
-	InitDiabloMsg(EMSG_SHRINE_GLOOMY);
-
-	return true;
-}
-
-bool OperateShrineWeird(int pnum)
-{
-	if (deltaload)
-		return false;
-	if (pnum != myplr)
-		return true;
-
-	if (!plr[pnum].InvBody[INVLOC_HAND_LEFT].isEmpty() && plr[pnum].InvBody[INVLOC_HAND_LEFT]._itype != ITYPE_SHIELD)
-		plr[pnum].InvBody[INVLOC_HAND_LEFT]._iMaxDam++;
-	if (!plr[pnum].InvBody[INVLOC_HAND_RIGHT].isEmpty() && plr[pnum].InvBody[INVLOC_HAND_RIGHT]._itype != ITYPE_SHIELD)
-		plr[pnum].InvBody[INVLOC_HAND_RIGHT]._iMaxDam++;
-
-	for (int j = 0; j < plr[pnum]._pNumInv; j++) {
-		switch (plr[pnum].InvList[j]._itype) {
-		case ITYPE_SWORD:
-		case ITYPE_AXE:
-		case ITYPE_BOW:
-		case ITYPE_MACE:
-		case ITYPE_STAFF:
-			plr[pnum].InvList[j]._iMaxDam++;
-			break;
-		default:
-			break;
-		}
-	}
-
-	InitDiabloMsg(EMSG_SHRINE_WEIRD);
-
-	return true;
-}
-
-bool OperateShrineMagical(int pnum)
-{
-	if (deltaload)
-		return false;
-
-	AddMissile(
-	    plr[pnum].position.tile,
-	    plr[pnum].position.tile,
-	    plr[pnum]._pdir,
-	    MIS_MANASHIELD,
-	    -1,
-	    pnum,
-	    0,
-	    2 * leveltype);
-
-	if (pnum != myplr)
-		return false;
-
-	InitDiabloMsg(EMSG_SHRINE_MAGICAL);
-
-	return true;
-}
-
-bool OperateShrineStone(int pnum)
-{
-	if (deltaload)
-		return false;
-	if (pnum != myplr)
-		return true;
-
-	for (auto &item : plr[pnum].InvBody) {
-		if (item._itype == ITYPE_STAFF)
-			item._iCharges = item._iMaxCharges;
-	}
-	for (int j = 0; j < plr[pnum]._pNumInv; j++) {
-		if (plr[pnum].InvList[j]._itype == ITYPE_STAFF)
-			plr[pnum].InvList[j]._iCharges = plr[pnum].InvList[j]._iMaxCharges;
-	}
-	for (auto &item : plr[pnum].SpdList) {
-		if (item._itype == ITYPE_STAFF)
-			item._iCharges = item._iMaxCharges; // belt items don't have charges?
-	}
-
-	InitDiabloMsg(EMSG_SHRINE_STONE);
-
-	return true;
-}
-
-bool OperateShrineReligious(int pnum)
-{
-	if (deltaload)
-		return false;
-	if (pnum != myplr)
-		return true;
-
-	for (auto &item : plr[pnum].InvBody)
-		item._iDurability = item._iMaxDur;
-	for (int j = 0; j < plr[pnum]._pNumInv; j++)
-		plr[pnum].InvList[j]._iDurability = plr[pnum].InvList[j]._iMaxDur;
-	for (auto &item : plr[pnum].SpdList)
-		item._iDurability = item._iMaxDur; // belt items don't have durability?
-
-	InitDiabloMsg(EMSG_SHRINE_RELIGIOUS);
-
-	return true;
-}
-
-bool OperateShrineEnchanted(int pnum)
-{
-	if (deltaload)
-		return false;
-	if (pnum != myplr)
-		return false;
-
-	int cnt = 0;
-	uint64_t spell = 1;
-	int maxSpells = gbIsHellfire ? MAX_SPELLS : 37;
-	uint64_t spells = plr[pnum]._pMemSpells;
-	for (int j = 0; j < maxSpells; j++) {
-		if ((spell & spells) != 0)
-			cnt++;
-		spell *= 2;
-	}
-	if (cnt > 1) {
-		spell = 1;
-		for (int j = SPL_FIREBOLT; j < maxSpells; j++) { // BUGFIX: < MAX_SPELLS, there is no spell with MAX_SPELLS index (fixed)
-			if ((plr[pnum]._pMemSpells & spell) != 0) {
-				if (plr[pnum]._pSplLvl[j] < MAX_SPELL_LEVEL)
-					plr[pnum]._pSplLvl[j]++;
-			}
-			spell *= 2;
-		}
-		int r;
-		do {
-			r = GenerateRnd(maxSpells);
-		} while ((plr[pnum]._pMemSpells & GetSpellBitmask(r + 1)) == 0);
-		if (plr[pnum]._pSplLvl[r + 1] >= 2)
-			plr[pnum]._pSplLvl[r + 1] -= 2;
-		else
-			plr[pnum]._pSplLvl[r + 1] = 0;
-	}
-
-	InitDiabloMsg(EMSG_SHRINE_ENCHANTED);
-
-	return true;
-}
-
-bool OperateShrineThaumaturgic(int pnum)
-{
-	for (int j = 0; j < nobjects; j++) {
-		int v1 = objectactive[j];
-		assert((DWORD)v1 < MAXOBJECTS);
-		if (IsAnyOf(object[v1]._otype, OBJ_CHEST1, OBJ_CHEST2, OBJ_CHEST3, OBJ_TCHEST1, OBJ_TCHEST2, OBJ_TCHEST3) && object[v1]._oSelFlag == 0) {
-			object[v1]._oRndSeed = AdvanceRndSeed();
-			object[v1]._oSelFlag = 1;
-			object[v1]._oAnimFrame -= 2;
-		}
-	}
-
-	if (deltaload)
-		return false;
-
-	if (pnum != myplr)
-		return true;
-
-	InitDiabloMsg(EMSG_SHRINE_THAUMATURGIC);
-
-	return true;
-}
-
-bool OperateShrineFascinating(int pnum)
-{
-	if (deltaload)
-		return false;
-	if (pnum != myplr)
-		return false;
-
-	plr[pnum]._pMemSpells |= GetSpellBitmask(SPL_FIREBOLT);
-
-	if (plr[pnum]._pSplLvl[SPL_FIREBOLT] < MAX_SPELL_LEVEL)
-		plr[pnum]._pSplLvl[SPL_FIREBOLT]++;
-	if (plr[pnum]._pSplLvl[SPL_FIREBOLT] < MAX_SPELL_LEVEL)
-		plr[pnum]._pSplLvl[SPL_FIREBOLT]++;
-
-	DWORD t = plr[pnum]._pMaxManaBase / 10;
-	int v1 = plr[pnum]._pMana - plr[pnum]._pManaBase;
-	int v2 = plr[pnum]._pMaxMana - plr[pnum]._pMaxManaBase;
-	plr[pnum]._pManaBase -= t;
-	plr[pnum]._pMana -= t;
-	plr[pnum]._pMaxMana -= t;
-	plr[pnum]._pMaxManaBase -= t;
-	if (plr[pnum]._pMana >> 6 <= 0) {
-		plr[pnum]._pMana = v1;
-		plr[pnum]._pManaBase = 0;
-	}
-	if (plr[pnum]._pMaxMana >> 6 <= 0) {
-		plr[pnum]._pMaxMana = v2;
-		plr[pnum]._pMaxManaBase = 0;
-	}
-
-	InitDiabloMsg(EMSG_SHRINE_FASCINATING);
-
-	return true;
-}
-
-bool OperateShrineCryptic(int pnum)
-{
-	if (deltaload)
-		return false;
-
-	AddMissile(
-	    plr[pnum].position.tile,
-	    plr[pnum].position.tile,
-	    plr[pnum]._pdir,
-	    MIS_NOVA,
-	    -1,
-	    pnum,
-	    0,
-	    2 * leveltype);
-
-	if (pnum != myplr)
-		return false;
-
-	plr[pnum]._pMana = plr[pnum]._pMaxMana;
-	plr[pnum]._pManaBase = plr[pnum]._pMaxManaBase;
-
-	InitDiabloMsg(EMSG_SHRINE_CRYPTIC);
-
-	return true;
-}
-
-bool OperateShrineEldritch(int pnum)
-{
-	/// BUGFIX: change `plr[pnum].HoldItem` to use a temporary buffer to prevent deleting item in hand
-	if (deltaload)
-		return false;
-	if (pnum != myplr)
-		return true;
-
-	for (int j = 0; j < plr[pnum]._pNumInv; j++) {
-		if (plr[pnum].InvList[j]._itype == ITYPE_MISC) {
-			if (plr[pnum].InvList[j]._iMiscId == IMISC_HEAL
-			    || plr[pnum].InvList[j]._iMiscId == IMISC_MANA) {
-				SetPlrHandItem(&plr[pnum].HoldItem, ItemMiscIdIdx(IMISC_REJUV));
-				GetPlrHandSeed(&plr[pnum].HoldItem);
-				plr[pnum].HoldItem._iStatFlag = true;
-				plr[pnum].InvList[j] = plr[pnum].HoldItem;
-			}
-			if (plr[pnum].InvList[j]._iMiscId == IMISC_FULLHEAL
-			    || plr[pnum].InvList[j]._iMiscId == IMISC_FULLMANA) {
-				SetPlrHandItem(&plr[pnum].HoldItem, ItemMiscIdIdx(IMISC_FULLREJUV));
-				GetPlrHandSeed(&plr[pnum].HoldItem);
-				plr[pnum].HoldItem._iStatFlag = true;
-				plr[pnum].InvList[j] = plr[pnum].HoldItem;
-			}
-		}
-	}
-	for (auto &item : plr[pnum].SpdList) {
-		if (item._itype == ITYPE_MISC) {
-			if (item._iMiscId == IMISC_HEAL
-			    || item._iMiscId == IMISC_MANA) {
-				SetPlrHandItem(&plr[pnum].HoldItem, ItemMiscIdIdx(IMISC_REJUV));
-				GetPlrHandSeed(&plr[pnum].HoldItem);
-				plr[pnum].HoldItem._iStatFlag = true;
-				item = plr[pnum].HoldItem;
-			}
-			if (item._iMiscId == IMISC_FULLHEAL
-			    || item._iMiscId == IMISC_FULLMANA) {
-				SetPlrHandItem(&plr[pnum].HoldItem, ItemMiscIdIdx(IMISC_FULLREJUV));
-				GetPlrHandSeed(&plr[pnum].HoldItem);
-				plr[pnum].HoldItem._iStatFlag = true;
-				item = plr[pnum].HoldItem;
-			}
-		}
-	}
-
-	InitDiabloMsg(EMSG_SHRINE_ELDRITCH);
-
-	return true;
-}
-
-bool OperateShrineEerie(int pnum)
-{
-	if (deltaload)
-		return false;
-	if (pnum != myplr)
-		return false;
-
-	ModifyPlrMag(pnum, 2);
-	CheckStats(plr[pnum]);
-
-	InitDiabloMsg(EMSG_SHRINE_EERIE);
-
-	return true;
-}
-
-bool OperateShrineDivine(int pnum, int x, int y)
-{
-	if (deltaload)
-		return false;
-	if (pnum != myplr)
-		return false;
-
-	if (currlevel < 4) {
-		CreateTypeItem({ x, y }, false, ITYPE_MISC, IMISC_FULLMANA, false, true);
-		CreateTypeItem({ x, y }, false, ITYPE_MISC, IMISC_FULLHEAL, false, true);
-	} else {
-		CreateTypeItem({ x, y }, false, ITYPE_MISC, IMISC_FULLREJUV, false, true);
-		CreateTypeItem({ x, y }, false, ITYPE_MISC, IMISC_FULLREJUV, false, true);
-	}
-
-	plr[pnum]._pMana = plr[pnum]._pMaxMana;
-	plr[pnum]._pManaBase = plr[pnum]._pMaxManaBase;
-	plr[pnum]._pHitPoints = plr[pnum]._pMaxHP;
-	plr[pnum]._pHPBase = plr[pnum]._pMaxHPBase;
-
-	InitDiabloMsg(EMSG_SHRINE_DIVINE);
-
-	return true;
-}
-
-bool OperateShrineHoly(int pnum)
-{
-	if (deltaload)
-		return false;
-
-	int j = 0;
-	int xx;
-	int yy;
-	uint32_t lv;
-	do {
-		xx = GenerateRnd(MAXDUNX);
-		yy = GenerateRnd(MAXDUNY);
-		lv = dPiece[xx][yy];
-		j++;
-		if (j > MAXDUNX * MAXDUNY)
-			break;
-	} while (nSolidTable[lv] || dObject[xx][yy] != 0 || dMonster[xx][yy] != 0);
-
-	AddMissile(plr[pnum].position.tile, { xx, yy }, plr[pnum]._pdir, MIS_RNDTELEPORT, -1, pnum, 0, 2 * leveltype);
-
-	if (pnum != myplr)
-		return false;
-
-	InitDiabloMsg(EMSG_SHRINE_HOLY);
-
-	return true;
-}
-
-bool OperateShrineSacred(int pnum)
-{
-	if (deltaload || pnum != myplr)
-		return false;
-
-	plr[pnum]._pMemSpells |= GetSpellBitmask(SPL_CBOLT);
-
-	if (plr[pnum]._pSplLvl[SPL_CBOLT] < MAX_SPELL_LEVEL)
-		plr[pnum]._pSplLvl[SPL_CBOLT]++;
-	if (plr[pnum]._pSplLvl[SPL_CBOLT] < MAX_SPELL_LEVEL)
-		plr[pnum]._pSplLvl[SPL_CBOLT]++;
-
-	uint32_t t = plr[pnum]._pMaxManaBase / 10;
-	int v1 = plr[pnum]._pMana - plr[pnum]._pManaBase;
-	int v2 = plr[pnum]._pMaxMana - plr[pnum]._pMaxManaBase;
-	plr[pnum]._pManaBase -= t;
-	plr[pnum]._pMana -= t;
-	plr[pnum]._pMaxMana -= t;
-	plr[pnum]._pMaxManaBase -= t;
-	if (plr[pnum]._pMana >> 6 <= 0) {
-		plr[pnum]._pMana = v1;
-		plr[pnum]._pManaBase = 0;
-	}
-	if (plr[pnum]._pMaxMana >> 6 <= 0) {
-		plr[pnum]._pMaxMana = v2;
-		plr[pnum]._pMaxManaBase = 0;
-	}
-
-	InitDiabloMsg(EMSG_SHRINE_SACRED);
-
-	return true;
-}
-
-bool OperateShrineSpiritual(int pnum)
-{
-	if (deltaload)
-		return false;
-	if (pnum != myplr)
-		return false;
-
-	for (int8_t &gridItem : plr[pnum].InvGrid) {
-		if (gridItem == 0) {
-			int r = 5 * leveltype + GenerateRnd(10 * leveltype);
-			DWORD t = plr[pnum]._pNumInv; // check
-			plr[pnum].InvList[t] = golditem;
-			plr[pnum].InvList[t]._iSeed = AdvanceRndSeed();
-			plr[pnum]._pNumInv++;
-			gridItem = plr[pnum]._pNumInv;
-			plr[pnum].InvList[t]._ivalue = r;
-			plr[pnum]._pGold += r;
-			SetPlrHandGoldCurs(&plr[pnum].InvList[t]);
-		}
-	}
-
-	InitDiabloMsg(EMSG_SHRINE_SPIRITUAL);
-
-	return true;
-}
-
-bool OperateShrineSpooky(int pnum)
-{
-	if (deltaload)
-		return false;
-
-	if (pnum == myplr) {
-		InitDiabloMsg(EMSG_SHRINE_SPOOKY1);
-		return true;
-	}
-
-	plr[myplr]._pHitPoints = plr[myplr]._pMaxHP;
-	plr[myplr]._pHPBase = plr[myplr]._pMaxHPBase;
-	plr[myplr]._pMana = plr[myplr]._pMaxMana;
-	plr[myplr]._pManaBase = plr[myplr]._pMaxManaBase;
-
-	InitDiabloMsg(EMSG_SHRINE_SPOOKY2);
-
-	return true;
-}
-
-bool OperateShrineAbandoned(int pnum)
-{
-	if (deltaload)
-		return false;
-	if (pnum != myplr)
-		return false;
-
-	ModifyPlrDex(pnum, 2);
-	CheckStats(plr[pnum]);
-
-	if (pnum != myplr)
-		return true;
-
-	InitDiabloMsg(EMSG_SHRINE_ABANDONED);
-
-	return true;
-}
-
-bool OperateShrineCreepy(int pnum)
-{
-	if (deltaload)
-		return false;
-	if (pnum != myplr)
-		return false;
-
-	ModifyPlrStr(pnum, 2);
-	CheckStats(plr[pnum]);
-
-	if (pnum != myplr)
-		return true;
-
-	InitDiabloMsg(EMSG_SHRINE_CREEPY);
-
-	return true;
-}
-
-bool OperateShrineQuiet(int pnum)
-{
-	if (deltaload)
-		return false;
-	if (pnum != myplr)
-		return false;
-
-	ModifyPlrVit(pnum, 2);
-	CheckStats(plr[pnum]);
-
-	if (pnum != myplr)
-		return true;
-
-	InitDiabloMsg(EMSG_SHRINE_QUIET);
-
-	return true;
-}
-
-bool OperateShrineSecluded(int pnum)
-{
-	if (deltaload)
-		return false;
-	if (pnum != myplr)
-		return true;
-
-	std::fill(&AutomapView[0][0], &AutomapView[DMAXX - 1][DMAXX - 1], true);
-
-	InitDiabloMsg(EMSG_SHRINE_SECLUDED);
-
-	return true;
-}
-
-bool OperateShrineOrnate(int pnum)
-{
-	if (deltaload)
-		return false;
-	if (pnum != myplr)
-		return false;
-
-	plr[pnum]._pMemSpells |= GetSpellBitmask(SPL_HBOLT);
-	if (plr[pnum]._pSplLvl[SPL_HBOLT] < MAX_SPELL_LEVEL)
-		plr[pnum]._pSplLvl[SPL_HBOLT]++;
-	if (plr[pnum]._pSplLvl[SPL_HBOLT] < MAX_SPELL_LEVEL)
-		plr[pnum]._pSplLvl[SPL_HBOLT]++;
-
-	uint32_t t = plr[pnum]._pMaxManaBase / 10;
-	int v1 = plr[pnum]._pMana - plr[pnum]._pManaBase;
-	int v2 = plr[pnum]._pMaxMana - plr[pnum]._pMaxManaBase;
-	plr[pnum]._pManaBase -= t;
-	plr[pnum]._pMana -= t;
-	plr[pnum]._pMaxMana -= t;
-	plr[pnum]._pMaxManaBase -= t;
-	if (plr[pnum]._pMana >> 6 <= 0) {
-		plr[pnum]._pMana = v1;
-		plr[pnum]._pManaBase = 0;
-	}
-	if (plr[pnum]._pMaxMana >> 6 <= 0) {
-		plr[pnum]._pMaxMana = v2;
-		plr[pnum]._pMaxManaBase = 0;
-	}
-
-	InitDiabloMsg(EMSG_SHRINE_ORNATE);
-
-	return true;
-}
-
-bool OperateShrineGlimmering(int pnum)
-{
-	if (deltaload)
-		return false;
-	if (pnum != myplr)
-		return false;
-
-	for (auto &item : plr[pnum].InvBody) {
-		if (item._iMagical != ITEM_QUALITY_NORMAL && !item._iIdentified)
-			item._iIdentified = true;
-	}
-	for (int j = 0; j < plr[pnum]._pNumInv; j++) {
-		if (plr[pnum].InvList[j]._iMagical != ITEM_QUALITY_NORMAL && !plr[pnum].InvList[j]._iIdentified)
-			plr[pnum].InvList[j]._iIdentified = true;
-	}
-	for (auto &item : plr[pnum].SpdList) {
-		if (item._iMagical != ITEM_QUALITY_NORMAL && !item._iIdentified)
-			item._iIdentified = true; // belt items can't be magical?
-	}
-
-	InitDiabloMsg(EMSG_SHRINE_GLIMMERING);
-
-	return true;
-}
-
-bool OperateShrineTainted(int pnum)
-{
-	if (deltaload)
-		return false;
-
-	if (pnum == myplr) {
-		InitDiabloMsg(EMSG_SHRINE_TAINTED1);
-		return true;
-	}
-
-	int r = GenerateRnd(4);
-
-	int v1 = r == 0 ? 1 : -1;
-	int v2 = r == 1 ? 1 : -1;
-	int v3 = r == 2 ? 1 : -1;
-	int v4 = r == 3 ? 1 : -1;
-
-	ModifyPlrStr(myplr, v1);
-	ModifyPlrMag(myplr, v2);
-	ModifyPlrDex(myplr, v3);
-	ModifyPlrVit(myplr, v4);
-
-	CheckStats(plr[myplr]);
-
-	InitDiabloMsg(EMSG_SHRINE_TAINTED2);
-
-	return true;
-}
-
-bool OperateShrineOily(int pnum, int x, int y)
-{
-	if (deltaload)
-		return false;
-	if (pnum != myplr)
-		return false;
-
-	switch (plr[myplr]._pClass) {
-	case HeroClass::Warrior:
-		ModifyPlrStr(myplr, 2);
-		break;
-	case HeroClass::Rogue:
-		ModifyPlrDex(myplr, 2);
-		break;
-	case HeroClass::Sorcerer:
-		ModifyPlrMag(myplr, 2);
-		break;
-	case HeroClass::Barbarian:
-		ModifyPlrVit(myplr, 2);
-		break;
-	case HeroClass::Monk:
-		ModifyPlrStr(myplr, 1);
-		ModifyPlrDex(myplr, 1);
-		break;
-	case HeroClass::Bard:
-		ModifyPlrDex(myplr, 1);
-		ModifyPlrMag(myplr, 1);
-		break;
-	}
-
-	CheckStats(plr[pnum]);
-
-	AddMissile(
-	    { x, y },
-	    plr[myplr].position.tile,
-	    plr[myplr]._pdir,
-	    MIS_FIREWALL,
-	    TARGET_PLAYERS,
-	    -1,
-	    2 * currlevel + 2,
-	    0);
-
-	InitDiabloMsg(EMSG_SHRINE_OILY);
-
-	return true;
-}
-
-bool OperateShrineGlowing(int pnum)
-{
-	if (deltaload)
-		return false;
-	if (pnum != myplr)
-		return false;
-
-	int playerXP = plr[myplr]._pExperience;
-	int magicGain = playerXP / 1000;
-	int xpLoss = 0;
-	if (playerXP > 5000) {
-		magicGain = 5;
-		xpLoss = ((double)playerXP * 0.95);
-	}
-	ModifyPlrMag(myplr, magicGain);
-	plr[myplr]._pExperience = xpLoss;
-
-	if (sgOptions.Gameplay.bExperienceBar) {
-		force_redraw = 255;
-	}
-
-	CheckStats(plr[pnum]);
-
-	InitDiabloMsg(EMSG_SHRINE_GLOWING);
-
-	return true;
-}
-
-bool OperateShrineMendicant(int pnum)
-{
-	if (deltaload)
-		return false;
-	if (pnum != myplr)
-		return false;
-
-	int gold = plr[myplr]._pGold / 2;
-	AddPlrExperience(myplr, plr[myplr]._pLevel, gold);
-	TakePlrsMoney(gold);
-
-	CheckStats(plr[pnum]);
-
-	InitDiabloMsg(EMSG_SHRINE_MENDICANT);
-
-	return true;
-}
-
-bool OperateShrineSparkling(int pnum, int x, int y)
-{
-	if (deltaload)
-		return false;
-	if (pnum != myplr)
-		return false;
-
-	AddPlrExperience(myplr, plr[myplr]._pLevel, 1000 * currlevel);
-
-	AddMissile(
-	    { x, y },
-	    plr[myplr].position.tile,
-	    plr[myplr]._pdir,
-	    MIS_FLASH,
-	    TARGET_PLAYERS,
-	    -1,
-	    3 * currlevel + 2,
-	    0);
-
-	CheckStats(plr[pnum]);
-
-	InitDiabloMsg(EMSG_SHRINE_SPARKLING);
-
-	return true;
-}
-
-bool OperateShrineTown(int pnum, int x, int y)
-{
-	if (deltaload)
-		return false;
-	if (pnum != myplr)
-		return false;
-
-	AddMissile(
-	    { x, y },
-	    plr[myplr].position.tile,
-	    plr[myplr]._pdir,
-	    MIS_TOWN,
-	    TARGET_PLAYERS,
-	    pnum,
-	    0,
-	    0);
-
-	InitDiabloMsg(EMSG_SHRINE_TOWN);
-
-	return true;
-}
-
-bool OperateShrineShimmering(int pnum)
-{
-	if (deltaload)
-		return false;
-	if (pnum != myplr)
-		return false;
-
-	plr[pnum]._pMana = plr[pnum]._pMaxMana;
-	plr[pnum]._pManaBase = plr[pnum]._pMaxManaBase;
-
-	InitDiabloMsg(EMSG_SHRINE_SHIMMERING);
-
-	return true;
-}
-
-bool OperateShrineSolar(int pnum)
-{
-	if (deltaload)
-		return false;
-	if (pnum != myplr)
-		return false;
-
-	time_t tm = time(nullptr);
-	int hour = localtime(&tm)->tm_hour;
-	if (hour >= 20 || hour < 4) {
-		InitDiabloMsg(EMSG_SHRINE_SOLAR4);
-		ModifyPlrVit(myplr, 2);
-	} else if (hour >= 18) {
-		InitDiabloMsg(EMSG_SHRINE_SOLAR3);
-		ModifyPlrMag(myplr, 2);
-	} else if (hour >= 12) {
-		InitDiabloMsg(EMSG_SHRINE_SOLAR2);
-		ModifyPlrStr(myplr, 2);
-	} else /* 4:00 to 11:59 */ {
-		InitDiabloMsg(EMSG_SHRINE_SOLAR1);
-		ModifyPlrDex(myplr, 2);
-	}
-
-	CheckStats(plr[pnum]);
-
-	return true;
-}
-
-bool OperateShrineMurphys(int pnum)
-{
-	if (deltaload)
-		return false;
-	if (pnum != myplr)
-		return false;
-
-	bool broke = false;
-	for (auto &item : plr[myplr].InvBody) {
-		if (!item.isEmpty() && GenerateRnd(3) == 0) {
-			if (item._iDurability != DUR_INDESTRUCTIBLE) {
-				if (item._iDurability > 0) {
-					item._iDurability /= 2;
-					broke = true;
-					break;
-				}
-			}
-		}
-	}
-	if (!broke) {
-		TakePlrsMoney(plr[myplr]._pGold / 3);
-	}
-
-	InitDiabloMsg(EMSG_SHRINE_MURPHYS);
-
-	return true;
-}
-
-void OperateShrine(int pnum, int i, _sfx_id sType)
-{
-	if (dropGoldFlag) {
-		dropGoldFlag = false;
-		dropGoldValue = 0;
-	}
-
-	assert((DWORD)i < MAXOBJECTS);
-
-	if (object[i]._oSelFlag == 0)
-		return;
-
-	SetRndSeed(object[i]._oRndSeed);
-	object[i]._oSelFlag = 0;
-
-	if (!deltaload) {
-		PlaySfxLoc(sType, object[i].position);
-		object[i]._oAnimFlag = 1;
-		object[i]._oAnimDelay = 1;
-	} else {
-		object[i]._oAnimFrame = object[i]._oAnimLen;
-		object[i]._oAnimFlag = 0;
-	}
-
-	switch (object[i]._oVar1) {
-	case SHRINE_MYSTERIOUS:
-		if (!OperateShrineMysterious(pnum))
-			return;
-		break;
-	case SHRINE_HIDDEN:
-		if (!OperateShrineHidden(pnum))
-			return;
-		break;
-	case SHRINE_GLOOMY:
-		if (!OperateShrineGloomy(pnum))
-			return;
-		break;
-	case SHRINE_WEIRD:
-		if (!OperateShrineWeird(pnum))
-			return;
-		break;
-	case SHRINE_MAGICAL:
-	case SHRINE_MAGICAL2:
-		if (!OperateShrineMagical(pnum))
-			return;
-		break;
-	case SHRINE_STONE:
-		if (!OperateShrineStone(pnum))
-			return;
-		break;
-	case SHRINE_RELIGIOUS:
-		if (!OperateShrineReligious(pnum))
-			return;
-		break;
-	case SHRINE_ENCHANTED:
-		if (!OperateShrineEnchanted(pnum))
-			return;
-		break;
-	case SHRINE_THAUMATURGIC:
-		if (!OperateShrineThaumaturgic(pnum))
-			return;
-		break;
-	case SHRINE_FASCINATING:
-		if (!OperateShrineFascinating(pnum))
-			return;
-		break;
-	case SHRINE_CRYPTIC:
-		if (!OperateShrineCryptic(pnum))
-			return;
-		break;
-	case SHRINE_ELDRITCH:
-		if (!OperateShrineEldritch(pnum))
-			return;
-		break;
-	case SHRINE_EERIE:
-		if (!OperateShrineEerie(pnum))
-			return;
-		break;
-	case SHRINE_DIVINE:
-		if (!OperateShrineDivine(pnum, object[i].position.x, object[i].position.y))
-			return;
-		break;
-	case SHRINE_HOLY:
-		if (!OperateShrineHoly(pnum))
-			return;
-		break;
-	case SHRINE_SACRED:
-		if (!OperateShrineSacred(pnum))
-			return;
-		break;
-	case SHRINE_SPIRITUAL:
-		if (!OperateShrineSpiritual(pnum))
-			return;
-		break;
-	case SHRINE_SPOOKY:
-		if (!OperateShrineSpooky(pnum))
-			return;
-		break;
-	case SHRINE_ABANDONED:
-		if (!OperateShrineAbandoned(pnum))
-			return;
-		break;
-	case SHRINE_CREEPY:
-		if (!OperateShrineCreepy(pnum))
-			return;
-		break;
-	case SHRINE_QUIET:
-		if (!OperateShrineQuiet(pnum))
-			return;
-		break;
-	case SHRINE_SECLUDED:
-		if (!OperateShrineSecluded(pnum))
-			return;
-		break;
-	case SHRINE_ORNATE:
-		if (!OperateShrineOrnate(pnum))
-			return;
-		break;
-	case SHRINE_GLIMMERING:
-		if (!OperateShrineGlimmering(pnum))
-			return;
-		break;
-	case SHRINE_TAINTED:
-		if (!OperateShrineTainted(pnum))
-			return;
-		break;
-	case SHRINE_OILY:
-		if (!OperateShrineOily(pnum, object[i].position.x, object[i].position.y))
-			return;
-		break;
-	case SHRINE_GLOWING:
-		if (!OperateShrineGlowing(pnum))
-			return;
-		break;
-	case SHRINE_MENDICANT:
-		if (!OperateShrineMendicant(pnum))
-			return;
-		break;
-	case SHRINE_SPARKLING:
-		if (!OperateShrineSparkling(pnum, object[i].position.x, object[i].position.y))
-			return;
-		break;
-	case SHRINE_TOWN:
-		if (!OperateShrineTown(pnum, object[i].position.x, object[i].position.y))
-			return;
-		break;
-	case SHRINE_SHIMMERING:
-		if (!OperateShrineShimmering(pnum))
-			return;
-		break;
-	case SHRINE_SOLAR:
-		if (!OperateShrineSolar(pnum))
-			return;
-		break;
-	case SHRINE_MURPHYS:
-		if (!OperateShrineMurphys(pnum))
-			return;
-		break;
-	}
-
-	CalcPlrInv(pnum, true);
-	force_redraw = 255;
-
-	if (pnum == myplr)
-		NetSendCmdParam2(false, CMD_PLROPOBJ, pnum, i);
-}
-
-void OperateSkelBook(int pnum, int i, bool sendmsg)
-{
-	if (object[i]._oSelFlag == 0) {
-		return;
-	}
-
-	if (!deltaload)
-		PlaySfxLoc(IS_ISCROL, object[i].position);
-	object[i]._oSelFlag = 0;
-	object[i]._oAnimFrame += 2;
-	if (deltaload) {
-		return;
-	}
-	SetRndSeed(object[i]._oRndSeed);
-	if (GenerateRnd(5) != 0)
-		CreateTypeItem(object[i].position, false, ITYPE_MISC, IMISC_SCROLL, sendmsg, false);
-	else
-		CreateTypeItem(object[i].position, false, ITYPE_MISC, IMISC_BOOK, sendmsg, false);
-	if (pnum == myplr)
-		NetSendCmdParam1(false, CMD_OPERATEOBJ, i);
-}
-
-void OperateBookCase(int pnum, int i, bool sendmsg)
-{
-<<<<<<< HEAD
-	if (object[i]._oSelFlag == 0) {
-		return;
-	}
-
-	if (!deltaload)
-		PlaySfxLoc(IS_ISCROL, object[i].position);
-	object[i]._oSelFlag = 0;
-	object[i]._oAnimFrame -= 2;
-	if (deltaload) {
-		return;
-	}
-	SetRndSeed(object[i]._oRndSeed);
-	CreateTypeItem(object[i].position, false, ITYPE_MISC, IMISC_BOOK, sendmsg, false);
-	if (QuestStatus(Q_ZHAR)
-	    && monster[MAX_PLRS]._mmode == MM_STAND // prevents playing the "angry" message for the second time if zhar got aggroed by losing vision and talking again
-	    && monster[MAX_PLRS]._uniqtype - 1 == UMT_ZHAR
-	    && monster[MAX_PLRS]._msquelch == UINT8_MAX
-	    && monster[MAX_PLRS]._mhitpoints > 0) {
-		monster[MAX_PLRS].mtalkmsg = TEXT_ZHAR2;
-		M_StartStand(0, monster[MAX_PLRS]._mdir);
-		monster[MAX_PLRS]._mgoal = MGOAL_ATTACK2;
-		monster[MAX_PLRS]._mmode = MM_TALK;
-=======
-	if (object[i]._oSelFlag != 0) {
-		if (!deltaload)
-			PlaySfxLoc(IS_ISCROL, object[i]._ox, object[i]._oy);
-		object[i]._oSelFlag = 0;
-		object[i]._oAnimFrame -= 2;
-		if (!deltaload) {
-			SetRndSeed(object[i]._oRndSeed);
-			CreateTypeItem(object[i]._ox, object[i]._oy, FALSE, ITYPE_MISC, IMISC_BOOK, sendmsg, FALSE);
-			if (QuestStatus(Q_ZHAR)
-			    && monster[MAX_PLRS].mName == UniqMonst[UMT_ZHAR].mName
-			    && monster[MAX_PLRS]._msquelch == UCHAR_MAX
-			    && monster[MAX_PLRS]._mhitpoints != 0) {
-				monster[MAX_PLRS].mtalkmsg = TEXT_ZHAR2;
-				M_StartStand(0, monster[MAX_PLRS]._mdir); // BUGFIX: first parameter in call to M_StartStand should be MAX_PLRS, not 0.
-				monster[MAX_PLRS]._mgoal = MGOAL_ATTACK2;
-				monster[MAX_PLRS]._mmode = MM_TALK;
-			}
-			if (pnum == myplr)
-				NetSendCmdParam1(FALSE, CMD_OPERATEOBJ, i);
-		}
->>>>>>> e426c38a
-	}
-	if (pnum == myplr)
-		NetSendCmdParam1(false, CMD_OPERATEOBJ, i);
-}
-
-void OperateDecap(int pnum, int i, bool sendmsg)
-{
-	if (object[i]._oSelFlag == 0) {
-		return;
-	}
-	object[i]._oSelFlag = 0;
-	if (deltaload) {
-		return;
-	}
-	SetRndSeed(object[i]._oRndSeed);
-	CreateRndItem(object[i].position, false, sendmsg, false);
-	if (pnum == myplr)
-		NetSendCmdParam1(false, CMD_OPERATEOBJ, i);
-}
-
-void OperateArmorStand(int pnum, int i, bool sendmsg)
-{
-	if (object[i]._oSelFlag == 0) {
-		return;
-	}
-	object[i]._oSelFlag = 0;
-	object[i]._oAnimFrame++;
-	if (deltaload) {
-		return;
-	}
-	SetRndSeed(object[i]._oRndSeed);
-	bool uniqueRnd = (GenerateRnd(2) != 0);
-	if (currlevel <= 5) {
-		CreateTypeItem(object[i].position, true, ITYPE_LARMOR, IMISC_NONE, sendmsg, false);
-	} else if (currlevel >= 6 && currlevel <= 9) {
-		CreateTypeItem(object[i].position, uniqueRnd, ITYPE_MARMOR, IMISC_NONE, sendmsg, false);
-	} else if (currlevel >= 10 && currlevel <= 12) {
-		CreateTypeItem(object[i].position, false, ITYPE_HARMOR, IMISC_NONE, sendmsg, false);
-	} else if (currlevel >= 13 && currlevel <= 16) {
-		CreateTypeItem(object[i].position, true, ITYPE_HARMOR, IMISC_NONE, sendmsg, false);
-	} else if (currlevel >= 17) {
-		CreateTypeItem(object[i].position, true, ITYPE_HARMOR, IMISC_NONE, sendmsg, false);
-	}
-	if (pnum == myplr)
-		NetSendCmdParam1(false, CMD_OPERATEOBJ, i);
-}
-
-int FindValidShrine()
-{
-	bool done = false;
-	int rv;
-	do {
-		rv = GenerateRnd(gbIsHellfire ? NUM_SHRINETYPE : 26);
-		if (currlevel >= shrinemin[rv] && currlevel <= shrinemax[rv] && rv != SHRINE_THAUMATURGIC) {
-			done = true;
-		}
-		if (done) {
-			if (gbIsMultiplayer) {
-				if (shrineavail[rv] == SHRINETYPE_SINGLE) {
-					done = false;
-					continue;
-				}
-			}
-			if (!gbIsMultiplayer) {
-				if (shrineavail[rv] == SHRINETYPE_MULTI) {
-					done = false;
-					continue;
-				}
-			}
-			done = true;
-		}
-	} while (!done);
-	return rv;
-}
-
-void OperateGoatShrine(int pnum, int i, _sfx_id sType)
-{
-	SetRndSeed(object[i]._oRndSeed);
-	object[i]._oVar1 = FindValidShrine();
-	OperateShrine(pnum, i, sType);
-	object[i]._oAnimDelay = 2;
-	force_redraw = 255;
-}
-
-void OperateCauldron(int pnum, int i, _sfx_id sType)
-{
-	SetRndSeed(object[i]._oRndSeed);
-	object[i]._oVar1 = FindValidShrine();
-	OperateShrine(pnum, i, sType);
-	object[i]._oAnimFrame = 3;
-	object[i]._oAnimFlag = 0;
-	force_redraw = 255;
-}
-
-bool OperateFountains(int pnum, int i)
-{
-	bool applied = false;
-	SetRndSeed(object[i]._oRndSeed);
-	switch (object[i]._otype) {
-	case OBJ_BLOODFTN:
-		if (deltaload)
-			return false;
-		if (pnum != myplr)
-			return false;
-
-		if (plr[pnum]._pHitPoints < plr[pnum]._pMaxHP) {
-			PlaySfxLoc(LS_FOUNTAIN, object[i].position);
-			plr[pnum]._pHitPoints += 64;
-			plr[pnum]._pHPBase += 64;
-			if (plr[pnum]._pHitPoints > plr[pnum]._pMaxHP) {
-				plr[pnum]._pHitPoints = plr[pnum]._pMaxHP;
-				plr[pnum]._pHPBase = plr[pnum]._pMaxHPBase;
-			}
-			applied = true;
-		} else
-			PlaySfxLoc(LS_FOUNTAIN, object[i].position);
-		break;
-	case OBJ_PURIFYINGFTN:
-		if (deltaload)
-			return false;
-		if (pnum != myplr)
-			return false;
-
-		if (plr[pnum]._pMana < plr[pnum]._pMaxMana) {
-			PlaySfxLoc(LS_FOUNTAIN, object[i].position);
-
-			plr[pnum]._pMana += 64;
-			plr[pnum]._pManaBase += 64;
-			if (plr[pnum]._pMana > plr[pnum]._pMaxMana) {
-				plr[pnum]._pMana = plr[pnum]._pMaxMana;
-				plr[pnum]._pManaBase = plr[pnum]._pMaxManaBase;
-			}
-
-			applied = true;
-		} else
-			PlaySfxLoc(LS_FOUNTAIN, object[i].position);
-		break;
-	case OBJ_MURKYFTN:
-		if (object[i]._oSelFlag == 0)
-			break;
-		if (!deltaload)
-			PlaySfxLoc(LS_FOUNTAIN, object[i].position);
-		object[i]._oSelFlag = 0;
-		if (deltaload)
-			return false;
-		AddMissile(
-		    plr[pnum].position.tile,
-		    plr[pnum].position.tile,
-		    plr[pnum]._pdir,
-		    MIS_INFRA,
-		    -1,
-		    pnum,
-		    0,
-		    2 * leveltype);
-		applied = true;
-		if (pnum == myplr)
-			NetSendCmdParam1(false, CMD_OPERATEOBJ, i);
-		break;
-	case OBJ_TEARFTN: {
-		if (object[i]._oSelFlag == 0)
-			break;
-		if (!deltaload)
-			PlaySfxLoc(LS_FOUNTAIN, object[i].position);
-		object[i]._oSelFlag = 0;
-		if (deltaload)
-			return false;
-		if (pnum != myplr)
-			return false;
-		int prev = -1;
-		int add = -1;
-		int cnt = 0;
-		while (true) {
-			int rnd = GenerateRnd(4);
-			if (rnd != prev) {
-				switch (rnd) {
-				case 0:
-					ModifyPlrStr(pnum, add);
-					break;
-				case 1:
-					ModifyPlrMag(pnum, add);
-					break;
-				case 2:
-					ModifyPlrDex(pnum, add);
-					break;
-				case 3:
-					ModifyPlrVit(pnum, add);
-					break;
-				}
-				prev = rnd;
-				add = 1;
-				cnt++;
-			}
-			if (cnt > 1)
-				break;
-		}
-		CheckStats(plr[pnum]);
-		applied = true;
-		if (pnum == myplr)
-			NetSendCmdParam1(false, CMD_OPERATEOBJ, i);
-	} break;
-	default:
-		break;
-	}
-	force_redraw = 255;
-	return applied;
-}
-
-void OperateWeaponRack(int pnum, int i, bool sendmsg)
-{
-	int weaponType;
-
-	if (object[i]._oSelFlag == 0)
-		return;
-	SetRndSeed(object[i]._oRndSeed);
-
-	switch (GenerateRnd(4) + ITYPE_SWORD) {
-	case ITYPE_SWORD:
-		weaponType = ITYPE_SWORD;
-		break;
-	case ITYPE_AXE:
-		weaponType = ITYPE_AXE;
-		break;
-	case ITYPE_BOW:
-		weaponType = ITYPE_BOW;
-		break;
-	case ITYPE_MACE:
-		weaponType = ITYPE_MACE;
-		break;
-	}
-
-	object[i]._oSelFlag = 0;
-	object[i]._oAnimFrame++;
-	if (deltaload)
-		return;
-
-	CreateTypeItem(object[i].position, leveltype > 1, weaponType, IMISC_NONE, sendmsg, false);
-
-	if (pnum == myplr)
-		NetSendCmdParam1(false, CMD_OPERATEOBJ, i);
-}
-
-void OperateStoryBook(int pnum, int i)
-{
-<<<<<<< HEAD
-	if (object[i]._oSelFlag == 0 || deltaload || qtextflag || pnum != myplr) {
-		return;
-	}
-	object[i]._oAnimFrame = object[i]._oVar4;
-	PlaySfxLoc(IS_ISCROL, object[i].position);
-	auto msg = static_cast<_speech_id>(object[i]._oVar2);
-	if (object[i]._oVar8 != 0 && currlevel == 24) {
-		if (!IsUberLeverActivated && quests[Q_NAKRUL]._qactive != QUEST_DONE && NaKrulSpellTomesActive(object[i]._oVar8)) {
-			NetSendCmd(false, CMD_NAKRUL);
-			return;
-=======
-	if (object[i]._oSelFlag != 0 && !deltaload && !qtextflag && pnum == myplr) {
-		object[i]._oAnimFrame = object[i]._oVar4;
-		PlaySfxLoc(IS_ISCROL, object[i]._ox, object[i]._oy);
-#ifdef HELLFIRE
-		if (object[i]._oVar8 != 0 && currlevel == 24) {
-			if (IsUberLeverActivated != 1 && quests[Q_NAKRUL]._qactive != QUEST_DONE && OperateNakrulBook(object[i]._oVar8)) {
-				NetSendCmd(FALSE, CMD_NAKRUL);
-				return;
-			}
-		} else if (currlevel >= 21) {
-			quests[Q_NAKRUL]._qactive = QUEST_ACTIVE;
-			quests[Q_NAKRUL]._qlog = TRUE;
-			quests[Q_NAKRUL]._qmsg = object[i]._oVar2;
->>>>>>> e426c38a
-		}
-	} else if (currlevel >= 21) {
-		quests[Q_NAKRUL]._qactive = QUEST_ACTIVE;
-		quests[Q_NAKRUL]._qlog = true;
-		quests[Q_NAKRUL]._qmsg = msg;
-	}
-	InitQTextMsg(msg);
-	NetSendCmdParam1(false, CMD_OPERATEOBJ, i);
-}
-
-void OperateLazStand(int pnum, int i)
-{
-	if (numitems >= MAXITEMS) {
-		return;
-	}
-
-	if (object[i]._oSelFlag == 0 || deltaload || qtextflag || pnum != myplr) {
-		return;
-	}
-
-	object[i]._oAnimFrame++;
-	object[i]._oSelFlag = 0;
-	Point pos = GetSuperItemLoc(object[i].position);
-	SpawnQuestItem(IDI_LAZSTAFF, pos, 0, 0);
-}
-
-bool objectIsDisabled(int i)
-{
-	if (!sgOptions.Gameplay.bDisableCripplingShrines)
-		return false;
-	if ((object[i]._otype == OBJ_GOATSHRINE) || (object[i]._otype == OBJ_CAULDRON))
-		return true;
-	if ((object[i]._otype != OBJ_SHRINEL) && (object[i]._otype != OBJ_SHRINER))
-		return false;
-	if ((object[i]._oVar1 == SHRINE_FASCINATING)
-	    || (object[i]._oVar1 == SHRINE_ORNATE)
-	    || (object[i]._oVar1 == SHRINE_SACRED))
-		return true;
-	return false;
-}
-
-void OperateObject(int pnum, int i, bool TeleFlag)
-{
-	bool sendmsg = pnum == myplr;
-	switch (object[i]._otype) {
-	case OBJ_L1LDOOR:
-	case OBJ_L1RDOOR:
-		if (TeleFlag) {
-			if (object[i]._otype == OBJ_L1LDOOR)
-				OperateL1LDoor(pnum, i, true);
-			if (object[i]._otype == OBJ_L1RDOOR)
-				OperateL1RDoor(pnum, i, true);
-			break;
-		}
-		if (pnum == myplr)
-			OperateL1Door(pnum, i, true);
-		break;
-	case OBJ_L2LDOOR:
-	case OBJ_L2RDOOR:
-		if (TeleFlag) {
-			if (object[i]._otype == OBJ_L2LDOOR)
-				OperateL2LDoor(pnum, i, true);
-			if (object[i]._otype == OBJ_L2RDOOR)
-				OperateL2RDoor(pnum, i, true);
-			break;
-		}
-		if (pnum == myplr)
-			OperateL2Door(pnum, i, true);
-		break;
-	case OBJ_L3LDOOR:
-	case OBJ_L3RDOOR:
-		if (TeleFlag) {
-			if (object[i]._otype == OBJ_L3LDOOR)
-				OperateL3LDoor(pnum, i, true);
-			if (object[i]._otype == OBJ_L3RDOOR)
-				OperateL3RDoor(pnum, i, true);
-			break;
-		}
-		if (pnum == myplr)
-			OperateL3Door(pnum, i, true);
-		break;
-	case OBJ_LEVER:
-	case OBJ_SWITCHSKL:
-		OperateLever(pnum, i);
-		break;
-	case OBJ_BOOK2L:
-		OperateBook(pnum, i);
-		break;
-	case OBJ_BOOK2R:
-		OperateSChambBk(i);
-		break;
-	case OBJ_CHEST1:
-	case OBJ_CHEST2:
-	case OBJ_CHEST3:
-	case OBJ_TCHEST1:
-	case OBJ_TCHEST2:
-	case OBJ_TCHEST3:
-		OperateChest(pnum, i, sendmsg);
-		break;
-	case OBJ_SARC:
-		OperateSarc(pnum, i, sendmsg);
-		break;
-	case OBJ_FLAMELVR:
-		OperateTrapLvr(i);
-		break;
-	case OBJ_BLINDBOOK:
-	case OBJ_BLOODBOOK:
-	case OBJ_STEELTOME:
-		OperateBookLever(pnum, i);
-		break;
-	case OBJ_SHRINEL:
-	case OBJ_SHRINER:
-		OperateShrine(pnum, i, IS_MAGIC);
-		break;
-	case OBJ_SKELBOOK:
-	case OBJ_BOOKSTAND:
-		OperateSkelBook(pnum, i, sendmsg);
-		break;
-	case OBJ_BOOKCASEL:
-	case OBJ_BOOKCASER:
-		OperateBookCase(pnum, i, sendmsg);
-		break;
-	case OBJ_DECAP:
-		OperateDecap(pnum, i, sendmsg);
-		break;
-	case OBJ_ARMORSTAND:
-	case OBJ_WARARMOR:
-		OperateArmorStand(pnum, i, sendmsg);
-		break;
-	case OBJ_GOATSHRINE:
-		OperateGoatShrine(pnum, i, LS_GSHRINE);
-		break;
-	case OBJ_CAULDRON:
-		OperateCauldron(pnum, i, LS_CALDRON);
-		break;
-	case OBJ_BLOODFTN:
-	case OBJ_PURIFYINGFTN:
-	case OBJ_MURKYFTN:
-	case OBJ_TEARFTN:
-		OperateFountains(pnum, i);
-		break;
-	case OBJ_STORYBOOK:
-		OperateStoryBook(pnum, i);
-		break;
-	case OBJ_PEDISTAL:
-		OperatePedistal(pnum, i);
-		break;
-	case OBJ_WARWEAP:
-	case OBJ_WEAPONRACK:
-		OperateWeaponRack(pnum, i, sendmsg);
-		break;
-	case OBJ_MUSHPATCH:
-		OperateMushPatch(pnum, i);
-		break;
-	case OBJ_LAZSTAND:
-		OperateLazStand(pnum, i);
-		break;
-	case OBJ_SLAINHERO:
-		OperateSlainHero(pnum, i);
-		break;
-	case OBJ_SIGNCHEST:
-		OperateInnSignChest(pnum, i);
-		break;
-	default:
-		break;
-	}
-}
-
-void SyncOpL1Door(int pnum, int cmd, int i)
-{
-	if (pnum == myplr)
-		return;
-
-	bool do_sync = false;
-	if (cmd == CMD_OPENDOOR && object[i]._oVar4 == 0)
-		do_sync = true;
-	if (cmd == CMD_CLOSEDOOR && object[i]._oVar4 == 1)
-		do_sync = true;
-	if (!do_sync)
-		return;
-
-	if (object[i]._otype == OBJ_L1LDOOR)
-		OperateL1LDoor(-1, i, false);
-	if (object[i]._otype == OBJ_L1RDOOR)
-		OperateL1RDoor(-1, i, false);
-}
-
-void SyncOpL2Door(int pnum, int cmd, int i)
-{
-	if (pnum == myplr)
-		return;
-
-	bool do_sync = false;
-	if (cmd == CMD_OPENDOOR && object[i]._oVar4 == 0)
-		do_sync = true;
-	if (cmd == CMD_CLOSEDOOR && object[i]._oVar4 == 1)
-		do_sync = true;
-	if (!do_sync)
-		return;
-
-	if (object[i]._otype == OBJ_L2LDOOR)
-		OperateL2LDoor(-1, i, false);
-	if (object[i]._otype == OBJ_L2RDOOR)
-		OperateL2RDoor(-1, i, false);
-}
-
-void SyncOpL3Door(int pnum, int cmd, int i)
-{
-	if (pnum == myplr)
-		return;
-
-	bool do_sync = false;
-	if (cmd == CMD_OPENDOOR && object[i]._oVar4 == 0)
-		do_sync = true;
-	if (cmd == CMD_CLOSEDOOR && object[i]._oVar4 == 1)
-		do_sync = true;
-	if (!do_sync)
-		return;
-
-	if (object[i]._otype == OBJ_L3LDOOR)
-		OperateL3LDoor(-1, i, false);
-	if (object[i]._otype == OBJ_L3RDOOR)
-		OperateL3RDoor(-1, i, false);
-}
-
-void SyncOpObject(int pnum, int cmd, int i)
-{
-	switch (object[i]._otype) {
-	case OBJ_L1LDOOR:
-	case OBJ_L1RDOOR:
-		SyncOpL1Door(pnum, cmd, i);
-		break;
-	case OBJ_L2LDOOR:
-	case OBJ_L2RDOOR:
-		SyncOpL2Door(pnum, cmd, i);
-		break;
-	case OBJ_L3LDOOR:
-	case OBJ_L3RDOOR:
-		SyncOpL3Door(pnum, cmd, i);
-		break;
-	case OBJ_LEVER:
-	case OBJ_SWITCHSKL:
-		OperateLever(pnum, i);
-		break;
-	case OBJ_CHEST1:
-	case OBJ_CHEST2:
-	case OBJ_CHEST3:
-	case OBJ_TCHEST1:
-	case OBJ_TCHEST2:
-	case OBJ_TCHEST3:
-		OperateChest(pnum, i, false);
-		break;
-	case OBJ_SARC:
-		OperateSarc(pnum, i, false);
-		break;
-	case OBJ_BLINDBOOK:
-	case OBJ_BLOODBOOK:
-	case OBJ_STEELTOME:
-		OperateBookLever(pnum, i);
-		break;
-	case OBJ_SHRINEL:
-	case OBJ_SHRINER:
-		OperateShrine(pnum, i, IS_MAGIC);
-		break;
-	case OBJ_SKELBOOK:
-	case OBJ_BOOKSTAND:
-		OperateSkelBook(pnum, i, false);
-		break;
-	case OBJ_BOOKCASEL:
-	case OBJ_BOOKCASER:
-		OperateBookCase(pnum, i, false);
-		break;
-	case OBJ_DECAP:
-		OperateDecap(pnum, i, false);
-		break;
-	case OBJ_ARMORSTAND:
-	case OBJ_WARARMOR:
-		OperateArmorStand(pnum, i, false);
-		break;
-	case OBJ_GOATSHRINE:
-		OperateGoatShrine(pnum, i, LS_GSHRINE);
-		break;
-	case OBJ_CAULDRON:
-		OperateCauldron(pnum, i, LS_CALDRON);
-		break;
-	case OBJ_MURKYFTN:
-	case OBJ_TEARFTN:
-		OperateFountains(pnum, i);
-		break;
-	case OBJ_STORYBOOK:
-		OperateStoryBook(pnum, i);
-		break;
-	case OBJ_PEDISTAL:
-		OperatePedistal(pnum, i);
-		break;
-	case OBJ_WARWEAP:
-	case OBJ_WEAPONRACK:
-		OperateWeaponRack(pnum, i, false);
-		break;
-	case OBJ_MUSHPATCH:
-		OperateMushPatch(pnum, i);
-		break;
-	case OBJ_SLAINHERO:
-		OperateSlainHero(pnum, i);
-		break;
-	case OBJ_SIGNCHEST:
-		OperateInnSignChest(pnum, i);
-		break;
-	default:
-		break;
-	}
-}
-
-void BreakCrux(int i)
-{
-	object[i]._oAnimFlag = 1;
-	object[i]._oAnimFrame = 1;
-	object[i]._oAnimDelay = 1;
-	object[i]._oSolidFlag = true;
-	object[i]._oMissFlag = true;
-	object[i]._oBreak = -1;
-	object[i]._oSelFlag = 0;
-	bool triggered = true;
-	for (int j = 0; j < nobjects; j++) {
-		int oi = objectactive[j];
-		if (object[oi]._otype != OBJ_CRUX1 && object[oi]._otype != OBJ_CRUX2 && object[oi]._otype != OBJ_CRUX3)
-			continue;
-		if (object[i]._oVar8 != object[oi]._oVar8 || object[oi]._oBreak == -1)
-			continue;
-		triggered = false;
-	}
-	if (!triggered)
-		return;
-	if (!deltaload)
-		PlaySfxLoc(IS_LEVER, object[i].position);
-	ObjChangeMap(object[i]._oVar1, object[i]._oVar2, object[i]._oVar3, object[i]._oVar4);
-}
-
-void BreakBarrel(int pnum, int i, int dam, bool forcebreak, bool sendmsg)
-{
-	if (object[i]._oSelFlag == 0)
-		return;
-	if (forcebreak) {
-		object[i]._oVar1 = 0;
-	} else {
-		object[i]._oVar1 -= dam;
-		if (pnum != myplr && object[i]._oVar1 <= 0)
-			object[i]._oVar1 = 1;
-	}
-	if (object[i]._oVar1 > 0) {
-		if (deltaload)
-			return;
-
-		PlaySfxLoc(IS_IBOW, object[i].position);
-		return;
-	}
-
-	object[i]._oVar1 = 0;
-	object[i]._oAnimFlag = 1;
-	object[i]._oAnimFrame = 1;
-	object[i]._oAnimDelay = 1;
-	object[i]._oSolidFlag = false;
-	object[i]._oMissFlag = true;
-	object[i]._oBreak = -1;
-	object[i]._oSelFlag = 0;
-	object[i]._oPreFlag = true;
-	if (deltaload) {
-		object[i]._oAnimFrame = object[i]._oAnimLen;
-		object[i]._oAnimCnt = 0;
-		object[i]._oAnimDelay = 1000;
-		return;
-	}
-
-	if (object[i]._otype == OBJ_BARRELEX) {
-		if (currlevel >= 21 && currlevel <= 24)
-			PlaySfxLoc(IS_POPPOP3, object[i].position);
-		else if (currlevel >= 17 && currlevel <= 20)
-			PlaySfxLoc(IS_POPPOP8, object[i].position);
-		else
-			PlaySfxLoc(IS_BARLFIRE, object[i].position);
-		for (int yp = object[i].position.y - 1; yp <= object[i].position.y + 1; yp++) {
-			for (int xp = object[i].position.x - 1; xp <= object[i].position.x + 1; xp++) {
-				if (dMonster[xp][yp] > 0)
-					MonsterTrapHit(dMonster[xp][yp] - 1, 1, 4, 0, MIS_FIREBOLT, false);
-				bool unused;
-				if (dPlayer[xp][yp] > 0)
-					PlayerMHit(dPlayer[xp][yp] - 1, -1, 0, 8, 16, MIS_FIREBOLT, false, 0, &unused);
-				if (dObject[xp][yp] > 0) {
-					int oi = dObject[xp][yp] - 1;
-					if (object[oi]._otype == OBJ_BARRELEX && object[oi]._oBreak != -1)
-						BreakBarrel(pnum, oi, dam, true, sendmsg);
-				}
-			}
-		}
-	} else {
-		if (currlevel >= 21 && currlevel <= 24)
-			PlaySfxLoc(IS_POPPOP2, object[i].position);
-		else if (currlevel >= 17 && currlevel <= 20)
-			PlaySfxLoc(IS_POPPOP5, object[i].position);
-		else
-			PlaySfxLoc(IS_BARREL, object[i].position);
-		SetRndSeed(object[i]._oRndSeed);
-		if (object[i]._oVar2 <= 1) {
-			if (object[i]._oVar3 == 0)
-				CreateRndUseful(object[i].position, sendmsg);
-			else
-				CreateRndItem(object[i].position, false, sendmsg, false);
-		}
-		if (object[i]._oVar2 >= 8)
-			SpawnSkeleton(object[i]._oVar4, object[i].position);
-	}
-	if (pnum == myplr)
-		NetSendCmdParam2(false, CMD_BREAKOBJ, pnum, i);
-}
-
-void BreakObject(int pnum, int oi)
-{
-	int objdam = 10;
-	if (pnum != -1) {
-		int mind = plr[pnum]._pIMinDam;
-		int maxd = plr[pnum]._pIMaxDam;
-		objdam = GenerateRnd(maxd - mind + 1) + mind;
-		objdam += plr[pnum]._pDamageMod + plr[pnum]._pIBonusDamMod + objdam * plr[pnum]._pIBonusDam / 100;
-	}
-
-	switch (object[oi]._otype) {
-	case OBJ_CRUX1:
-	case OBJ_CRUX2:
-	case OBJ_CRUX3:
-		BreakCrux(oi);
-		break;
-	case OBJ_BARREL:
-	case OBJ_BARRELEX:
-		BreakBarrel(pnum, oi, objdam, false, true);
-		break;
-	default:
-		break;
-	}
-}
-
-void SyncBreakObj(int pnum, int oi)
-{
-	if (object[oi]._otype >= OBJ_BARREL && object[oi]._otype <= OBJ_BARRELEX)
-		BreakBarrel(pnum, oi, 0, true, false);
-}
-
-void SyncL1Doors(int i)
-{
-	if (object[i]._oVar4 == 0) {
-		object[i]._oMissFlag = false;
-		return;
-	}
-
-	object[i]._oMissFlag = true;
-
-	int x = object[i].position.x;
-	int y = object[i].position.y;
-	object[i]._oSelFlag = 2;
-	if (currlevel < 17) {
-		if (object[i]._otype == OBJ_L1LDOOR) {
-			if (object[i]._oVar1 == 214)
-				ObjSetMicro(x, y, 408);
-			else
-				ObjSetMicro(x, y, 393);
-			dSpecial[x][y] = 7;
-			objects_set_door_piece(x - 1, y);
-			y--;
-		} else {
-			ObjSetMicro(x, y, 395);
-			dSpecial[x][y] = 8;
-			objects_set_door_piece(x, y - 1);
-			x--;
-		}
-	} else {
-		if (object[i]._otype == OBJ_L1LDOOR) {
-			ObjSetMicro(x, y, 206);
-			dSpecial[x][y] = 1;
-			objects_set_door_piece(x - 1, y);
-			y--;
-		} else {
-			ObjSetMicro(x, y, 209);
-			dSpecial[x][y] = 2;
-			objects_set_door_piece(x, y - 1);
-			x--;
-		}
-	}
-	DoorSet(i, x, y);
-}
-
-void SyncCrux(int i)
-{
-	bool found = true;
-	for (int j = 0; j < nobjects; j++) {
-		int oi = objectactive[j];
-		int type = object[oi]._otype;
-		if (IsNoneOf(type, OBJ_CRUX1, OBJ_CRUX2, OBJ_CRUX3))
-			continue;
-		if (object[i]._oVar8 != object[oi]._oVar8 || object[oi]._oBreak == -1)
-			continue;
-		found = false;
-	}
-	if (found)
-		ObjChangeMap(object[i]._oVar1, object[i]._oVar2, object[i]._oVar3, object[i]._oVar4);
-}
-
-void SyncLever(int i)
-{
-	if (object[i]._oSelFlag != 0)
-		return;
-
-	ObjChangeMap(object[i]._oVar1, object[i]._oVar2, object[i]._oVar3, object[i]._oVar4);
-}
-
-void SyncQSTLever(int i)
-{
-	if (object[i]._oAnimFrame == object[i]._oVar6) {
-		ObjChangeMapResync(object[i]._oVar1, object[i]._oVar2, object[i]._oVar3, object[i]._oVar4);
-		if (object[i]._otype == OBJ_BLINDBOOK) {
-			int tren = TransVal;
-			TransVal = 9;
-			DRLG_MRectTrans(object[i]._oVar1, object[i]._oVar2, object[i]._oVar3, object[i]._oVar4);
-			TransVal = tren;
-		}
-	}
-}
-
-void SyncPedistal(int i)
-{
-	if (object[i]._oVar6 == 1)
-		ObjChangeMapResync(setpc_x, setpc_y + 3, setpc_x + 2, setpc_y + 7);
-	if (object[i]._oVar6 == 2) {
-		ObjChangeMapResync(setpc_x, setpc_y + 3, setpc_x + 2, setpc_y + 7);
-		ObjChangeMapResync(setpc_x + 6, setpc_y + 3, setpc_x + setpc_w, setpc_y + 7);
-	}
-	if (object[i]._oVar6 == 3) {
-		ObjChangeMapResync(object[i]._oVar1, object[i]._oVar2, object[i]._oVar3, object[i]._oVar4);
-		LoadMapObjs("Levels\\L2Data\\Blood2.DUN", 2 * setpc_x, 2 * setpc_y);
-	}
-}
-
-void SyncL2Doors(int i)
-{
-	object[i]._oMissFlag = object[i]._oVar4 != 0;
-	int x = object[i].position.x;
-	int y = object[i].position.y;
-	object[i]._oSelFlag = 2;
-	if (object[i]._otype == OBJ_L2LDOOR && object[i]._oVar4 == 0) {
-		ObjSetMicro(x, y, 538);
-		dSpecial[x][y] = 0;
-	} else if (object[i]._otype == OBJ_L2LDOOR && (object[i]._oVar4 == 1 || object[i]._oVar4 == 2)) {
-		ObjSetMicro(x, y, 13);
-		dSpecial[x][y] = 5;
-	} else if (object[i]._otype == OBJ_L2RDOOR && object[i]._oVar4 == 0) {
-		ObjSetMicro(x, y, 540);
-		dSpecial[x][y] = 0;
-	} else if (object[i]._otype == OBJ_L2RDOOR && (object[i]._oVar4 == 1 || object[i]._oVar4 == 2)) {
-		ObjSetMicro(x, y, 17);
-		dSpecial[x][y] = 6;
-	}
-}
-
-void SyncL3Doors(int i)
-{
-	object[i]._oMissFlag = true;
-	int x = object[i].position.x;
-	int y = object[i].position.y;
-	object[i]._oSelFlag = 2;
-	if (object[i]._otype == OBJ_L3LDOOR && object[i]._oVar4 == 0) {
-		ObjSetMicro(x, y, 531);
-	} else if (object[i]._otype == OBJ_L3LDOOR && (object[i]._oVar4 == 1 || object[i]._oVar4 == 2)) {
-		ObjSetMicro(x, y, 538);
-	} else if (object[i]._otype == OBJ_L3RDOOR && object[i]._oVar4 == 0) {
-		ObjSetMicro(x, y, 534);
-	} else if (object[i]._otype == OBJ_L3RDOOR && (object[i]._oVar4 == 1 || object[i]._oVar4 == 2)) {
-		ObjSetMicro(x, y, 541);
-	}
-}
-
-void SyncObjectAnim(int o)
-{
-	object_graphic_id index = AllObjects[object[o]._otype].ofindex;
-
-	const auto &found = std::find(std::begin(ObjFileList), std::end(ObjFileList), index);
-	if (found == std::end(ObjFileList)) {
-		LogCritical("Unable to find object_graphic_id {} in list of objects to load, level generation error.", index);
-		return;
-	}
-
-	const int i = std::distance(std::begin(ObjFileList), found);
-
-	object[o]._oAnimData = pObjCels[i].get();
-	switch (object[o]._otype) {
-	case OBJ_L1LDOOR:
-	case OBJ_L1RDOOR:
-		SyncL1Doors(o);
-		break;
-	case OBJ_L2LDOOR:
-	case OBJ_L2RDOOR:
-		SyncL2Doors(o);
-		break;
-	case OBJ_L3LDOOR:
-	case OBJ_L3RDOOR:
-		SyncL3Doors(o);
-		break;
-	case OBJ_CRUX1:
-	case OBJ_CRUX2:
-	case OBJ_CRUX3:
-		SyncCrux(o);
-		break;
-	case OBJ_LEVER:
-	case OBJ_BOOK2L:
-	case OBJ_SWITCHSKL:
-		SyncLever(o);
-		break;
-	case OBJ_BOOK2R:
-	case OBJ_BLINDBOOK:
-	case OBJ_STEELTOME:
-		SyncQSTLever(o);
-		break;
-	case OBJ_PEDISTAL:
-		SyncPedistal(o);
-		break;
-	default:
-		break;
-	}
-}
-
-void GetObjectStr(int i)
-{
-	switch (object[i]._otype) {
-	case OBJ_CRUX1:
-	case OBJ_CRUX2:
-	case OBJ_CRUX3:
-		strcpy(infostr, _("Crucified Skeleton"));
-		break;
-	case OBJ_LEVER:
-	case OBJ_FLAMELVR:
-		strcpy(infostr, _("Lever"));
-		break;
-	case OBJ_L1LDOOR:
-	case OBJ_L1RDOOR:
-	case OBJ_L2LDOOR:
-	case OBJ_L2RDOOR:
-	case OBJ_L3LDOOR:
-	case OBJ_L3RDOOR:
-		if (object[i]._oVar4 == 1)
-			strcpy(infostr, _("Open Door"));
-		if (object[i]._oVar4 == 0)
-			strcpy(infostr, _("Closed Door"));
-		if (object[i]._oVar4 == 2)
-			strcpy(infostr, _("Blocked Door"));
-		break;
-	case OBJ_BOOK2L:
-		if (setlevel) {
-			if (setlvlnum == SL_BONECHAMB) {
-				strcpy(infostr, _("Ancient Tome"));
-			} else if (setlvlnum == SL_VILEBETRAYER) {
-				strcpy(infostr, _("Book of Vileness"));
-			}
-		}
-		break;
-	case OBJ_SWITCHSKL:
-		strcpy(infostr, _("Skull Lever"));
-		break;
-	case OBJ_BOOK2R:
-		strcpy(infostr, _("Mythical Book"));
-		break;
-	case OBJ_CHEST1:
-	case OBJ_TCHEST1:
-		strcpy(infostr, _("Small Chest"));
-		break;
-	case OBJ_CHEST2:
-	case OBJ_TCHEST2:
-		strcpy(infostr, _("Chest"));
-		break;
-	case OBJ_CHEST3:
-	case OBJ_TCHEST3:
-	case OBJ_SIGNCHEST:
-		strcpy(infostr, _("Large Chest"));
-		break;
-	case OBJ_SARC:
-		strcpy(infostr, _("Sarcophagus"));
-		break;
-	case OBJ_BOOKSHELF:
-		strcpy(infostr, _("Bookshelf"));
-		break;
-	case OBJ_BOOKCASEL:
-	case OBJ_BOOKCASER:
-		strcpy(infostr, _("Bookcase"));
-		break;
-	case OBJ_BARREL:
-	case OBJ_BARRELEX:
-		if (currlevel >= 17 && currlevel <= 20)      // for hive levels
-			strcpy(infostr, _("Pod"));               //Then a barrel is called a pod
-		else if (currlevel >= 21 && currlevel <= 24) // for crypt levels
-			strcpy(infostr, _("Urn"));               //Then a barrel is called an urn
-		else
-			strcpy(infostr, _("Barrel"));
-		break;
-	case OBJ_SHRINEL:
-	case OBJ_SHRINER:
-		strcpy(tempstr, fmt::format(_(/* TRANSLATORS: {:s} will be a name from the Shrine block above */ "{:s} Shrine"), _(ShrineNames[object[i]._oVar1])).c_str());
-		strcpy(infostr, tempstr);
-		break;
-	case OBJ_SKELBOOK:
-		strcpy(infostr, _("Skeleton Tome"));
-		break;
-	case OBJ_BOOKSTAND:
-		strcpy(infostr, _("Library Book"));
-		break;
-	case OBJ_BLOODFTN:
-		strcpy(infostr, _("Blood Fountain"));
-		break;
-	case OBJ_DECAP:
-		strcpy(infostr, _("Decapitated Body"));
-		break;
-	case OBJ_BLINDBOOK:
-		strcpy(infostr, _("Book of the Blind"));
-		break;
-	case OBJ_BLOODBOOK:
-		strcpy(infostr, _("Book of Blood"));
-		break;
-	case OBJ_PURIFYINGFTN:
-		strcpy(infostr, _("Purifying Spring"));
-		break;
-	case OBJ_ARMORSTAND:
-	case OBJ_WARARMOR:
-		strcpy(infostr, _("Armor"));
-		break;
-	case OBJ_WARWEAP:
-		strcpy(infostr, _("Weapon Rack"));
-		break;
-	case OBJ_GOATSHRINE:
-		strcpy(infostr, _("Goat Shrine"));
-		break;
-	case OBJ_CAULDRON:
-		strcpy(infostr, _("Cauldron"));
-		break;
-	case OBJ_MURKYFTN:
-		strcpy(infostr, _("Murky Pool"));
-		break;
-	case OBJ_TEARFTN:
-		strcpy(infostr, _("Fountain of Tears"));
-		break;
-	case OBJ_STEELTOME:
-		strcpy(infostr, _("Steel Tome"));
-		break;
-	case OBJ_PEDISTAL:
-		strcpy(infostr, _("Pedestal of Blood"));
-		break;
-	case OBJ_STORYBOOK:
-		strcpy(infostr, _(StoryBookName[object[i]._oVar3]));
-		break;
-	case OBJ_WEAPONRACK:
-		strcpy(infostr, _("Weapon Rack"));
-		break;
-	case OBJ_MUSHPATCH:
-		strcpy(infostr, _("Mushroom Patch"));
-		break;
-	case OBJ_LAZSTAND:
-		strcpy(infostr, _("Vile Stand"));
-		break;
-	case OBJ_SLAINHERO:
-		strcpy(infostr, _("Slain Hero"));
-		break;
-	default:
-		break;
-	}
-	if (plr[myplr]._pClass == HeroClass::Rogue) {
-		if (object[i]._oTrapFlag) {
-			strcpy(tempstr, fmt::format(_(/* TRANSLATORS: {:s} will either be a chest or a door */ "Trapped {:s}"), infostr).c_str());
-			strcpy(infostr, tempstr);
-			infoclr = UIS_RED;
-		}
-	}
-	if (objectIsDisabled(i)) {
-		strcpy(tempstr, fmt::format(_(/* TRANSLATORS: If user enabled diablo.ini setting "Disable Crippling Shrines" is set to 1; also used for Na-Kruls leaver */ "{:s} (disabled)"), infostr).c_str());
-		strcpy(infostr, tempstr);
-		infoclr = UIS_RED;
-	}
-}
-
-<<<<<<< HEAD
-void operate_lv24_lever()
-{
-	if (currlevel == 24) {
-		PlaySfxLoc(IS_CROPEN, { UberRow, UberCol });
-		//the part below is the same as objects_454BA8
-=======
-#ifdef HELLFIRE
-void OperateNakrulLever()
-{
-	if (currlevel == 24) {
-		PlaySfxLoc(IS_CROPEN, UberRow, UberCol);
-		//the part below is the same as SyncNakrulRoom
->>>>>>> e426c38a
-		dPiece[UberRow][UberCol] = 298;
-		dPiece[UberRow][UberCol - 1] = 301;
-		dPiece[UberRow][UberCol - 2] = 300;
-		dPiece[UberRow][UberCol + 1] = 299;
-		SetDungeonMicros();
-	}
-}
-
-void SyncNakrulRoom()
-{
-	dPiece[UberRow][UberCol] = 298;
-	dPiece[UberRow][UberCol - 1] = 301;
-	dPiece[UberRow][UberCol - 2] = 300;
-	dPiece[UberRow][UberCol + 1] = 299;
-
-	SetDungeonMicros();
-}
-
-void AddNakrulLeaver()
-{
-	while (true) {
-		int xp = GenerateRnd(80) + 16;
-		int yp = GenerateRnd(80) + 16;
-		if (RndLocOk(xp - 1, yp - 1)
-		    && RndLocOk(xp, yp - 1)
-		    && RndLocOk(xp + 1, yp - 1)
-		    && RndLocOk(xp - 1, yp)
-		    && RndLocOk(xp, yp)
-		    && RndLocOk(xp + 1, yp)
-		    && RndLocOk(xp - 1, yp + 1)
-		    && RndLocOk(xp, yp + 1)
-		    && RndLocOk(xp + 1, yp + 1)) {
-			break;
-		}
-	}
-	UberLeverRow = UberRow + 3;
-	UberLeverCol = UberCol - 1;
-	AddObject(OBJ_LEVER, UberRow + 3, UberCol - 1);
-}
-
-<<<<<<< HEAD
-bool NaKrulSpellTomesActive(int s)
-=======
-DIABOOL OperateNakrulBook(int s)
->>>>>>> e426c38a
-{
-	switch (s) {
-	case 6:
-		NaKrulTomeSequence = 1;
-		break;
-	case 7:
-		if (NaKrulTomeSequence == 1) {
-			NaKrulTomeSequence = 2;
-		} else {
-			NaKrulTomeSequence = 0;
-		}
-		break;
-	case 8:
-		if (NaKrulTomeSequence == 2)
-			return true;
-		NaKrulTomeSequence = 0;
-		break;
-	}
-	return false;
-}
-
-} // namespace devilution
+/**
+ * @file objects.cpp
+ *
+ * Implementation of object functionality, interaction, spawning, loading, etc.
+ */
+#include <algorithm>
+#include <climits>
+#include <cstdint>
+
+#include "automap.h"
+#include "control.h"
+#include "cursor.h"
+#include "drlg_l1.h"
+#include "drlg_l4.h"
+#include "engine/load_file.hpp"
+#include "engine/random.hpp"
+#include "error.h"
+#include "init.h"
+#include "lighting.h"
+#include "minitext.h"
+#include "missiles.h"
+#include "options.h"
+#include "setmaps.h"
+#include "stores.h"
+#include "themes.h"
+#include "towners.h"
+#include "track.h"
+#include "utils/language.h"
+#include "utils/log.hpp"
+
+namespace devilution {
+
+enum shrine_type : uint8_t {
+	SHRINE_MYSTERIOUS,
+	SHRINE_HIDDEN,
+	SHRINE_GLOOMY,
+	SHRINE_WEIRD,
+	SHRINE_MAGICAL,
+	SHRINE_STONE,
+	SHRINE_RELIGIOUS,
+	SHRINE_ENCHANTED,
+	SHRINE_THAUMATURGIC,
+	SHRINE_FASCINATING,
+	SHRINE_CRYPTIC,
+	SHRINE_MAGICAL2,
+	SHRINE_ELDRITCH,
+	SHRINE_EERIE,
+	SHRINE_DIVINE,
+	SHRINE_HOLY,
+	SHRINE_SACRED,
+	SHRINE_SPIRITUAL,
+	SHRINE_SPOOKY,
+	SHRINE_ABANDONED,
+	SHRINE_CREEPY,
+	SHRINE_QUIET,
+	SHRINE_SECLUDED,
+	SHRINE_ORNATE,
+	SHRINE_GLIMMERING,
+	SHRINE_TAINTED,
+	SHRINE_OILY,
+	SHRINE_GLOWING,
+	SHRINE_MENDICANT,
+	SHRINE_SPARKLING,
+	SHRINE_TOWN,
+	SHRINE_SHIMMERING,
+	SHRINE_SOLAR,
+	SHRINE_MURPHYS,
+	NUM_SHRINETYPE
+};
+
+int trapid;
+int trapdir;
+std::unique_ptr<byte[]> pObjCels[40];
+object_graphic_id ObjFileList[40];
+int objectactive[MAXOBJECTS];
+/** Specifies the number of active objects. */
+int nobjects;
+int leverid;
+int objectavail[MAXOBJECTS];
+ObjectStruct object[MAXOBJECTS];
+bool InitObjFlag;
+bool LoadMapObjsFlag;
+int numobjfiles;
+
+/** Tracks progress through the tome sequence that spawns Na-Krul (see OperateNakrulBook()) */
+int NaKrulTomeSequence;
+
+/** Specifies the X-coordinate delta between barrels. */
+int bxadd[8] = { -1, 0, 1, -1, 1, -1, 0, 1 };
+/** Specifies the Y-coordinate delta between barrels. */
+int byadd[8] = { -1, -1, -1, 0, 0, 1, 1, 1 };
+/** Maps from shrine_id to shrine name. */
+const char *const ShrineNames[] = {
+	// TRANSLATORS: Shrine Name Block
+	N_("Mysterious"),
+	N_("Hidden"),
+	N_("Gloomy"),
+	N_("Weird"),
+	N_("Magical"),
+	N_("Stone"),
+	N_("Religious"),
+	N_("Enchanted"),
+	N_("Thaumaturgic"),
+	N_("Fascinating"),
+	N_("Cryptic"),
+	N_("Magical"),
+	N_("Eldritch"),
+	N_("Eerie"),
+	N_("Divine"),
+	N_("Holy"),
+	N_("Sacred"),
+	N_("Spiritual"),
+	N_("Spooky"),
+	N_("Abandoned"),
+	N_("Creepy"),
+	N_("Quiet"),
+	N_("Secluded"),
+	N_("Ornate"),
+	N_("Glimmering"),
+	N_("Tainted"),
+	N_("Oily"),
+	N_("Glowing"),
+	N_("Mendicant's"),
+	N_("Sparkling"),
+	N_("Town"),
+	N_("Shimmering"),
+	N_("Solar"),
+	// TRANSLATORS: Shrine Name Block end
+	N_("Murphy's"),
+};
+/** Specifies the minimum dungeon level on which each shrine will appear. */
+char shrinemin[] = {
+	1, // Mysterious
+	1, // Hidden
+	1, // Gloomy
+	1, // Weird
+	1, // Magical
+	1, // Stone
+	1, // Religious
+	1, // Enchanted
+	1, // Thaumaturgic
+	1, // Fascinating
+	1, // Cryptic
+	1, // Magical
+	1, // Eldritch
+	1, // Eerie
+	1, // Divine
+	1, // Holy
+	1, // Sacred
+	1, // Spiritual
+	1, // Spooky
+	1, // Abandoned
+	1, // Creepy
+	1, // Quiet
+	1, // Secluded
+	1, // Ornate
+	1, // Glimmering
+	1, // Tainted
+	1, // Oily
+	1, // Glowing
+	1, // Mendicant's
+	1, // Sparkling
+	1, // Town
+	1, // Shimmering
+	1, // Solar,
+	1, // Murphy's
+};
+
+#define MAX_LVLS 24
+
+/** Specifies the maximum dungeon level on which each shrine will appear. */
+char shrinemax[] = {
+	MAX_LVLS, // Mysterious
+	MAX_LVLS, // Hidden
+	MAX_LVLS, // Gloomy
+	MAX_LVLS, // Weird
+	MAX_LVLS, // Magical
+	MAX_LVLS, // Stone
+	MAX_LVLS, // Religious
+	8,        // Enchanted
+	MAX_LVLS, // Thaumaturgic
+	MAX_LVLS, // Fascinating
+	MAX_LVLS, // Cryptic
+	MAX_LVLS, // Magical
+	MAX_LVLS, // Eldritch
+	MAX_LVLS, // Eerie
+	MAX_LVLS, // Divine
+	MAX_LVLS, // Holy
+	MAX_LVLS, // Sacred
+	MAX_LVLS, // Spiritual
+	MAX_LVLS, // Spooky
+	MAX_LVLS, // Abandoned
+	MAX_LVLS, // Creepy
+	MAX_LVLS, // Quiet
+	MAX_LVLS, // Secluded
+	MAX_LVLS, // Ornate
+	MAX_LVLS, // Glimmering
+	MAX_LVLS, // Tainted
+	MAX_LVLS, // Oily
+	MAX_LVLS, // Glowing
+	MAX_LVLS, // Mendicant's
+	MAX_LVLS, // Sparkling
+	MAX_LVLS, // Town
+	MAX_LVLS, // Shimmering
+	MAX_LVLS, // Solar,
+	MAX_LVLS, // Murphy's
+};
+
+/**
+ * Specifies the game type for which each shrine may appear.
+ * SHRINETYPE_ANY - sp & mp
+ * SHRINETYPE_SINGLE - sp only
+ * SHRINETYPE_MULTI - mp only
+ */
+enum shrine_gametype : uint8_t {
+	SHRINETYPE_ANY,
+	SHRINETYPE_SINGLE,
+	SHRINETYPE_MULTI,
+};
+
+shrine_gametype shrineavail[] = {
+	SHRINETYPE_ANY,    // SHRINE_MYSTERIOUS
+	SHRINETYPE_ANY,    // SHRINE_HIDDEN
+	SHRINETYPE_SINGLE, // SHRINE_GLOOMY
+	SHRINETYPE_SINGLE, // SHRINE_WEIRD
+	SHRINETYPE_ANY,    // SHRINE_MAGICAL
+	SHRINETYPE_ANY,    // SHRINE_STONE
+	SHRINETYPE_ANY,    // SHRINE_RELIGIOUS
+	SHRINETYPE_ANY,    // SHRINE_ENCHANTED
+	SHRINETYPE_SINGLE, // SHRINE_THAUMATURGIC
+	SHRINETYPE_ANY,    // SHRINE_FASCINATING
+	SHRINETYPE_ANY,    // SHRINE_CRYPTIC
+	SHRINETYPE_ANY,    // SHRINE_MAGICAL2
+	SHRINETYPE_ANY,    // SHRINE_ELDRITCH
+	SHRINETYPE_ANY,    // SHRINE_EERIE
+	SHRINETYPE_ANY,    // SHRINE_DIVINE
+	SHRINETYPE_ANY,    // SHRINE_HOLY
+	SHRINETYPE_ANY,    // SHRINE_SACRED
+	SHRINETYPE_ANY,    // SHRINE_SPIRITUAL
+	SHRINETYPE_MULTI,  // SHRINE_SPOOKY
+	SHRINETYPE_ANY,    // SHRINE_ABANDONED
+	SHRINETYPE_ANY,    // SHRINE_CREEPY
+	SHRINETYPE_ANY,    // SHRINE_QUIET
+	SHRINETYPE_ANY,    // SHRINE_SECLUDED
+	SHRINETYPE_ANY,    // SHRINE_ORNATE
+	SHRINETYPE_ANY,    // SHRINE_GLIMMERING
+	SHRINETYPE_MULTI,  // SHRINE_TAINTED
+	SHRINETYPE_ANY,    // SHRINE_OILY
+	SHRINETYPE_ANY,    // SHRINE_GLOWING
+	SHRINETYPE_ANY,    // SHRINE_MENDICANT
+	SHRINETYPE_ANY,    // SHRINE_SPARKLING
+	SHRINETYPE_ANY,    // SHRINE_TOWN
+	SHRINETYPE_ANY,    // SHRINE_SHIMMERING
+	SHRINETYPE_SINGLE, // SHRINE_SOLAR
+	SHRINETYPE_ANY,    // SHRINE_MURPHYS
+};
+/** Maps from book_id to book name. */
+const char *const StoryBookName[] = {
+	N_(/* TRANSLATORS: Book Title */ "The Great Conflict"),
+	N_(/* TRANSLATORS: Book Title */ "The Wages of Sin are War"),
+	N_(/* TRANSLATORS: Book Title */ "The Tale of the Horadrim"),
+	N_(/* TRANSLATORS: Book Title */ "The Dark Exile"),
+	N_(/* TRANSLATORS: Book Title */ "The Sin War"),
+	N_(/* TRANSLATORS: Book Title */ "The Binding of the Three"),
+	N_(/* TRANSLATORS: Book Title */ "The Realms Beyond"),
+	N_(/* TRANSLATORS: Book Title */ "Tale of the Three"),
+	N_(/* TRANSLATORS: Book Title */ "The Black King"),
+	N_(/* TRANSLATORS: Book Title */ "Journal: The Ensorcellment"),
+	N_(/* TRANSLATORS: Book Title */ "Journal: The Meeting"),
+	N_(/* TRANSLATORS: Book Title */ "Journal: The Tirade"),
+	N_(/* TRANSLATORS: Book Title */ "Journal: His Power Grows"),
+	N_(/* TRANSLATORS: Book Title */ "Journal: NA-KRUL"),
+	N_(/* TRANSLATORS: Book Title */ "Journal: The End"),
+	N_(/* TRANSLATORS: Book Title */ "A Spellbook"),
+};
+/** Specifies the speech IDs of each dungeon type narrator book, for each player class. */
+_speech_id StoryText[3][3] = {
+	{ TEXT_BOOK11, TEXT_BOOK12, TEXT_BOOK13 },
+	{ TEXT_BOOK21, TEXT_BOOK22, TEXT_BOOK23 },
+	{ TEXT_BOOK31, TEXT_BOOK32, TEXT_BOOK33 }
+};
+
+void InitObjectGFX()
+{
+	bool fileload[56] = {};
+
+	int lvl = currlevel;
+	if (currlevel >= 21 && currlevel <= 24)
+		lvl -= 20;
+	else if (currlevel >= 17 && currlevel <= 20)
+		lvl -= 8;
+	for (int i = 0; AllObjects[i].oload != -1; i++) {
+		if (AllObjects[i].oload == 1
+		    && lvl >= AllObjects[i].ominlvl
+		    && lvl <= AllObjects[i].omaxlvl) {
+			fileload[AllObjects[i].ofindex] = true;
+		}
+		if (AllObjects[i].otheme != THEME_NONE) {
+			for (int j = 0; j < numthemes; j++) {
+				if (themes[j].ttype == AllObjects[i].otheme)
+					fileload[AllObjects[i].ofindex] = true;
+			}
+		}
+
+		if (AllObjects[i].oquest != -1) {
+			if (QuestStatus(AllObjects[i].oquest))
+				fileload[AllObjects[i].ofindex] = true;
+		}
+	}
+
+	for (int i = OFILE_L1BRAZ; i <= OFILE_LZSTAND; i++) {
+		if (fileload[i]) {
+			ObjFileList[numobjfiles] = static_cast<object_graphic_id>(i);
+			char filestr[32];
+			sprintf(filestr, "Objects\\%s.CEL", ObjMasterLoadList[i]);
+			if (currlevel >= 17 && currlevel < 21)
+				sprintf(filestr, "Objects\\%s.CEL", ObjHiveLoadList[i]);
+			else if (currlevel >= 21)
+				sprintf(filestr, "Objects\\%s.CEL", ObjCryptLoadList[i]);
+			pObjCels[numobjfiles] = LoadFileInMem(filestr);
+			numobjfiles++;
+		}
+	}
+}
+
+void FreeObjectGFX()
+{
+	int i;
+
+	for (i = 0; i < numobjfiles; i++) {
+		pObjCels[i] = nullptr;
+	}
+	numobjfiles = 0;
+}
+
+bool RndLocOk(int xp, int yp)
+{
+	if (dMonster[xp][yp] != 0)
+		return false;
+	if (dPlayer[xp][yp] != 0)
+		return false;
+	if (dObject[xp][yp] != 0)
+		return false;
+	if ((dFlags[xp][yp] & BFLAG_POPULATED) != 0)
+		return false;
+	if (nSolidTable[dPiece[xp][yp]])
+		return false;
+	return leveltype != DTYPE_CATHEDRAL || dPiece[xp][yp] <= 126 || dPiece[xp][yp] >= 144;
+}
+
+static bool WallTrapLocOkK(int xp, int yp)
+{
+	if ((dFlags[xp][yp] & BFLAG_POPULATED) != 0)
+		return false;
+
+	return nTrapTable[dPiece[xp][yp]];
+}
+
+void InitRndLocObj(int min, int max, _object_id objtype)
+{
+	int numobjs = GenerateRnd(max - min) + min;
+
+	for (int i = 0; i < numobjs; i++) {
+		while (true) {
+			int xp = GenerateRnd(80) + 16;
+			int yp = GenerateRnd(80) + 16;
+			if (RndLocOk(xp - 1, yp - 1)
+			    && RndLocOk(xp, yp - 1)
+			    && RndLocOk(xp + 1, yp - 1)
+			    && RndLocOk(xp - 1, yp)
+			    && RndLocOk(xp, yp)
+			    && RndLocOk(xp + 1, yp)
+			    && RndLocOk(xp - 1, yp + 1)
+			    && RndLocOk(xp, yp + 1)
+			    && RndLocOk(xp + 1, yp + 1)) {
+				AddObject(objtype, xp, yp);
+				break;
+			}
+		}
+	}
+}
+
+void InitRndLocBigObj(int min, int max, _object_id objtype)
+{
+	int numobjs = GenerateRnd(max - min) + min;
+	for (int i = 0; i < numobjs; i++) {
+		while (true) {
+			int xp = GenerateRnd(80) + 16;
+			int yp = GenerateRnd(80) + 16;
+			if (RndLocOk(xp - 1, yp - 2)
+			    && RndLocOk(xp, yp - 2)
+			    && RndLocOk(xp + 1, yp - 2)
+			    && RndLocOk(xp - 1, yp - 1)
+			    && RndLocOk(xp, yp - 1)
+			    && RndLocOk(xp + 1, yp - 1)
+			    && RndLocOk(xp - 1, yp)
+			    && RndLocOk(xp, yp)
+			    && RndLocOk(xp + 1, yp)
+			    && RndLocOk(xp - 1, yp + 1)
+			    && RndLocOk(xp, yp + 1)
+			    && RndLocOk(xp + 1, yp + 1)) {
+				AddObject(objtype, xp, yp);
+				break;
+			}
+		}
+	}
+}
+
+void InitRndLocObj5x5(int min, int max, _object_id objtype)
+{
+	int numobjs = min + GenerateRnd(max - min);
+	for (int i = 0; i < numobjs; i++) {
+		int xp;
+		int yp;
+		int cnt = 0;
+		bool exit = false;
+		while (!exit) {
+			exit = true;
+			xp = GenerateRnd(80) + 16;
+			yp = GenerateRnd(80) + 16;
+			for (int n = -2; n <= 2; n++) {
+				for (int m = -2; m <= 2; m++) {
+					if (!RndLocOk(xp + m, yp + n))
+						exit = false;
+				}
+			}
+			if (!exit) {
+				cnt++;
+				if (cnt > 20000)
+					return;
+			}
+		}
+		AddObject(objtype, xp, yp);
+	}
+}
+
+void ClrAllObjects()
+{
+	memset(object, 0, sizeof(object));
+	nobjects = 0;
+	for (int i = 0; i < MAXOBJECTS; i++) {
+		objectavail[i] = i;
+	}
+	memset(objectactive, 0, sizeof(objectactive));
+	trapdir = 0;
+	trapid = 1;
+	leverid = 1;
+}
+
+void AddTortures()
+{
+	for (int oy = 0; oy < MAXDUNY; oy++) {
+		for (int ox = 0; ox < MAXDUNX; ox++) {
+			if (dPiece[ox][oy] == 367) {
+				AddObject(OBJ_TORTURE1, ox, oy + 1);
+				AddObject(OBJ_TORTURE3, ox + 2, oy - 1);
+				AddObject(OBJ_TORTURE2, ox, oy + 3);
+				AddObject(OBJ_TORTURE4, ox + 4, oy - 1);
+				AddObject(OBJ_TORTURE5, ox, oy + 5);
+				AddObject(OBJ_TNUDEM1, ox + 1, oy + 3);
+				AddObject(OBJ_TNUDEM2, ox + 4, oy + 5);
+				AddObject(OBJ_TNUDEM3, ox + 2, oy);
+				AddObject(OBJ_TNUDEM4, ox + 3, oy + 2);
+				AddObject(OBJ_TNUDEW1, ox + 2, oy + 4);
+				AddObject(OBJ_TNUDEW2, ox + 2, oy + 1);
+				AddObject(OBJ_TNUDEW3, ox + 4, oy + 2);
+			}
+		}
+	}
+}
+void AddCandles()
+{
+	int tx = quests[Q_PWATER].position.x;
+	int ty = quests[Q_PWATER].position.y;
+	AddObject(OBJ_STORYCANDLE, tx - 2, ty + 1);
+	AddObject(OBJ_STORYCANDLE, tx + 3, ty + 1);
+	AddObject(OBJ_STORYCANDLE, tx - 1, ty + 2);
+	AddObject(OBJ_STORYCANDLE, tx + 2, ty + 2);
+}
+
+void AddBookLever(int x1, int y1, int x2, int y2, _speech_id msg)
+{
+	int cnt = 0;
+	int xp;
+	int yp;
+	bool exit = false;
+	while (!exit) {
+		exit = true;
+		xp = GenerateRnd(80) + 16;
+		yp = GenerateRnd(80) + 16;
+		for (int n = -2; n <= 2; n++) {
+			for (int m = -2; m <= 2; m++) {
+				if (!RndLocOk(xp + m, yp + n))
+					exit = false;
+			}
+		}
+		if (!exit) {
+			cnt++;
+			if (cnt > 20000)
+				return;
+		}
+	}
+
+	if (QuestStatus(Q_BLIND))
+		AddObject(OBJ_BLINDBOOK, xp, yp);
+	if (QuestStatus(Q_WARLORD))
+		AddObject(OBJ_STEELTOME, xp, yp);
+	if (QuestStatus(Q_BLOOD)) {
+		xp = 2 * setpc_x + 25;
+		yp = 2 * setpc_y + 40;
+		AddObject(OBJ_BLOODBOOK, xp, yp);
+	}
+	int ob = dObject[xp][yp] - 1;
+	SetObjMapRange(ob, x1, y1, x2, y2, leverid);
+	SetBookMsg(ob, msg);
+	leverid++;
+	object[ob]._oVar6 = object[ob]._oAnimFrame + 1;
+}
+
+void InitRndBarrels()
+{
+	/** number of groups of barrels to generate */
+	int numobjs = GenerateRnd(5) + 3;
+	for (int i = 0; i < numobjs; i++) {
+		int xp;
+		int yp;
+		do {
+			xp = GenerateRnd(80) + 16;
+			yp = GenerateRnd(80) + 16;
+		} while (!RndLocOk(xp, yp));
+		_object_id o = (GenerateRnd(4) != 0) ? OBJ_BARREL : OBJ_BARRELEX;
+		AddObject(o, xp, yp);
+		bool found = true;
+		/** regulates chance to stop placing barrels in current group */
+		int p = 0;
+		/** number of barrels in current group */
+		int c = 1;
+		while (GenerateRnd(p) == 0 && found) {
+			/** number of tries of placing next barrel in current group */
+			int t = 0;
+			found = false;
+			while (true) {
+				if (t >= 3)
+					break;
+				int dir = GenerateRnd(8);
+				xp += bxadd[dir];
+				yp += byadd[dir];
+				found = RndLocOk(xp, yp);
+				t++;
+				if (found)
+					break;
+			}
+			if (found) {
+				o = (GenerateRnd(5) != 0) ? OBJ_BARREL : OBJ_BARRELEX;
+				AddObject(o, xp, yp);
+				c++;
+			}
+			p = c / 2;
+		}
+	}
+}
+
+void AddL1Objs(int x1, int y1, int x2, int y2)
+{
+	for (int j = y1; j < y2; j++) {
+		for (int i = x1; i < x2; i++) {
+			int pn = dPiece[i][j];
+			if (pn == 270)
+				AddObject(OBJ_L1LIGHT, i, j);
+			if (pn == 44 || pn == 51 || pn == 214)
+				AddObject(OBJ_L1LDOOR, i, j);
+			if (pn == 46 || pn == 56)
+				AddObject(OBJ_L1RDOOR, i, j);
+		}
+	}
+}
+
+void add_crypt_objs(int x1, int y1, int x2, int y2)
+{
+	for (int j = y1; j < y2; j++) {
+		for (int i = x1; i < x2; i++) {
+			int pn = dPiece[i][j];
+			if (pn == 77)
+				AddObject(OBJ_L1LDOOR, i, j);
+			if (pn == 80)
+				AddObject(OBJ_L1RDOOR, i, j);
+		}
+	}
+}
+
+void AddL2Objs(int x1, int y1, int x2, int y2)
+{
+	for (int j = y1; j < y2; j++) {
+		for (int i = x1; i < x2; i++) {
+			int pn = dPiece[i][j];
+			if (pn == 13 || pn == 541)
+				AddObject(OBJ_L2LDOOR, i, j);
+			if (pn == 17 || pn == 542)
+				AddObject(OBJ_L2RDOOR, i, j);
+		}
+	}
+}
+
+void AddL3Objs(int x1, int y1, int x2, int y2)
+{
+	for (int j = y1; j < y2; j++) {
+		for (int i = x1; i < x2; i++) {
+			int pn = dPiece[i][j];
+			if (pn == 531)
+				AddObject(OBJ_L3LDOOR, i, j);
+			if (pn == 534)
+				AddObject(OBJ_L3RDOOR, i, j);
+		}
+	}
+}
+
+bool TorchLocOK(int xp, int yp)
+{
+	return (dFlags[xp][yp] & BFLAG_POPULATED) == 0;
+}
+
+void AddL2Torches()
+{
+	for (int j = 0; j < MAXDUNY; j++) {
+		for (int i = 0; i < MAXDUNX; i++) {
+			if (!TorchLocOK(i, j))
+				continue;
+
+			int pn = dPiece[i][j];
+			if (pn == 1 && GenerateRnd(3) == 0)
+				AddObject(OBJ_TORCHL2, i, j);
+
+			if (pn == 5 && GenerateRnd(3) == 0)
+				AddObject(OBJ_TORCHR2, i, j);
+
+			if (pn == 37 && GenerateRnd(10) == 0 && dObject[i - 1][j] == 0)
+				AddObject(OBJ_TORCHL, i - 1, j);
+
+			if (pn == 41 && GenerateRnd(10) == 0 && dObject[i][j - 1] == 0)
+				AddObject(OBJ_TORCHR, i, j - 1);
+		}
+	}
+}
+
+void AddObjTraps()
+{
+	int rndv;
+	if (currlevel == 1)
+		rndv = 10;
+	if (currlevel >= 2)
+		rndv = 15;
+	if (currlevel >= 5)
+		rndv = 20;
+	if (currlevel >= 7)
+		rndv = 25;
+	for (int j = 0; j < MAXDUNY; j++) {
+		for (int i = 0; i < MAXDUNX; i++) {
+			if (dObject[i][j] <= 0 || GenerateRnd(100) >= rndv)
+				continue;
+
+			int8_t oi = dObject[i][j] - 1;
+			if (!AllObjects[object[oi]._otype].oTrapFlag)
+				continue;
+
+			if (GenerateRnd(2) == 0) {
+				int xp = i - 1;
+				while (!nSolidTable[dPiece[xp][j]]) // BUGFIX: check if xp >= 0
+					xp--;
+
+				if (!WallTrapLocOkK(xp, j) || i - xp <= 1)
+					continue;
+
+				AddObject(OBJ_TRAPL, xp, j);
+				int8_t oi_trap = dObject[xp][j] - 1;
+				object[oi_trap]._oVar1 = i;
+				object[oi_trap]._oVar2 = j;
+				object[oi]._oTrapFlag = true;
+			} else {
+				int yp = j - 1;
+				while (!nSolidTable[dPiece[i][yp]]) // BUGFIX: check if yp >= 0
+					yp--;
+
+				if (!WallTrapLocOkK(i, yp) || j - yp <= 1)
+					continue;
+
+				AddObject(OBJ_TRAPR, i, yp);
+				int8_t oi_trap = dObject[i][yp] - 1;
+				object[oi_trap]._oVar1 = i;
+				object[oi_trap]._oVar2 = j;
+				object[oi]._oTrapFlag = true;
+			}
+		}
+	}
+}
+
+void AddChestTraps()
+{
+	for (int j = 0; j < MAXDUNY; j++) {
+		for (int i = 0; i < MAXDUNX; i++) { // NOLINT(modernize-loop-convert)
+			if (dObject[i][j] > 0) {
+				int8_t oi = dObject[i][j] - 1;
+				if (object[oi]._otype >= OBJ_CHEST1 && object[oi]._otype <= OBJ_CHEST3 && !object[oi]._oTrapFlag && GenerateRnd(100) < 10) {
+					switch (object[oi]._otype) {
+					case OBJ_CHEST1:
+						object[oi]._otype = OBJ_TCHEST1;
+						break;
+					case OBJ_CHEST2:
+						object[oi]._otype = OBJ_TCHEST2;
+						break;
+					case OBJ_CHEST3:
+						object[oi]._otype = OBJ_TCHEST3;
+						break;
+					default:
+						break;
+					}
+					object[oi]._oTrapFlag = true;
+					if (leveltype == DTYPE_CATACOMBS) {
+						object[oi]._oVar4 = GenerateRnd(2);
+					} else {
+						object[oi]._oVar4 = GenerateRnd(gbIsHellfire ? 6 : 3);
+					}
+				}
+			}
+		}
+	}
+}
+
+void LoadMapObjects(const char *path, int startx, int starty, int x1, int y1, int w, int h, int leveridx)
+{
+	LoadMapObjsFlag = true;
+	InitObjFlag = true;
+
+	auto dunData = LoadFileInMem<uint16_t>(path);
+
+	int width = SDL_SwapLE16(dunData[0]);
+	int height = SDL_SwapLE16(dunData[1]);
+
+	int layer2Offset = 2 + width * height;
+
+	// The rest of the layers are at dPiece scale
+	width *= 2;
+	height *= 2;
+
+	const uint16_t *objectLayer = &dunData[layer2Offset + width * height * 2];
+
+	for (int j = 0; j < height; j++) {
+		for (int i = 0; i < width; i++) {
+			uint8_t objectId = SDL_SwapLE16(objectLayer[j * width + i]);
+			if (objectId != 0) {
+				AddObject(ObjTypeConv[objectId], startx + 16 + i, starty + 16 + j);
+				int oi = ObjIndex(startx + 16 + i, starty + 16 + j);
+				SetObjMapRange(oi, x1, y1, x1 + w, y1 + h, leveridx);
+			}
+		}
+	}
+
+	InitObjFlag = false;
+	LoadMapObjsFlag = false;
+}
+
+void LoadMapObjs(const char *path, int startx, int starty)
+{
+	LoadMapObjsFlag = true;
+	InitObjFlag = true;
+
+	auto dunData = LoadFileInMem<uint16_t>(path);
+
+	int width = SDL_SwapLE16(dunData[0]);
+	int height = SDL_SwapLE16(dunData[1]);
+
+	int layer2Offset = 2 + width * height;
+
+	// The rest of the layers are at dPiece scale
+	width *= 2;
+	height *= 2;
+
+	const uint16_t *objectLayer = &dunData[layer2Offset + width * height * 2];
+
+	for (int j = 0; j < height; j++) {
+		for (int i = 0; i < width; i++) {
+			uint8_t objectId = SDL_SwapLE16(objectLayer[j * width + i]);
+			if (objectId != 0) {
+				AddObject(ObjTypeConv[objectId], startx + 16 + i, starty + 16 + j);
+			}
+		}
+	}
+
+	InitObjFlag = false;
+	LoadMapObjsFlag = false;
+}
+
+void AddDiabObjs()
+{
+	LoadMapObjects("Levels\\L4Data\\diab1.DUN", 2 * diabquad1x, 2 * diabquad1y, diabquad2x, diabquad2y, 11, 12, 1);
+	LoadMapObjects("Levels\\L4Data\\diab2a.DUN", 2 * diabquad2x, 2 * diabquad2y, diabquad3x, diabquad3y, 11, 11, 2);
+	LoadMapObjects("Levels\\L4Data\\diab3a.DUN", 2 * diabquad3x, 2 * diabquad3y, diabquad4x, diabquad4y, 9, 9, 3);
+}
+
+void AddCryptStoryBook(int s)
+{
+	int cnt = 0;
+	int xp;
+	int yp;
+	bool exit = false;
+	while (!exit) {
+		exit = true;
+		xp = GenerateRnd(80) + 16;
+		yp = GenerateRnd(80) + 16;
+		for (int n = -2; n <= 2; n++) {
+			for (int m = -3; m <= 3; m++) {
+				if (!RndLocOk(xp + m, yp + n))
+					exit = false;
+			}
+		}
+		if (!exit) {
+			cnt++;
+			if (cnt > 20000)
+				return;
+		}
+	}
+	AddCryptBook(OBJ_STORYBOOK, s, xp, yp);
+	AddObject(OBJ_STORYCANDLE, xp - 2, yp + 1);
+	AddObject(OBJ_STORYCANDLE, xp - 2, yp);
+	AddObject(OBJ_STORYCANDLE, xp - 1, yp - 1);
+	AddObject(OBJ_STORYCANDLE, xp + 1, yp - 1);
+	AddObject(OBJ_STORYCANDLE, xp + 2, yp);
+	AddObject(OBJ_STORYCANDLE, xp + 2, yp + 1);
+}
+
+void AddNakrulGate()
+{
+	AddNakrulLeaver();
+	switch (GenerateRnd(6)) {
+	case 0:
+		AddNakrulBook(6, UberRow + 3, UberCol);
+		AddNakrulBook(7, UberRow + 2, UberCol - 3);
+		AddNakrulBook(8, UberRow + 2, UberCol + 2);
+		break;
+	case 1:
+		AddNakrulBook(6, UberRow + 3, UberCol);
+		AddNakrulBook(8, UberRow + 2, UberCol - 3);
+		AddNakrulBook(7, UberRow + 2, UberCol + 2);
+		break;
+	case 2:
+		AddNakrulBook(7, UberRow + 3, UberCol);
+		AddNakrulBook(6, UberRow + 2, UberCol - 3);
+		AddNakrulBook(8, UberRow + 2, UberCol + 2);
+		break;
+	case 3:
+		AddNakrulBook(7, UberRow + 3, UberCol);
+		AddNakrulBook(8, UberRow + 2, UberCol - 3);
+		AddNakrulBook(6, UberRow + 2, UberCol + 2);
+		break;
+	case 4:
+		AddNakrulBook(8, UberRow + 3, UberCol);
+		AddNakrulBook(7, UberRow + 2, UberCol - 3);
+		AddNakrulBook(6, UberRow + 2, UberCol + 2);
+		break;
+	case 5:
+		AddNakrulBook(8, UberRow + 3, UberCol);
+		AddNakrulBook(6, UberRow + 2, UberCol - 3);
+		AddNakrulBook(7, UberRow + 2, UberCol + 2);
+		break;
+	}
+}
+
+void AddNakrulBook(int a1, int a2, int a3)
+{
+	AddCryptBook(OBJ_STORYBOOK, a1, a2, a3);
+}
+
+void AddStoryBooks()
+{
+	int cnt = 0;
+	int xp;
+	int yp;
+	bool done = false;
+	while (!done) {
+		done = true;
+		xp = GenerateRnd(80) + 16;
+		yp = GenerateRnd(80) + 16;
+		for (int yy = -2; yy <= 2; yy++) {
+			for (int xx = -3; xx <= 3; xx++) {
+				if (!RndLocOk(xx + xp, yy + yp))
+					done = false;
+			}
+		}
+		if (!done) {
+			cnt++;
+			if (cnt > 20000)
+				return;
+		}
+	}
+	AddObject(OBJ_STORYBOOK, xp, yp);
+	AddObject(OBJ_STORYCANDLE, xp - 2, yp + 1);
+	AddObject(OBJ_STORYCANDLE, xp - 2, yp);
+	AddObject(OBJ_STORYCANDLE, xp - 1, yp - 1);
+	AddObject(OBJ_STORYCANDLE, xp + 1, yp - 1);
+	AddObject(OBJ_STORYCANDLE, xp + 2, yp);
+	AddObject(OBJ_STORYCANDLE, xp + 2, yp + 1);
+}
+
+void AddHookedBodies(int freq)
+{
+	for (int j = 0; j < DMAXY; j++) {
+		int jj = 16 + j * 2;
+		for (int i = 0; i < DMAXX; i++) {
+			int ii = 16 + i * 2;
+			if (dungeon[i][j] != 1 && dungeon[i][j] != 2)
+				continue;
+			if (GenerateRnd(freq) != 0)
+				continue;
+			if (!SkipThemeRoom(i, j))
+				continue;
+			if (dungeon[i][j] == 1 && dungeon[i + 1][j] == 6) {
+				switch (GenerateRnd(3)) {
+				case 0:
+					AddObject(OBJ_TORTURE1, ii + 1, jj);
+					break;
+				case 1:
+					AddObject(OBJ_TORTURE2, ii + 1, jj);
+					break;
+				case 2:
+					AddObject(OBJ_TORTURE5, ii + 1, jj);
+					break;
+				}
+				continue;
+			}
+			if (dungeon[i][j] == 2 && dungeon[i][j + 1] == 6) {
+				switch (GenerateRnd(2)) {
+				case 0:
+					AddObject(OBJ_TORTURE3, ii, jj);
+					break;
+				case 1:
+					AddObject(OBJ_TORTURE4, ii, jj);
+					break;
+				}
+			}
+		}
+	}
+}
+
+void AddL4Goodies()
+{
+	AddHookedBodies(6);
+	InitRndLocObj(2, 6, OBJ_TNUDEM1);
+	InitRndLocObj(2, 6, OBJ_TNUDEM2);
+	InitRndLocObj(2, 6, OBJ_TNUDEM3);
+	InitRndLocObj(2, 6, OBJ_TNUDEM4);
+	InitRndLocObj(2, 6, OBJ_TNUDEW1);
+	InitRndLocObj(2, 6, OBJ_TNUDEW2);
+	InitRndLocObj(2, 6, OBJ_TNUDEW3);
+	InitRndLocObj(2, 6, OBJ_DECAP);
+	InitRndLocObj(1, 3, OBJ_CAULDRON);
+}
+
+void AddLazStand()
+{
+	int cnt = 0;
+	int xp;
+	int yp;
+	bool found = false;
+	while (!found) {
+		found = true;
+		xp = GenerateRnd(80) + 16;
+		yp = GenerateRnd(80) + 16;
+		for (int yy = -3; yy <= 3; yy++) {
+			for (int xx = -2; xx <= 3; xx++) {
+				if (!RndLocOk(xp + xx, yp + yy))
+					found = false;
+			}
+		}
+		if (!found) {
+			cnt++;
+			if (cnt > 10000) {
+				InitRndLocObj(1, 1, OBJ_LAZSTAND);
+				return;
+			}
+		}
+	}
+	AddObject(OBJ_LAZSTAND, xp, yp);
+	AddObject(OBJ_TNUDEM2, xp, yp + 2);
+	AddObject(OBJ_STORYCANDLE, xp + 1, yp + 2);
+	AddObject(OBJ_TNUDEM3, xp + 2, yp + 2);
+	AddObject(OBJ_TNUDEW1, xp, yp - 2);
+	AddObject(OBJ_STORYCANDLE, xp + 1, yp - 2);
+	AddObject(OBJ_TNUDEW2, xp + 2, yp - 2);
+	AddObject(OBJ_STORYCANDLE, xp - 1, yp - 1);
+	AddObject(OBJ_TNUDEW3, xp - 1, yp);
+	AddObject(OBJ_STORYCANDLE, xp - 1, yp + 1);
+}
+
+void InitObjects()
+{
+	ClrAllObjects();
+	NaKrulTomeSequence = 0;
+	if (currlevel == 16) {
+		AddDiabObjs();
+	} else {
+		InitObjFlag = true;
+		AdvanceRndSeed();
+		if (currlevel == 9 && !gbIsMultiplayer)
+			AddSlainHero();
+		if (currlevel == quests[Q_MUSHROOM]._qlevel && quests[Q_MUSHROOM]._qactive == QUEST_INIT)
+			AddMushPatch();
+
+		if (currlevel == 4 || currlevel == 8 || currlevel == 12)
+			AddStoryBooks();
+		if (currlevel == 21) {
+			AddCryptStoryBook(1);
+		} else if (currlevel == 22) {
+			AddCryptStoryBook(2);
+			AddCryptStoryBook(3);
+		} else if (currlevel == 23) {
+			AddCryptStoryBook(4);
+			AddCryptStoryBook(5);
+		}
+		if (currlevel == 24) {
+			AddNakrulGate();
+		}
+		if (leveltype == DTYPE_CATHEDRAL) {
+			if (QuestStatus(Q_BUTCHER))
+				AddTortures();
+			if (QuestStatus(Q_PWATER))
+				AddCandles();
+			if (QuestStatus(Q_LTBANNER))
+				AddObject(OBJ_SIGNCHEST, 2 * setpc_x + 26, 2 * setpc_y + 19);
+			InitRndLocBigObj(10, 15, OBJ_SARC);
+			if (currlevel >= 21)
+				add_crypt_objs(0, 0, MAXDUNX, MAXDUNY);
+			else
+				AddL1Objs(0, 0, MAXDUNX, MAXDUNY);
+			InitRndBarrels();
+		}
+		if (leveltype == DTYPE_CATACOMBS) {
+			if (QuestStatus(Q_ROCK))
+				InitRndLocObj5x5(1, 1, OBJ_STAND);
+			if (QuestStatus(Q_SCHAMB))
+				InitRndLocObj5x5(1, 1, OBJ_BOOK2R);
+			AddL2Objs(0, 0, MAXDUNX, MAXDUNY);
+			AddL2Torches();
+			if (QuestStatus(Q_BLIND)) {
+				_speech_id sp_id;
+				switch (plr[myplr]._pClass) {
+				case HeroClass::Warrior:
+					sp_id = TEXT_BLINDING;
+					break;
+				case HeroClass::Rogue:
+					sp_id = TEXT_RBLINDING;
+					break;
+				case HeroClass::Sorcerer:
+					sp_id = TEXT_MBLINDING;
+					break;
+				case HeroClass::Monk:
+					sp_id = TEXT_HBLINDING;
+					break;
+				case HeroClass::Bard:
+					sp_id = TEXT_BBLINDING;
+					break;
+				case HeroClass::Barbarian:
+					sp_id = TEXT_BLINDING;
+					break;
+				}
+				quests[Q_BLIND]._qmsg = sp_id;
+				AddBookLever(setpc_x, setpc_y, setpc_w + setpc_x + 1, setpc_h + setpc_y + 1, sp_id);
+				LoadMapObjs("Levels\\L2Data\\Blind2.DUN", 2 * setpc_x, 2 * setpc_y);
+			}
+			if (QuestStatus(Q_BLOOD)) {
+				_speech_id sp_id;
+				switch (plr[myplr]._pClass) {
+				case HeroClass::Warrior:
+					sp_id = TEXT_BLOODY;
+					break;
+				case HeroClass::Rogue:
+					sp_id = TEXT_RBLOODY;
+					break;
+				case HeroClass::Sorcerer:
+					sp_id = TEXT_MBLOODY;
+					break;
+				case HeroClass::Monk:
+					sp_id = TEXT_HBLOODY;
+					break;
+				case HeroClass::Bard:
+					sp_id = TEXT_BBLOODY;
+					break;
+				case HeroClass::Barbarian:
+					sp_id = TEXT_BLOODY;
+					break;
+				}
+				quests[Q_BLOOD]._qmsg = sp_id;
+				AddBookLever(setpc_x, setpc_y + 3, setpc_x + 2, setpc_y + 7, sp_id);
+				AddObject(OBJ_PEDISTAL, 2 * setpc_x + 25, 2 * setpc_y + 32);
+			}
+			InitRndBarrels();
+		}
+		if (leveltype == DTYPE_CAVES) {
+			AddL3Objs(0, 0, MAXDUNX, MAXDUNY);
+			InitRndBarrels();
+		}
+		if (leveltype == DTYPE_HELL) {
+			if (QuestStatus(Q_WARLORD)) {
+				_speech_id sp_id;
+				switch (plr[myplr]._pClass) {
+				case HeroClass::Warrior:
+					sp_id = TEXT_BLOODWAR;
+					break;
+				case HeroClass::Rogue:
+					sp_id = TEXT_RBLOODWAR;
+					break;
+				case HeroClass::Sorcerer:
+					sp_id = TEXT_MBLOODWAR;
+					break;
+				case HeroClass::Monk:
+					sp_id = TEXT_HBLOODWAR;
+					break;
+				case HeroClass::Bard:
+					sp_id = TEXT_BBLOODWAR;
+					break;
+				case HeroClass::Barbarian:
+					sp_id = TEXT_BLOODWAR;
+					break;
+				}
+				quests[Q_WARLORD]._qmsg = sp_id;
+				AddBookLever(setpc_x, setpc_y, setpc_x + setpc_w, setpc_y + setpc_h, sp_id);
+				LoadMapObjs("Levels\\L4Data\\Warlord.DUN", 2 * setpc_x, 2 * setpc_y);
+			}
+			if (QuestStatus(Q_BETRAYER) && !gbIsMultiplayer)
+				AddLazStand();
+			InitRndBarrels();
+			AddL4Goodies();
+		}
+		InitRndLocObj(5, 10, OBJ_CHEST1);
+		InitRndLocObj(3, 6, OBJ_CHEST2);
+		InitRndLocObj(1, 5, OBJ_CHEST3);
+		if (leveltype != DTYPE_HELL)
+			AddObjTraps();
+		if (leveltype > DTYPE_CATHEDRAL)
+			AddChestTraps();
+		InitObjFlag = false;
+	}
+}
+
+void SetMapObjects(const uint16_t *dunData, int startx, int starty)
+{
+	bool filesLoaded[56];
+	char filestr[32];
+
+	ClrAllObjects();
+	for (auto &fileLoaded : filesLoaded)
+		fileLoaded = false;
+	InitObjFlag = true;
+
+	for (int i = 0; AllObjects[i].oload != -1; i++) {
+		if (AllObjects[i].oload == 1 && leveltype == AllObjects[i].olvltype)
+			filesLoaded[AllObjects[i].ofindex] = true;
+	}
+
+	int width = SDL_SwapLE16(dunData[0]);
+	int height = SDL_SwapLE16(dunData[1]);
+
+	int layer2Offset = 2 + width * height;
+
+	// The rest of the layers are at dPiece scale
+	width *= 2;
+	height *= 2;
+
+	const uint16_t *objectLayer = &dunData[layer2Offset + width * height * 2];
+
+	for (int j = 0; j < height; j++) {
+		for (int i = 0; i < width; i++) {
+			uint8_t objectId = SDL_SwapLE16(objectLayer[j * width + i]);
+			if (objectId != 0) {
+				filesLoaded[AllObjects[ObjTypeConv[objectId]].ofindex] = true;
+			}
+		}
+	}
+
+	for (int i = OFILE_L1BRAZ; i <= OFILE_LZSTAND; i++) {
+		if (!filesLoaded[i])
+			continue;
+
+		ObjFileList[numobjfiles] = (object_graphic_id)i;
+		sprintf(filestr, "Objects\\%s.CEL", ObjMasterLoadList[i]);
+		pObjCels[numobjfiles] = LoadFileInMem(filestr);
+		numobjfiles++;
+	}
+
+	for (int j = 0; j < height; j++) {
+		for (int i = 0; i < width; i++) {
+			uint8_t objectId = SDL_SwapLE16(objectLayer[j * width + i]);
+			if (objectId != 0) {
+				AddObject(ObjTypeConv[objectId], startx + 16 + i, starty + 16 + j);
+			}
+		}
+	}
+
+	InitObjFlag = false;
+}
+
+void DeleteObject(int oi, int i)
+{
+	int ox = object[oi].position.x;
+	int oy = object[oi].position.y;
+	dObject[ox][oy] = 0;
+	objectavail[-nobjects + MAXOBJECTS] = oi;
+	nobjects--;
+	if (nobjects > 0 && i != nobjects)
+		objectactive[i] = objectactive[nobjects];
+}
+
+void SetupObject(int i, int x, int y, _object_id ot)
+{
+	object[i]._otype = ot;
+	object_graphic_id ofi = AllObjects[ot].ofindex;
+	object[i].position = { x, y };
+
+	const auto &found = std::find(std::begin(ObjFileList), std::end(ObjFileList), ofi);
+	if (found == std::end(ObjFileList)) {
+		LogCritical("Unable to find object_graphic_id {} in list of objects to load, level generation error.", ofi);
+		return;
+	}
+
+	const int j = std::distance(std::begin(ObjFileList), found);
+
+	object[i]._oAnimData = pObjCels[j].get();
+	object[i]._oAnimFlag = AllObjects[ot].oAnimFlag;
+	if (AllObjects[ot].oAnimFlag != 0) {
+		object[i]._oAnimDelay = AllObjects[ot].oAnimDelay;
+		object[i]._oAnimCnt = GenerateRnd(AllObjects[ot].oAnimDelay);
+		object[i]._oAnimLen = AllObjects[ot].oAnimLen;
+		object[i]._oAnimFrame = GenerateRnd(AllObjects[ot].oAnimLen - 1) + 1;
+	} else {
+		object[i]._oAnimDelay = 1000;
+		object[i]._oAnimCnt = 0;
+		object[i]._oAnimLen = AllObjects[ot].oAnimLen;
+		object[i]._oAnimFrame = AllObjects[ot].oAnimDelay;
+	}
+	object[i]._oAnimWidth = AllObjects[ot].oAnimWidth;
+	object[i]._oSolidFlag = AllObjects[ot].oSolidFlag;
+	object[i]._oMissFlag = AllObjects[ot].oMissFlag;
+	object[i]._oLight = AllObjects[ot].oLightFlag;
+	object[i]._oDelFlag = false;
+	object[i]._oBreak = AllObjects[ot].oBreak;
+	object[i]._oSelFlag = AllObjects[ot].oSelFlag;
+	object[i]._oPreFlag = false;
+	object[i]._oTrapFlag = false;
+	object[i]._oDoorFlag = false;
+}
+
+void SetObjMapRange(int i, int x1, int y1, int x2, int y2, int v)
+{
+	object[i]._oVar1 = x1;
+	object[i]._oVar2 = y1;
+	object[i]._oVar3 = x2;
+	object[i]._oVar4 = y2;
+	object[i]._oVar8 = v;
+}
+
+void SetBookMsg(int i, _speech_id msg)
+{
+	object[i]._oVar7 = msg;
+}
+
+void AddL1Door(int i, int x, int y, int ot)
+{
+	object[i]._oDoorFlag = true;
+	if (ot == 1) {
+		object[i]._oVar1 = dPiece[x][y];
+		object[i]._oVar2 = dPiece[x][y - 1];
+	} else {
+		object[i]._oVar1 = dPiece[x][y];
+		object[i]._oVar2 = dPiece[x - 1][y];
+	}
+	object[i]._oVar4 = 0;
+}
+
+void AddSCambBook(int i)
+{
+	object[i]._oVar1 = setpc_x;
+	object[i]._oVar2 = setpc_y;
+	object[i]._oVar3 = setpc_w + setpc_x + 1;
+	object[i]._oVar4 = setpc_h + setpc_y + 1;
+	object[i]._oVar6 = object[i]._oAnimFrame + 1;
+}
+
+void AddChest(int i, int t)
+{
+	if (GenerateRnd(2) == 0)
+		object[i]._oAnimFrame += 3;
+	object[i]._oRndSeed = AdvanceRndSeed();
+	switch (t) {
+	case OBJ_CHEST1:
+	case OBJ_TCHEST1:
+		if (setlevel) {
+			object[i]._oVar1 = 1;
+			break;
+		}
+		object[i]._oVar1 = GenerateRnd(2);
+		break;
+	case OBJ_TCHEST2:
+	case OBJ_CHEST2:
+		if (setlevel) {
+			object[i]._oVar1 = 2;
+			break;
+		}
+		object[i]._oVar1 = GenerateRnd(3);
+		break;
+	case OBJ_TCHEST3:
+	case OBJ_CHEST3:
+		if (setlevel) {
+			object[i]._oVar1 = 3;
+			break;
+		}
+		object[i]._oVar1 = GenerateRnd(4);
+		break;
+	}
+	object[i]._oVar2 = GenerateRnd(8);
+}
+
+void AddL2Door(int i, int x, int y, int ot)
+{
+	object[i]._oDoorFlag = true;
+	if (ot == OBJ_L2LDOOR)
+		ObjSetMicro(x, y, 538);
+	else
+		ObjSetMicro(x, y, 540);
+	dSpecial[x][y] = 0;
+	object[i]._oVar4 = 0;
+}
+
+void AddL3Door(int i, int x, int y, int ot)
+{
+	object[i]._oDoorFlag = true;
+	if (ot == OBJ_L3LDOOR)
+		ObjSetMicro(x, y, 531);
+	else
+		ObjSetMicro(x, y, 534);
+	object[i]._oVar4 = 0;
+}
+
+void AddSarc(int i)
+{
+	dObject[object[i].position.x][object[i].position.y - 1] = -(i + 1);
+	object[i]._oVar1 = GenerateRnd(10);
+	object[i]._oRndSeed = AdvanceRndSeed();
+	if (object[i]._oVar1 >= 8)
+		object[i]._oVar2 = PreSpawnSkeleton();
+}
+
+void AddFlameTrap(int i)
+{
+	object[i]._oVar1 = trapid;
+	object[i]._oVar2 = 0;
+	object[i]._oVar3 = trapdir;
+	object[i]._oVar4 = 0;
+}
+
+void AddFlameLvr(int i)
+{
+	object[i]._oVar1 = trapid;
+	object[i]._oVar2 = MIS_FLAMEC;
+}
+
+void AddTrap(int i)
+{
+	int mt = currlevel / 3 + 1;
+	if (currlevel > 16) {
+		mt = (currlevel - 4) / 3 + 1;
+	}
+	if (currlevel > 20) {
+		mt = (currlevel - 8) / 3 + 1;
+	}
+	mt = GenerateRnd(mt);
+	if (mt == 0)
+		object[i]._oVar3 = MIS_ARROW;
+	if (mt == 1)
+		object[i]._oVar3 = MIS_FIREBOLT;
+	if (mt == 2)
+		object[i]._oVar3 = MIS_LIGHTCTRL;
+	object[i]._oVar4 = 0;
+}
+
+void AddObjLight(int i, int r)
+{
+	if (InitObjFlag) {
+		DoLighting(object[i].position, r, -1);
+		object[i]._oVar1 = -1;
+	} else {
+		object[i]._oVar1 = 0;
+	}
+}
+
+void AddBarrel(int i, int t)
+{
+	object[i]._oVar1 = 0;
+	object[i]._oRndSeed = AdvanceRndSeed();
+	object[i]._oVar2 = (t == OBJ_BARRELEX) ? 0 : GenerateRnd(10);
+	object[i]._oVar3 = GenerateRnd(3);
+
+	if (object[i]._oVar2 >= 8)
+		object[i]._oVar4 = PreSpawnSkeleton();
+}
+
+void AddShrine(int i)
+{
+	bool slist[NUM_SHRINETYPE];
+
+	object[i]._oPreFlag = true;
+
+	int shrines = gbIsHellfire ? NUM_SHRINETYPE : 26;
+
+	for (int j = 0; j < shrines; j++) {
+		slist[j] = currlevel >= shrinemin[j] && currlevel <= shrinemax[j];
+		if (gbIsMultiplayer && shrineavail[j] == SHRINETYPE_SINGLE) {
+			slist[j] = false;
+		} else if (!gbIsMultiplayer && shrineavail[j] == SHRINETYPE_MULTI) {
+			slist[j] = false;
+		}
+	}
+
+	int val;
+	do {
+		val = GenerateRnd(shrines);
+	} while (!slist[val]);
+
+	object[i]._oVar1 = val;
+	if (GenerateRnd(2) != 0) {
+		object[i]._oAnimFrame = 12;
+		object[i]._oAnimLen = 22;
+	}
+}
+
+void AddBookcase(int i)
+{
+	object[i]._oRndSeed = AdvanceRndSeed();
+	object[i]._oPreFlag = true;
+}
+
+void AddBookstand(int i)
+{
+	object[i]._oRndSeed = AdvanceRndSeed();
+}
+
+void AddBloodFtn(int i)
+{
+	object[i]._oRndSeed = AdvanceRndSeed();
+}
+
+void AddPurifyingFountain(int i)
+{
+	int ox = object[i].position.x;
+	int oy = object[i].position.y;
+	dObject[ox][oy - 1] = -(i + 1);
+	dObject[ox - 1][oy] = -(i + 1);
+	dObject[ox - 1][oy - 1] = -(i + 1);
+	object[i]._oRndSeed = AdvanceRndSeed();
+}
+
+void AddArmorStand(int i)
+{
+	if (!armorFlag) {
+		object[i]._oAnimFlag = 2;
+		object[i]._oSelFlag = 0;
+	}
+
+	object[i]._oRndSeed = AdvanceRndSeed();
+}
+
+void AddGoatShrine(int i)
+{
+	object[i]._oRndSeed = AdvanceRndSeed();
+}
+
+void AddCauldron(int i)
+{
+	object[i]._oRndSeed = AdvanceRndSeed();
+}
+
+void AddMurkyFountain(int i)
+{
+	int ox = object[i].position.x;
+	int oy = object[i].position.y;
+	dObject[ox][oy - 1] = -(i + 1);
+	dObject[ox - 1][oy] = -(i + 1);
+	dObject[ox - 1][oy - 1] = -(i + 1);
+	object[i]._oRndSeed = AdvanceRndSeed();
+}
+
+void AddTearFountain(int i)
+{
+	object[i]._oRndSeed = AdvanceRndSeed();
+}
+
+void AddDecap(int i)
+{
+	object[i]._oRndSeed = AdvanceRndSeed();
+	object[i]._oAnimFrame = GenerateRnd(8) + 1;
+	object[i]._oPreFlag = true;
+}
+
+void AddVilebook(int i)
+{
+	if (setlevel && setlvlnum == SL_VILEBETRAYER) {
+		object[i]._oAnimFrame = 4;
+	}
+}
+
+void AddMagicCircle(int i)
+{
+	object[i]._oRndSeed = AdvanceRndSeed();
+	object[i]._oPreFlag = true;
+	object[i]._oVar6 = 0;
+	object[i]._oVar5 = 1;
+}
+
+void AddBrnCross(int i)
+{
+	object[i]._oRndSeed = AdvanceRndSeed();
+}
+
+void AddPedistal(int i)
+{
+	object[i]._oVar1 = setpc_x;
+	object[i]._oVar2 = setpc_y;
+	object[i]._oVar3 = setpc_x + setpc_w;
+	object[i]._oVar4 = setpc_y + setpc_h;
+	object[i]._oVar6 = 0;
+}
+
+void AddStoryBook(int i)
+{
+	SetRndSeed(glSeedTbl[16]);
+
+	object[i]._oVar1 = GenerateRnd(3);
+	if (currlevel == 4)
+		object[i]._oVar2 = StoryText[object[i]._oVar1][0];
+	else if (currlevel == 8)
+		object[i]._oVar2 = StoryText[object[i]._oVar1][1];
+	else if (currlevel == 12)
+		object[i]._oVar2 = StoryText[object[i]._oVar1][2];
+	object[i]._oVar3 = (currlevel / 4) + 3 * object[i]._oVar1 - 1;
+	object[i]._oAnimFrame = 5 - 2 * object[i]._oVar1;
+	object[i]._oVar4 = object[i]._oAnimFrame + 1;
+}
+
+void AddWeaponRack(int i)
+{
+	if (!weaponFlag) {
+		object[i]._oAnimFlag = 2;
+		object[i]._oSelFlag = 0;
+	}
+	object[i]._oRndSeed = AdvanceRndSeed();
+}
+
+void AddTorturedBody(int i)
+{
+	object[i]._oRndSeed = AdvanceRndSeed();
+	object[i]._oAnimFrame = GenerateRnd(4) + 1;
+	object[i]._oPreFlag = true;
+}
+
+void GetRndObjLoc(int randarea, int *xx, int *yy)
+{
+	if (randarea == 0)
+		return;
+
+	int tries = 0;
+	while (true) {
+		tries++;
+		if (tries > 1000 && randarea > 1)
+			randarea--;
+		*xx = GenerateRnd(MAXDUNX);
+		*yy = GenerateRnd(MAXDUNY);
+		bool failed = false;
+		for (int i = 0; i < randarea && !failed; i++) {
+			for (int j = 0; j < randarea && !failed; j++) {
+				failed = !RndLocOk(i + *xx, j + *yy);
+			}
+		}
+		if (!failed)
+			break;
+	}
+}
+
+void AddMushPatch()
+{
+	int y;
+	int x;
+
+	if (nobjects < MAXOBJECTS) {
+		int i = objectavail[0];
+		GetRndObjLoc(5, &x, &y);
+		dObject[x + 1][y + 1] = -(i + 1);
+		dObject[x + 2][y + 1] = -(i + 1);
+		dObject[x + 1][y + 2] = -(i + 1);
+		AddObject(OBJ_MUSHPATCH, x + 2, y + 2);
+	}
+}
+
+void AddSlainHero()
+{
+	int x;
+	int y;
+
+	GetRndObjLoc(5, &x, &y);
+	AddObject(OBJ_SLAINHERO, x + 2, y + 2);
+}
+
+void AddCryptBook(_object_id ot, int v2, int ox, int oy)
+{
+	if (nobjects >= MAXOBJECTS)
+		return;
+
+	int oi = objectavail[0];
+	objectavail[0] = objectavail[MAXOBJECTS - 1 - nobjects];
+	objectactive[nobjects] = oi;
+	dObject[ox][oy] = oi + 1;
+	SetupObject(oi, ox, oy, ot);
+	AddCryptObject(oi, v2);
+	nobjects++;
+}
+
+void AddCryptObject(int i, int a2)
+{
+	if (a2 > 5) {
+		switch (a2) {
+		case 6:
+			if (plr[myplr]._pClass == HeroClass::Warrior) {
+				object[i]._oVar2 = TEXT_BOOKA;
+			} else if (plr[myplr]._pClass == HeroClass::Rogue) {
+				object[i]._oVar2 = TEXT_RBOOKA;
+			} else if (plr[myplr]._pClass == HeroClass::Sorcerer) {
+				object[i]._oVar2 = TEXT_MBOOKA;
+			} else if (plr[myplr]._pClass == HeroClass::Monk) {
+				object[i]._oVar2 = TEXT_OBOOKA;
+			} else if (plr[myplr]._pClass == HeroClass::Bard) {
+				object[i]._oVar2 = TEXT_BBOOKA;
+			} else if (plr[myplr]._pClass == HeroClass::Barbarian) {
+				object[i]._oVar2 = TEXT_BOOKA;
+			}
+			break;
+		case 7:
+			if (plr[myplr]._pClass == HeroClass::Warrior) {
+				object[i]._oVar2 = TEXT_BOOKB;
+			} else if (plr[myplr]._pClass == HeroClass::Rogue) {
+				object[i]._oVar2 = TEXT_RBOOKB;
+			} else if (plr[myplr]._pClass == HeroClass::Sorcerer) {
+				object[i]._oVar2 = TEXT_MBOOKB;
+			} else if (plr[myplr]._pClass == HeroClass::Monk) {
+				object[i]._oVar2 = TEXT_OBOOKB;
+			} else if (plr[myplr]._pClass == HeroClass::Bard) {
+				object[i]._oVar2 = TEXT_BBOOKB;
+			} else if (plr[myplr]._pClass == HeroClass::Barbarian) {
+				object[i]._oVar2 = TEXT_BOOKB;
+			}
+			break;
+		case 8:
+			if (plr[myplr]._pClass == HeroClass::Warrior) {
+				object[i]._oVar2 = TEXT_BOOKC;
+			} else if (plr[myplr]._pClass == HeroClass::Rogue) {
+				object[i]._oVar2 = TEXT_RBOOKC;
+			} else if (plr[myplr]._pClass == HeroClass::Sorcerer) {
+				object[i]._oVar2 = TEXT_MBOOKC;
+			} else if (plr[myplr]._pClass == HeroClass::Monk) {
+				object[i]._oVar2 = TEXT_OBOOKC;
+			} else if (plr[myplr]._pClass == HeroClass::Bard) {
+				object[i]._oVar2 = TEXT_BBOOKC;
+			} else if (plr[myplr]._pClass == HeroClass::Barbarian) {
+				object[i]._oVar2 = TEXT_BOOKC;
+			}
+			break;
+		}
+		object[i]._oVar3 = 15;
+		object[i]._oVar8 = a2;
+	} else {
+		object[i]._oVar2 = a2 + TEXT_SKLJRN;
+		object[i]._oVar3 = a2 + 9;
+		object[i]._oVar8 = 0;
+	}
+	object[i]._oVar1 = 1;
+	object[i]._oAnimFrame = 5 - 2 * object[i]._oVar1;
+	object[i]._oVar4 = object[i]._oAnimFrame + 1;
+}
+
+void AddObject(_object_id ot, int ox, int oy)
+{
+	if (nobjects >= MAXOBJECTS)
+		return;
+
+	int oi = objectavail[0];
+	objectavail[0] = objectavail[MAXOBJECTS - 1 - nobjects];
+	objectactive[nobjects] = oi;
+	dObject[ox][oy] = oi + 1;
+	SetupObject(oi, ox, oy, ot);
+	switch (ot) {
+	case OBJ_L1LIGHT:
+		AddObjLight(oi, 5);
+		break;
+	case OBJ_SKFIRE:
+	case OBJ_CANDLE1:
+	case OBJ_CANDLE2:
+	case OBJ_BOOKCANDLE:
+		AddObjLight(oi, 5);
+		break;
+	case OBJ_STORYCANDLE:
+		AddObjLight(oi, 3);
+		break;
+	case OBJ_TORCHL:
+	case OBJ_TORCHR:
+	case OBJ_TORCHL2:
+	case OBJ_TORCHR2:
+		AddObjLight(oi, 8);
+		break;
+	case OBJ_L1LDOOR:
+	case OBJ_L1RDOOR:
+		AddL1Door(oi, ox, oy, ot);
+		break;
+	case OBJ_L2LDOOR:
+	case OBJ_L2RDOOR:
+		AddL2Door(oi, ox, oy, ot);
+		break;
+	case OBJ_L3LDOOR:
+	case OBJ_L3RDOOR:
+		AddL3Door(oi, ox, oy, ot);
+		break;
+	case OBJ_BOOK2R:
+		AddSCambBook(oi);
+		break;
+	case OBJ_CHEST1:
+	case OBJ_CHEST2:
+	case OBJ_CHEST3:
+		AddChest(oi, ot);
+		break;
+	case OBJ_TCHEST1:
+	case OBJ_TCHEST2:
+	case OBJ_TCHEST3:
+		AddChest(oi, ot);
+		object[oi]._oTrapFlag = true;
+		if (leveltype == DTYPE_CATACOMBS) {
+			object[oi]._oVar4 = GenerateRnd(2);
+		} else {
+			object[oi]._oVar4 = GenerateRnd(3);
+		}
+		break;
+	case OBJ_SARC:
+		AddSarc(oi);
+		break;
+	case OBJ_FLAMEHOLE:
+		AddFlameTrap(oi);
+		break;
+	case OBJ_FLAMELVR:
+		AddFlameLvr(oi);
+		break;
+	case OBJ_WATER:
+		object[oi]._oAnimFrame = 1;
+		break;
+	case OBJ_TRAPL:
+	case OBJ_TRAPR:
+		AddTrap(oi);
+		break;
+	case OBJ_BARREL:
+	case OBJ_BARRELEX:
+		AddBarrel(oi, ot);
+		break;
+	case OBJ_SHRINEL:
+	case OBJ_SHRINER:
+		AddShrine(oi);
+		break;
+	case OBJ_BOOKCASEL:
+	case OBJ_BOOKCASER:
+		AddBookcase(oi);
+		break;
+	case OBJ_SKELBOOK:
+	case OBJ_BOOKSTAND:
+		AddBookstand(oi);
+		break;
+	case OBJ_BLOODFTN:
+		AddBloodFtn(oi);
+		break;
+	case OBJ_DECAP:
+		AddDecap(oi);
+		break;
+	case OBJ_PURIFYINGFTN:
+		AddPurifyingFountain(oi);
+		break;
+	case OBJ_ARMORSTAND:
+	case OBJ_WARARMOR:
+		AddArmorStand(oi);
+		break;
+	case OBJ_GOATSHRINE:
+		AddGoatShrine(oi);
+		break;
+	case OBJ_CAULDRON:
+		AddCauldron(oi);
+		break;
+	case OBJ_MURKYFTN:
+		AddMurkyFountain(oi);
+		break;
+	case OBJ_TEARFTN:
+		AddTearFountain(oi);
+		break;
+	case OBJ_BOOK2L:
+		AddVilebook(oi);
+		break;
+	case OBJ_MCIRCLE1:
+	case OBJ_MCIRCLE2:
+		AddMagicCircle(oi);
+		break;
+	case OBJ_STORYBOOK:
+		AddStoryBook(oi);
+		break;
+	case OBJ_BCROSS:
+	case OBJ_TBCROSS:
+		AddBrnCross(oi);
+		AddObjLight(oi, 5);
+		break;
+	case OBJ_PEDISTAL:
+		AddPedistal(oi);
+		break;
+	case OBJ_WARWEAP:
+	case OBJ_WEAPONRACK:
+		AddWeaponRack(oi);
+		break;
+	case OBJ_TNUDEM2:
+		AddTorturedBody(oi);
+		break;
+	default:
+		break;
+	}
+	nobjects++;
+}
+
+void Obj_Light(int i, int lr)
+{
+	if (object[i]._oVar1 == -1) {
+		return;
+	}
+
+	bool turnon = false;
+	int ox = object[i].position.x;
+	int oy = object[i].position.y;
+	int tr = lr + 10;
+	if (!lightflag) {
+		for (int p = 0; p < MAX_PLRS && !turnon; p++) {
+			if (plr[p].plractive) {
+				if (currlevel == plr[p].plrlevel) {
+					int dx = abs(plr[p].position.tile.x - ox);
+					int dy = abs(plr[p].position.tile.y - oy);
+					if (dx < tr && dy < tr)
+						turnon = true;
+				}
+			}
+		}
+	}
+	if (turnon) {
+		if (object[i]._oVar1 == 0)
+			object[i]._olid = AddLight(object[i].position, lr);
+		object[i]._oVar1 = 1;
+	} else {
+		if (object[i]._oVar1 == 1)
+			AddUnLight(object[i]._olid);
+		object[i]._oVar1 = 0;
+	}
+}
+
+void Obj_Circle(int i)
+{
+	if (plr[myplr].position.tile != object[i].position) {
+		if (object[i]._otype == OBJ_MCIRCLE1)
+			object[i]._oAnimFrame = 1;
+		if (object[i]._otype == OBJ_MCIRCLE2)
+			object[i]._oAnimFrame = 3;
+		object[i]._oVar6 = 0;
+		return;
+	}
+
+	int ox = object[i].position.x;
+	int oy = object[i].position.y;
+	if (object[i]._otype == OBJ_MCIRCLE1)
+		object[i]._oAnimFrame = 2;
+	if (object[i]._otype == OBJ_MCIRCLE2)
+		object[i]._oAnimFrame = 4;
+	if (ox == 45 && oy == 47) {
+		object[i]._oVar6 = 2;
+	} else if (ox == 26 && oy == 46) {
+		object[i]._oVar6 = 1;
+	} else {
+		object[i]._oVar6 = 0;
+	}
+	if (ox == 35 && oy == 36 && object[i]._oVar5 == 3) {
+		object[i]._oVar6 = 4;
+		ObjChangeMapResync(object[i]._oVar1, object[i]._oVar2, object[i]._oVar3, object[i]._oVar4);
+		if (quests[Q_BETRAYER]._qactive == QUEST_ACTIVE && quests[Q_BETRAYER]._qvar1 <= 4) // BUGFIX stepping on the circle again will break the quest state (fixed)
+			quests[Q_BETRAYER]._qvar1 = 4;
+		AddMissile(plr[myplr].position.tile, { 35, 46 }, plr[myplr]._pdir, MIS_RNDTELEPORT, TARGET_MONSTERS, myplr, 0, 0);
+		track_repeat_walk(false);
+		sgbMouseDown = CLICK_NONE;
+		ClrPlrPath(plr[myplr]);
+		StartStand(myplr, DIR_S);
+	}
+}
+
+void Obj_StopAnim(int i)
+{
+	if (object[i]._oAnimFrame == object[i]._oAnimLen) {
+		object[i]._oAnimCnt = 0;
+		object[i]._oAnimDelay = 1000;
+	}
+}
+
+void Obj_Door(int i)
+{
+	if (object[i]._oVar4 == 0) {
+		object[i]._oSelFlag = 3;
+		object[i]._oMissFlag = false;
+		return;
+	}
+
+	int dx = object[i].position.x;
+	int dy = object[i].position.y;
+	bool dok = dMonster[dx][dy] == 0;
+	dok = dok && dItem[dx][dy] == 0;
+	dok = dok && dDead[dx][dy] == 0;
+	dok = dok && dPlayer[dx][dy] == 0;
+	object[i]._oSelFlag = 2;
+	object[i]._oVar4 = dok ? 1 : 2;
+	object[i]._oMissFlag = true;
+}
+
+void Obj_Sarc(int i)
+{
+	if (object[i]._oAnimFrame == object[i]._oAnimLen)
+		object[i]._oAnimFlag = 0;
+}
+
+void ActivateTrapLine(int ttype, int tid)
+{
+	for (int i = 0; i < nobjects; i++) {
+		int oi = objectactive[i];
+		if (object[oi]._otype == ttype && object[oi]._oVar1 == tid) {
+			object[oi]._oVar4 = 1;
+			object[oi]._oAnimFlag = 1;
+			object[oi]._oAnimDelay = 1;
+			object[oi]._olid = AddLight(object[oi].position, 1);
+		}
+	}
+}
+
+void Obj_FlameTrap(int i)
+{
+	if (object[i]._oVar2 != 0) {
+		if (object[i]._oVar4 != 0) {
+			object[i]._oAnimFrame--;
+			if (object[i]._oAnimFrame == 1) {
+				object[i]._oVar4 = 0;
+				AddUnLight(object[i]._olid);
+			} else if (object[i]._oAnimFrame <= 4) {
+				ChangeLightRadius(object[i]._olid, object[i]._oAnimFrame);
+			}
+		}
+	} else if (object[i]._oVar4 == 0) {
+		if (object[i]._oVar3 == 2) {
+			int x = object[i].position.x - 2;
+			int y = object[i].position.y;
+			for (int j = 0; j < 5; j++) {
+				if (dPlayer[x][y] != 0 || dMonster[x][y] != 0)
+					object[i]._oVar4 = 1;
+				x++;
+			}
+		} else {
+			int x = object[i].position.x;
+			int y = object[i].position.y - 2;
+			for (int k = 0; k < 5; k++) {
+				if (dPlayer[x][y] != 0 || dMonster[x][y] != 0)
+					object[i]._oVar4 = 1;
+				y++;
+			}
+		}
+		if (object[i]._oVar4 != 0)
+			ActivateTrapLine(object[i]._otype, object[i]._oVar1);
+	} else {
+		int damage[4] = { 6, 8, 10, 12 };
+
+		int mindam = damage[leveltype - 1];
+		int maxdam = mindam * 2;
+
+		int x = object[i].position.x;
+		int y = object[i].position.y;
+		if (dMonster[x][y] > 0)
+			MonsterTrapHit(dMonster[x][y] - 1, mindam / 2, maxdam / 2, 0, MIS_FIREWALLC, false);
+		if (dPlayer[x][y] > 0) {
+			bool unused;
+			PlayerMHit(dPlayer[x][y] - 1, -1, 0, mindam, maxdam, MIS_FIREWALLC, false, 0, &unused);
+		}
+
+		if (object[i]._oAnimFrame == object[i]._oAnimLen)
+			object[i]._oAnimFrame = 11;
+		if (object[i]._oAnimFrame <= 5)
+			ChangeLightRadius(object[i]._olid, object[i]._oAnimFrame);
+	}
+}
+
+void Obj_Trap(int i)
+{
+	if (object[i]._oVar4 != 0)
+		return;
+
+	int oti = dObject[object[i]._oVar1][object[i]._oVar2] - 1;
+	switch (object[oti]._otype) {
+	case OBJ_L1LDOOR:
+	case OBJ_L1RDOOR:
+	case OBJ_L2LDOOR:
+	case OBJ_L2RDOOR:
+	case OBJ_L3LDOOR:
+	case OBJ_L3RDOOR:
+		if (object[oti]._oVar4 == 0)
+			return;
+		break;
+	case OBJ_LEVER:
+	case OBJ_CHEST1:
+	case OBJ_CHEST2:
+	case OBJ_CHEST3:
+	case OBJ_SWITCHSKL:
+	case OBJ_SARC:
+		if (object[oti]._oSelFlag != 0)
+			return;
+		break;
+	default:
+		return;
+	}
+
+	object[i]._oVar4 = 1;
+	Point target = object[oti].position;
+	for (int y = target.y - 1; y <= object[oti].position.y + 1; y++) {
+		for (int x = object[oti].position.x - 1; x <= object[oti].position.x + 1; x++) {
+			if (dPlayer[x][y] != 0) {
+				target.x = x;
+				target.y = y;
+			}
+		}
+	}
+	if (!deltaload) {
+		Direction dir = GetDirection(object[i].position, target);
+		AddMissile(object[i].position, target, dir, object[i]._oVar3, TARGET_PLAYERS, -1, 0, 0);
+		PlaySfxLoc(IS_TRAP, object[oti].position);
+	}
+	object[oti]._oTrapFlag = false;
+}
+
+void Obj_BCrossDamage(int i)
+{
+	int damage[4] = { 6, 8, 10, 12 };
+
+	if (plr[myplr]._pmode == PM_DEATH)
+		return;
+
+	int fire_resist = plr[myplr]._pFireResist;
+	if (fire_resist > 0)
+		damage[leveltype - 1] -= fire_resist * damage[leveltype - 1] / 100;
+
+	if (plr[myplr].position.tile.x != object[i].position.x || plr[myplr].position.tile.y != object[i].position.y - 1)
+		return;
+
+	ApplyPlrDamage(myplr, 0, 0, damage[leveltype - 1]);
+	if (plr[myplr]._pHitPoints >> 6 > 0) {
+		plr[myplr].Say(HeroSpeech::Argh);
+	}
+}
+
+void ProcessObjects()
+{
+	for (int i = 0; i < nobjects; ++i) {
+		int oi = objectactive[i];
+		switch (object[oi]._otype) {
+		case OBJ_L1LIGHT:
+			Obj_Light(oi, 10);
+			break;
+		case OBJ_SKFIRE:
+		case OBJ_CANDLE2:
+		case OBJ_BOOKCANDLE:
+			Obj_Light(oi, 5);
+			break;
+		case OBJ_STORYCANDLE:
+			Obj_Light(oi, 3);
+			break;
+		case OBJ_CRUX1:
+		case OBJ_CRUX2:
+		case OBJ_CRUX3:
+		case OBJ_BARREL:
+		case OBJ_BARRELEX:
+		case OBJ_SHRINEL:
+		case OBJ_SHRINER:
+			Obj_StopAnim(oi);
+			break;
+		case OBJ_L1LDOOR:
+		case OBJ_L1RDOOR:
+		case OBJ_L2LDOOR:
+		case OBJ_L2RDOOR:
+		case OBJ_L3LDOOR:
+		case OBJ_L3RDOOR:
+			Obj_Door(oi);
+			break;
+		case OBJ_TORCHL:
+		case OBJ_TORCHR:
+		case OBJ_TORCHL2:
+		case OBJ_TORCHR2:
+			Obj_Light(oi, 8);
+			break;
+		case OBJ_SARC:
+			Obj_Sarc(oi);
+			break;
+		case OBJ_FLAMEHOLE:
+			Obj_FlameTrap(oi);
+			break;
+		case OBJ_TRAPL:
+		case OBJ_TRAPR:
+			Obj_Trap(oi);
+			break;
+		case OBJ_MCIRCLE1:
+		case OBJ_MCIRCLE2:
+			Obj_Circle(oi);
+			break;
+		case OBJ_BCROSS:
+		case OBJ_TBCROSS:
+			Obj_Light(oi, 10);
+			Obj_BCrossDamage(oi);
+			break;
+		default:
+			break;
+		}
+		if (object[oi]._oAnimFlag == 0)
+			continue;
+
+		object[oi]._oAnimCnt++;
+
+		if (object[oi]._oAnimCnt < object[oi]._oAnimDelay)
+			continue;
+
+		object[oi]._oAnimCnt = 0;
+		object[oi]._oAnimFrame++;
+		if (object[oi]._oAnimFrame > object[oi]._oAnimLen)
+			object[oi]._oAnimFrame = 1;
+	}
+
+	for (int i = 0; i < nobjects;) {
+		int oi = objectactive[i];
+		if (object[oi]._oDelFlag) {
+			DeleteObject(oi, i);
+		} else {
+			i++;
+		}
+	}
+}
+
+void ObjSetMicro(int dx, int dy, int pn)
+{
+	dPiece[dx][dy] = pn;
+	pn--;
+
+	int blocks = leveltype != DTYPE_HELL ? 10 : 16;
+
+	uint16_t *piece = &pLevelPieces[blocks * pn];
+	MICROS &micros = dpiece_defs_map_2[dx][dy];
+
+	for (int i = 0; i < blocks; i++) {
+		micros.mt[i] = SDL_SwapLE16(piece[blocks - 2 + (i & 1) - (i & 0xE)]);
+	}
+}
+
+void objects_set_door_piece(int x, int y)
+{
+	int pn = dPiece[x][y] - 1;
+
+	uint16_t *piece = &pLevelPieces[10 * pn + 8];
+
+	dpiece_defs_map_2[x][y].mt[0] = SDL_SwapLE16(piece[0]);
+	dpiece_defs_map_2[x][y].mt[1] = SDL_SwapLE16(piece[1]);
+}
+
+void ObjSetMini(int x, int y, int v)
+{
+	MegaTile mega = pMegaTiles[v - 1];
+
+	int xx = 2 * x + 16;
+	int yy = 2 * y + 16;
+
+	ObjSetMicro(xx + 0, yy + 0, SDL_SwapLE16(mega.micro1) + 1);
+	ObjSetMicro(xx + 1, yy + 0, SDL_SwapLE16(mega.micro2) + 1);
+	ObjSetMicro(xx + 0, yy + 1, SDL_SwapLE16(mega.micro3) + 1);
+	ObjSetMicro(xx + 1, yy + 1, SDL_SwapLE16(mega.micro4) + 1);
+}
+
+void ObjL1Special(int x1, int y1, int x2, int y2)
+{
+	for (int i = y1; i <= y2; ++i) {
+		for (int j = x1; j <= x2; ++j) {
+			dSpecial[j][i] = 0;
+			if (dPiece[j][i] == 12)
+				dSpecial[j][i] = 1;
+			if (dPiece[j][i] == 11)
+				dSpecial[j][i] = 2;
+			if (dPiece[j][i] == 71)
+				dSpecial[j][i] = 1;
+			if (dPiece[j][i] == 253)
+				dSpecial[j][i] = 3;
+			if (dPiece[j][i] == 267)
+				dSpecial[j][i] = 6;
+			if (dPiece[j][i] == 259)
+				dSpecial[j][i] = 5;
+			if (dPiece[j][i] == 249)
+				dSpecial[j][i] = 2;
+			if (dPiece[j][i] == 325)
+				dSpecial[j][i] = 2;
+			if (dPiece[j][i] == 321)
+				dSpecial[j][i] = 1;
+			if (dPiece[j][i] == 255)
+				dSpecial[j][i] = 4;
+			if (dPiece[j][i] == 211)
+				dSpecial[j][i] = 1;
+			if (dPiece[j][i] == 344)
+				dSpecial[j][i] = 2;
+			if (dPiece[j][i] == 341)
+				dSpecial[j][i] = 1;
+			if (dPiece[j][i] == 331)
+				dSpecial[j][i] = 2;
+			if (dPiece[j][i] == 418)
+				dSpecial[j][i] = 1;
+			if (dPiece[j][i] == 421)
+				dSpecial[j][i] = 2;
+		}
+	}
+}
+
+void ObjL2Special(int x1, int y1, int x2, int y2)
+{
+	for (int j = y1; j <= y2; j++) {
+		for (int i = x1; i <= x2; i++) {
+			dSpecial[i][j] = 0;
+			if (dPiece[i][j] == 541)
+				dSpecial[i][j] = 5;
+			if (dPiece[i][j] == 178)
+				dSpecial[i][j] = 5;
+			if (dPiece[i][j] == 551)
+				dSpecial[i][j] = 5;
+			if (dPiece[i][j] == 542)
+				dSpecial[i][j] = 6;
+			if (dPiece[i][j] == 553)
+				dSpecial[i][j] = 6;
+		}
+	}
+	for (int j = y1; j <= y2; j++) {
+		for (int i = x1; i <= x2; i++) {
+			if (dPiece[i][j] == 132) {
+				dSpecial[i][j + 1] = 2;
+				dSpecial[i][j + 2] = 1;
+			}
+			if (dPiece[i][j] == 135 || dPiece[i][j] == 139) {
+				dSpecial[i + 1][j] = 3;
+				dSpecial[i + 2][j] = 4;
+			}
+		}
+	}
+}
+
+void DoorSet(int oi, int dx, int dy)
+{
+	int pn = dPiece[dx][dy];
+	if (currlevel < 17) {
+		if (pn == 43)
+			ObjSetMicro(dx, dy, 392);
+		if (pn == 45)
+			ObjSetMicro(dx, dy, 394);
+		if (pn == 50 && object[oi]._otype == OBJ_L1LDOOR)
+			ObjSetMicro(dx, dy, 411);
+		if (pn == 50 && object[oi]._otype == OBJ_L1RDOOR)
+			ObjSetMicro(dx, dy, 412);
+		if (pn == 54)
+			ObjSetMicro(dx, dy, 397);
+		if (pn == 55)
+			ObjSetMicro(dx, dy, 398);
+		if (pn == 61)
+			ObjSetMicro(dx, dy, 399);
+		if (pn == 67)
+			ObjSetMicro(dx, dy, 400);
+		if (pn == 68)
+			ObjSetMicro(dx, dy, 401);
+		if (pn == 69)
+			ObjSetMicro(dx, dy, 403);
+		if (pn == 70)
+			ObjSetMicro(dx, dy, 404);
+		if (pn == 72)
+			ObjSetMicro(dx, dy, 406);
+		if (pn == 212)
+			ObjSetMicro(dx, dy, 407);
+		if (pn == 354)
+			ObjSetMicro(dx, dy, 409);
+		if (pn == 355)
+			ObjSetMicro(dx, dy, 410);
+		if (pn == 411)
+			ObjSetMicro(dx, dy, 396);
+		if (pn == 412)
+			ObjSetMicro(dx, dy, 396);
+	} else {
+		if (pn == 75)
+			ObjSetMicro(dx, dy, 204);
+		if (pn == 79)
+			ObjSetMicro(dx, dy, 208);
+		if (pn == 86 && object[oi]._otype == OBJ_L1LDOOR) {
+			ObjSetMicro(dx, dy, 232);
+		}
+		if (pn == 86 && object[oi]._otype == OBJ_L1RDOOR) {
+			ObjSetMicro(dx, dy, 234);
+		}
+		if (pn == 91)
+			ObjSetMicro(dx, dy, 215);
+		if (pn == 93)
+			ObjSetMicro(dx, dy, 218);
+		if (pn == 99)
+			ObjSetMicro(dx, dy, 220);
+		if (pn == 111)
+			ObjSetMicro(dx, dy, 222);
+		if (pn == 113)
+			ObjSetMicro(dx, dy, 224);
+		if (pn == 115)
+			ObjSetMicro(dx, dy, 226);
+		if (pn == 117)
+			ObjSetMicro(dx, dy, 228);
+		if (pn == 119)
+			ObjSetMicro(dx, dy, 230);
+		if (pn == 232)
+			ObjSetMicro(dx, dy, 212);
+		if (pn == 234)
+			ObjSetMicro(dx, dy, 212);
+	}
+}
+
+void RedoPlayerVision()
+{
+	for (auto &player : plr) {
+		if (player.plractive && currlevel == player.plrlevel) {
+			ChangeVisionXY(player._pvid, player.position.tile);
+		}
+	}
+}
+
+/**
+ * @brief Checks if an open door can be closed
+ *
+ * In order to be able to close a door the space where the closed door would be must be free of bodies, monsters, and items
+ *
+ * @param doorPos Map tile where the door is in its closed position
+ * @return true if the door is free to be closed, false if anything is blocking it
+*/
+static inline bool isDoorClear(const Point &doorPosition)
+{
+	return dDead[doorPosition.x][doorPosition.y] == 0
+	    && dMonster[doorPosition.x][doorPosition.y] == 0
+	    && dItem[doorPosition.x][doorPosition.y] == 0;
+}
+
+void OperateL1RDoor(int pnum, int oi, bool sendflag)
+{
+	ObjectStruct &door = object[oi];
+
+	if (door._oVar4 == 2) {
+		if (!deltaload)
+			PlaySfxLoc(IS_DOORCLOS, door.position);
+		return;
+	}
+
+	if (door._oVar4 == 0) {
+		if (pnum == myplr && sendflag)
+			NetSendCmdParam1(true, CMD_OPENDOOR, oi);
+		if (currlevel < 21) {
+			if (!deltaload)
+				PlaySfxLoc(IS_DOOROPEN, door.position);
+			ObjSetMicro(door.position.x, door.position.y, 395);
+		} else {
+			if (!deltaload)
+				PlaySfxLoc(IS_CROPEN, door.position);
+			ObjSetMicro(door.position.x, door.position.y, 209);
+		}
+		if (currlevel < 17) {
+			dSpecial[door.position.x][door.position.y] = 8;
+		} else {
+			dSpecial[door.position.x][door.position.y] = 2;
+		}
+		objects_set_door_piece(door.position.x, door.position.y - 1);
+		door._oAnimFrame += 2;
+		door._oPreFlag = true;
+		DoorSet(oi, door.position.x - 1, door.position.y);
+		door._oVar4 = 1;
+		door._oSelFlag = 2;
+		RedoPlayerVision();
+		return;
+	}
+
+	if (currlevel < 21) {
+		if (!deltaload)
+			PlaySfxLoc(IS_DOORCLOS, door.position);
+	} else {
+		if (!deltaload)
+			PlaySfxLoc(IS_CRCLOS, door.position);
+	}
+	if (!deltaload && isDoorClear(door.position)) {
+		if (pnum == myplr && sendflag)
+			NetSendCmdParam1(true, CMD_CLOSEDOOR, oi);
+		door._oVar4 = 0;
+		door._oSelFlag = 3;
+		ObjSetMicro(door.position.x, door.position.y, door._oVar1);
+		if (currlevel < 17) {
+			if (door._oVar2 != 50) {
+				ObjSetMicro(door.position.x - 1, door.position.y, door._oVar2);
+			} else {
+				if (dPiece[door.position.x - 1][door.position.y] == 396)
+					ObjSetMicro(door.position.x - 1, door.position.y, 411);
+				else
+					ObjSetMicro(door.position.x - 1, door.position.y, 50);
+			}
+		} else {
+			if (door._oVar2 != 86) {
+				ObjSetMicro(door.position.x - 1, door.position.y, door._oVar2);
+			} else {
+				if (dPiece[door.position.x - 1][door.position.y] == 210)
+					ObjSetMicro(door.position.x - 1, door.position.y, 232);
+				else
+					ObjSetMicro(door.position.x - 1, door.position.y, 86);
+			}
+		}
+		dSpecial[door.position.x][door.position.y] = 0;
+		door._oAnimFrame -= 2;
+		door._oPreFlag = false;
+		RedoPlayerVision();
+	} else {
+		door._oVar4 = 2;
+	}
+}
+
+void OperateL1LDoor(int pnum, int oi, bool sendflag)
+{
+	ObjectStruct &door = object[oi];
+
+	if (door._oVar4 == 2) {
+		if (!deltaload)
+			PlaySfxLoc(IS_DOORCLOS, door.position);
+		return;
+	}
+
+	if (door._oVar4 == 0) {
+		if (pnum == myplr && sendflag)
+			NetSendCmdParam1(true, CMD_OPENDOOR, oi);
+		if (currlevel < 21) {
+			if (!deltaload)
+				PlaySfxLoc(IS_DOOROPEN, door.position);
+			if (door._oVar1 == 214)
+				ObjSetMicro(door.position.x, door.position.y, 408);
+			else
+				ObjSetMicro(door.position.x, door.position.y, 393);
+		} else {
+			if (!deltaload)
+				PlaySfxLoc(IS_CROPEN, door.position);
+			ObjSetMicro(door.position.x, door.position.y, 206);
+		}
+		if (currlevel < 17) {
+			dSpecial[door.position.x][door.position.y] = 7;
+		} else {
+			dSpecial[door.position.x][door.position.y] = 1;
+		}
+		objects_set_door_piece(door.position.x - 1, door.position.y);
+		door._oAnimFrame += 2;
+		door._oPreFlag = true;
+		DoorSet(oi, door.position.x, door.position.y - 1);
+		door._oVar4 = 1;
+		door._oSelFlag = 2;
+		RedoPlayerVision();
+		return;
+	}
+
+	if (currlevel < 21) {
+		if (!deltaload)
+			PlaySfxLoc(IS_DOORCLOS, door.position);
+	} else {
+		if (!deltaload)
+			PlaySfxLoc(IS_CRCLOS, door.position);
+	}
+	if (isDoorClear(door.position)) {
+		if (pnum == myplr && sendflag)
+			NetSendCmdParam1(true, CMD_CLOSEDOOR, oi);
+		door._oVar4 = 0;
+		door._oSelFlag = 3;
+		ObjSetMicro(door.position.x, door.position.y, door._oVar1);
+		if (currlevel < 17) {
+			if (door._oVar2 != 50) {
+				ObjSetMicro(door.position.x, door.position.y - 1, door._oVar2);
+			} else {
+				if (dPiece[door.position.x][door.position.y - 1] == 396)
+					ObjSetMicro(door.position.x, door.position.y - 1, 412);
+				else
+					ObjSetMicro(door.position.x, door.position.y - 1, 50);
+			}
+		} else {
+			if (door._oVar2 != 86) {
+				ObjSetMicro(door.position.x, door.position.y - 1, door._oVar2);
+			} else {
+				if (dPiece[door.position.x][door.position.y - 1] == 210)
+					ObjSetMicro(door.position.x, door.position.y - 1, 234);
+				else
+					ObjSetMicro(door.position.x, door.position.y - 1, 86);
+			}
+		}
+		dSpecial[door.position.x][door.position.y] = 0;
+		door._oAnimFrame -= 2;
+		door._oPreFlag = false;
+		RedoPlayerVision();
+	} else {
+		door._oVar4 = 2;
+	}
+}
+
+void OperateL2RDoor(int pnum, int oi, bool sendflag)
+{
+	ObjectStruct &door = object[oi];
+
+	if (door._oVar4 == 2) {
+		if (!deltaload)
+			PlaySfxLoc(IS_DOORCLOS, door.position);
+		return;
+	}
+
+	if (door._oVar4 == 0) {
+		if (pnum == myplr && sendflag)
+			NetSendCmdParam1(true, CMD_OPENDOOR, oi);
+		if (!deltaload)
+			PlaySfxLoc(IS_DOOROPEN, door.position);
+		ObjSetMicro(door.position.x, door.position.y, 17);
+		dSpecial[door.position.x][door.position.y] = 6;
+		door._oAnimFrame += 2;
+		door._oPreFlag = true;
+		door._oVar4 = 1;
+		door._oSelFlag = 2;
+		RedoPlayerVision();
+		return;
+	}
+
+	if (!deltaload)
+		PlaySfxLoc(IS_DOORCLOS, door.position);
+
+	if (isDoorClear(door.position)) {
+		if (pnum == myplr && sendflag)
+			NetSendCmdParam1(true, CMD_CLOSEDOOR, oi);
+		door._oVar4 = 0;
+		door._oSelFlag = 3;
+		ObjSetMicro(door.position.x, door.position.y, 540);
+		dSpecial[door.position.x][door.position.y] = 0;
+		door._oAnimFrame -= 2;
+		door._oPreFlag = false;
+		RedoPlayerVision();
+	} else {
+		door._oVar4 = 2;
+	}
+}
+
+void OperateL2LDoor(int pnum, int oi, bool sendflag)
+{
+	ObjectStruct &door = object[oi];
+
+	if (door._oVar4 == 2) {
+		if (!deltaload)
+			PlaySfxLoc(IS_DOORCLOS, door.position);
+		return;
+	}
+
+	if (door._oVar4 == 0) {
+		if (pnum == myplr && sendflag)
+			NetSendCmdParam1(true, CMD_OPENDOOR, oi);
+		if (!deltaload)
+			PlaySfxLoc(IS_DOOROPEN, door.position);
+		ObjSetMicro(door.position.x, door.position.y, 13);
+		dSpecial[door.position.x][door.position.y] = 5;
+		door._oAnimFrame += 2;
+		door._oPreFlag = true;
+		door._oVar4 = 1;
+		door._oSelFlag = 2;
+		RedoPlayerVision();
+		return;
+	}
+
+	if (!deltaload)
+		PlaySfxLoc(IS_DOORCLOS, door.position);
+
+	if (isDoorClear(door.position)) {
+		if (pnum == myplr && sendflag)
+			NetSendCmdParam1(true, CMD_CLOSEDOOR, oi);
+		door._oVar4 = 0;
+		door._oSelFlag = 3;
+		ObjSetMicro(door.position.x, door.position.y, 538);
+		dSpecial[door.position.x][door.position.y] = 0;
+		door._oAnimFrame -= 2;
+		door._oPreFlag = false;
+		RedoPlayerVision();
+	} else {
+		door._oVar4 = 2;
+	}
+}
+
+void OperateL3RDoor(int pnum, int oi, bool sendflag)
+{
+	ObjectStruct &door = object[oi];
+
+	if (door._oVar4 == 2) {
+		if (!deltaload)
+			PlaySfxLoc(IS_DOORCLOS, door.position);
+		return;
+	}
+
+	if (door._oVar4 == 0) {
+		if (pnum == myplr && sendflag)
+			NetSendCmdParam1(true, CMD_OPENDOOR, oi);
+		if (!deltaload)
+			PlaySfxLoc(IS_DOOROPEN, door.position);
+		ObjSetMicro(door.position.x, door.position.y, 541);
+		door._oAnimFrame += 2;
+		door._oPreFlag = true;
+		door._oVar4 = 1;
+		door._oSelFlag = 2;
+		RedoPlayerVision();
+		return;
+	}
+
+	if (!deltaload)
+		PlaySfxLoc(IS_DOORCLOS, door.position);
+
+	if (isDoorClear(door.position)) {
+		if (pnum == myplr && sendflag)
+			NetSendCmdParam1(true, CMD_CLOSEDOOR, oi);
+		door._oVar4 = 0;
+		door._oSelFlag = 3;
+		ObjSetMicro(door.position.x, door.position.y, 534);
+		door._oAnimFrame -= 2;
+		door._oPreFlag = false;
+		RedoPlayerVision();
+	} else {
+		door._oVar4 = 2;
+	}
+}
+
+void OperateL3LDoor(int pnum, int oi, bool sendflag)
+{
+	ObjectStruct &door = object[oi];
+
+	if (door._oVar4 == 2) {
+		if (!deltaload)
+			PlaySfxLoc(IS_DOORCLOS, door.position);
+		return;
+	}
+
+	if (door._oVar4 == 0) {
+		if (pnum == myplr && sendflag)
+			NetSendCmdParam1(true, CMD_OPENDOOR, oi);
+		if (!deltaload)
+			PlaySfxLoc(IS_DOOROPEN, door.position);
+		ObjSetMicro(door.position.x, door.position.y, 538);
+		door._oAnimFrame += 2;
+		door._oPreFlag = true;
+		door._oVar4 = 1;
+		door._oSelFlag = 2;
+		RedoPlayerVision();
+		return;
+	}
+
+	if (!deltaload)
+		PlaySfxLoc(IS_DOORCLOS, door.position);
+
+	if (isDoorClear(door.position)) {
+		if (pnum == myplr && sendflag)
+			NetSendCmdParam1(true, CMD_CLOSEDOOR, oi);
+		door._oVar4 = 0;
+		door._oSelFlag = 3;
+		ObjSetMicro(door.position.x, door.position.y, 531);
+		door._oAnimFrame -= 2;
+		door._oPreFlag = false;
+		RedoPlayerVision();
+	} else {
+		door._oVar4 = 2;
+	}
+}
+
+void MonstCheckDoors(int m)
+{
+	int mx = monster[m].position.tile.x;
+	int my = monster[m].position.tile.y;
+	if (dObject[mx - 1][my - 1] != 0
+	    || dObject[mx][my - 1] != 0
+	    || dObject[mx + 1][my - 1] != 0
+	    || dObject[mx - 1][my] != 0
+	    || dObject[mx + 1][my] != 0
+	    || dObject[mx - 1][my + 1] != 0
+	    || dObject[mx][my + 1] != 0
+	    || dObject[mx + 1][my + 1] != 0) {
+		for (int i = 0; i < nobjects; i++) {
+			int oi = objectactive[i];
+			if ((object[oi]._otype == OBJ_L1LDOOR || object[oi]._otype == OBJ_L1RDOOR) && object[oi]._oVar4 == 0) {
+				int dpx = abs(object[oi].position.x - mx);
+				int dpy = abs(object[oi].position.y - my);
+				if (dpx == 1 && dpy <= 1 && object[oi]._otype == OBJ_L1LDOOR)
+					OperateL1LDoor(myplr, oi, true);
+				if (dpx <= 1 && dpy == 1 && object[oi]._otype == OBJ_L1RDOOR)
+					OperateL1RDoor(myplr, oi, true);
+			}
+			if ((object[oi]._otype == OBJ_L2LDOOR || object[oi]._otype == OBJ_L2RDOOR) && object[oi]._oVar4 == 0) {
+				int dpx = abs(object[oi].position.x - mx);
+				int dpy = abs(object[oi].position.y - my);
+				if (dpx == 1 && dpy <= 1 && object[oi]._otype == OBJ_L2LDOOR)
+					OperateL2LDoor(myplr, oi, true);
+				if (dpx <= 1 && dpy == 1 && object[oi]._otype == OBJ_L2RDOOR)
+					OperateL2RDoor(myplr, oi, true);
+			}
+			if ((object[oi]._otype == OBJ_L3LDOOR || object[oi]._otype == OBJ_L3RDOOR) && object[oi]._oVar4 == 0) {
+				int dpx = abs(object[oi].position.x - mx);
+				int dpy = abs(object[oi].position.y - my);
+				if (dpx == 1 && dpy <= 1 && object[oi]._otype == OBJ_L3RDOOR)
+					OperateL3RDoor(myplr, oi, true);
+				if (dpx <= 1 && dpy == 1 && object[oi]._otype == OBJ_L3LDOOR)
+					OperateL3LDoor(myplr, oi, true);
+			}
+		}
+	}
+}
+
+void ObjChangeMap(int x1, int y1, int x2, int y2)
+{
+	for (int j = y1; j <= y2; j++) {
+		for (int i = x1; i <= x2; i++) {
+			ObjSetMini(i, j, pdungeon[i][j]);
+			dungeon[i][j] = pdungeon[i][j];
+		}
+	}
+	if (leveltype == DTYPE_CATHEDRAL && currlevel < 17) {
+		ObjL1Special(2 * x1 + 16, 2 * y1 + 16, 2 * x2 + 17, 2 * y2 + 17);
+		AddL1Objs(2 * x1 + 16, 2 * y1 + 16, 2 * x2 + 17, 2 * y2 + 17);
+	}
+	if (leveltype == DTYPE_CATACOMBS) {
+		ObjL2Special(2 * x1 + 16, 2 * y1 + 16, 2 * x2 + 17, 2 * y2 + 17);
+		AddL2Objs(2 * x1 + 16, 2 * y1 + 16, 2 * x2 + 17, 2 * y2 + 17);
+	}
+}
+
+void ObjChangeMapResync(int x1, int y1, int x2, int y2)
+{
+	for (int j = y1; j <= y2; j++) {
+		for (int i = x1; i <= x2; i++) {
+			ObjSetMini(i, j, pdungeon[i][j]);
+			dungeon[i][j] = pdungeon[i][j];
+		}
+	}
+	if (leveltype == DTYPE_CATHEDRAL && currlevel < 17) {
+		ObjL1Special(2 * x1 + 16, 2 * y1 + 16, 2 * x2 + 17, 2 * y2 + 17);
+	}
+	if (leveltype == DTYPE_CATACOMBS) {
+		ObjL2Special(2 * x1 + 16, 2 * y1 + 16, 2 * x2 + 17, 2 * y2 + 17);
+	}
+}
+
+void OperateL1Door(int pnum, int i, bool sendflag)
+{
+	int dpx = abs(object[i].position.x - plr[pnum].position.tile.x);
+	int dpy = abs(object[i].position.y - plr[pnum].position.tile.y);
+	if (dpx == 1 && dpy <= 1 && object[i]._otype == OBJ_L1LDOOR)
+		OperateL1LDoor(pnum, i, sendflag);
+	if (dpx <= 1 && dpy == 1 && object[i]._otype == OBJ_L1RDOOR)
+		OperateL1RDoor(pnum, i, sendflag);
+}
+
+void OperateLever(int pnum, int i)
+{
+	if (object[i]._oSelFlag == 0) {
+		return;
+	}
+
+	if (!deltaload)
+		PlaySfxLoc(IS_LEVER, object[i].position);
+	object[i]._oSelFlag = 0;
+	object[i]._oAnimFrame++;
+	bool mapflag = true;
+	if (currlevel == 16) {
+		for (int j = 0; j < nobjects; j++) {
+			int oi = objectactive[j];
+			if (object[oi]._otype == OBJ_SWITCHSKL
+			    && object[i]._oVar8 == object[oi]._oVar8
+			    && object[oi]._oSelFlag != 0) {
+				mapflag = false;
+			}
+		}
+	}
+	if (currlevel == 24) {
+		OperateNakrulLever();
+		IsUberLeverActivated = true;
+		mapflag = false;
+		quests[Q_NAKRUL]._qactive = QUEST_DONE;
+	}
+	if (mapflag)
+		ObjChangeMap(object[i]._oVar1, object[i]._oVar2, object[i]._oVar3, object[i]._oVar4);
+	if (pnum == myplr)
+		NetSendCmdParam1(false, CMD_OPERATEOBJ, i);
+}
+
+void OperateBook(int pnum, int i)
+{
+	int dx;
+	int dy;
+
+	if (object[i]._oSelFlag == 0)
+		return;
+	if (setlevel && setlvlnum == SL_VILEBETRAYER) {
+		bool do_add_missile = false;
+		bool missile_added = false;
+		for (int j = 0; j < nobjects; j++) {
+			int oi = objectactive[j];
+			int otype = object[oi]._otype;
+			if (otype == OBJ_MCIRCLE2 && object[oi]._oVar6 == 1) {
+				dx = 27;
+				dy = 29;
+				object[oi]._oVar6 = 4;
+				do_add_missile = true;
+			}
+			if (otype == OBJ_MCIRCLE2 && object[oi]._oVar6 == 2) {
+				dx = 43;
+				dy = 29;
+				object[oi]._oVar6 = 4;
+				do_add_missile = true;
+			}
+			if (do_add_missile) {
+				object[dObject[35][36] - 1]._oVar5++;
+				AddMissile(plr[pnum].position.tile, { dx, dy }, plr[pnum]._pdir, MIS_RNDTELEPORT, TARGET_MONSTERS, pnum, 0, 0);
+				missile_added = true;
+				do_add_missile = false;
+			}
+		}
+		if (!missile_added)
+			return;
+	}
+	object[i]._oSelFlag = 0;
+	object[i]._oAnimFrame++;
+	if (!setlevel)
+		return;
+
+	if (setlvlnum == SL_BONECHAMB) {
+		plr[pnum]._pMemSpells |= GetSpellBitmask(SPL_GUARDIAN);
+		if (plr[pnum]._pSplLvl[SPL_GUARDIAN] < MAX_SPELL_LEVEL)
+			plr[pnum]._pSplLvl[SPL_GUARDIAN]++;
+		quests[Q_SCHAMB]._qactive = QUEST_DONE;
+		if (!deltaload)
+			PlaySfxLoc(IS_QUESTDN, object[i].position);
+		InitDiabloMsg(EMSG_BONECHAMB);
+		AddMissile(
+		    plr[pnum].position.tile,
+		    object[i].position + Displacement { -2, -4 },
+		    plr[pnum]._pdir,
+		    MIS_GUARDIAN,
+		    TARGET_MONSTERS,
+		    pnum,
+		    0,
+		    0);
+	}
+	if (setlvlnum == SL_VILEBETRAYER) {
+		ObjChangeMapResync(
+		    object[i]._oVar1,
+		    object[i]._oVar2,
+		    object[i]._oVar3,
+		    object[i]._oVar4);
+		for (int j = 0; j < nobjects; j++)
+			SyncObjectAnim(objectactive[j]);
+	}
+}
+
+void OperateBookLever(int pnum, int i)
+{
+	int x = 2 * setpc_x + 16;
+	int y = 2 * setpc_y + 16;
+	if (numitems >= MAXITEMS) {
+		return;
+	}
+	if (object[i]._oSelFlag != 0 && !qtextflag) {
+		if (object[i]._otype == OBJ_BLINDBOOK && quests[Q_BLIND]._qvar1 == 0) {
+			quests[Q_BLIND]._qactive = QUEST_ACTIVE;
+			quests[Q_BLIND]._qlog = true;
+			quests[Q_BLIND]._qvar1 = 1;
+		}
+		if (object[i]._otype == OBJ_BLOODBOOK && quests[Q_BLOOD]._qvar1 == 0) {
+			quests[Q_BLOOD]._qactive = QUEST_ACTIVE;
+			quests[Q_BLOOD]._qlog = true;
+			quests[Q_BLOOD]._qvar1 = 1;
+			SpawnQuestItem(IDI_BLDSTONE, { 2 * setpc_x + 25, 2 * setpc_y + 33 }, 0, 1);
+		}
+		object[i]._otype = object[i]._otype;
+		if (object[i]._otype == OBJ_STEELTOME && quests[Q_WARLORD]._qvar1 == 0) {
+			quests[Q_WARLORD]._qactive = QUEST_ACTIVE;
+			quests[Q_WARLORD]._qlog = true;
+			quests[Q_WARLORD]._qvar1 = 1;
+		}
+		if (object[i]._oAnimFrame != object[i]._oVar6) {
+			if (object[i]._otype != OBJ_BLOODBOOK)
+				ObjChangeMap(object[i]._oVar1, object[i]._oVar2, object[i]._oVar3, object[i]._oVar4);
+			if (object[i]._otype == OBJ_BLINDBOOK) {
+				SpawnUnique(UITEM_OPTAMULET, Point { x, y } + Displacement { 5, 5 });
+				int tren = TransVal;
+				TransVal = 9;
+				DRLG_MRectTrans(object[i]._oVar1, object[i]._oVar2, object[i]._oVar3, object[i]._oVar4);
+				TransVal = tren;
+			}
+		}
+		object[i]._oAnimFrame = object[i]._oVar6;
+		InitQTextMsg(object[i]._oVar7);
+		if (pnum == myplr)
+			NetSendCmdParam1(false, CMD_OPERATEOBJ, i);
+	}
+}
+
+void OperateSChambBk(int i)
+{
+	if (object[i]._oSelFlag == 0 || qtextflag) {
+		return;
+	}
+
+	if (object[i]._oAnimFrame != object[i]._oVar6) {
+		ObjChangeMapResync(object[i]._oVar1, object[i]._oVar2, object[i]._oVar3, object[i]._oVar4);
+		for (int j = 0; j < nobjects; j++)
+			SyncObjectAnim(objectactive[j]);
+	}
+	object[i]._oAnimFrame = object[i]._oVar6;
+	if (quests[Q_SCHAMB]._qactive == QUEST_INIT) {
+		quests[Q_SCHAMB]._qactive = QUEST_ACTIVE;
+		quests[Q_SCHAMB]._qlog = true;
+	}
+
+	_speech_id textdef;
+	switch (plr[myplr]._pClass) {
+	case HeroClass::Warrior:
+		textdef = TEXT_BONER;
+		break;
+	case HeroClass::Rogue:
+		textdef = TEXT_RBONER;
+		break;
+	case HeroClass::Sorcerer:
+		textdef = TEXT_MBONER;
+		break;
+	case HeroClass::Monk:
+		textdef = TEXT_HBONER;
+		break;
+	case HeroClass::Bard:
+		textdef = TEXT_BBONER;
+		break;
+	case HeroClass::Barbarian:
+		textdef = TEXT_BONER;
+		break;
+	}
+	quests[Q_SCHAMB]._qmsg = textdef;
+	InitQTextMsg(textdef);
+}
+
+void OperateChest(int pnum, int i, bool sendmsg)
+{
+	if (object[i]._oSelFlag == 0) {
+		return;
+	}
+
+	if (!deltaload)
+		PlaySfxLoc(IS_CHEST, object[i].position);
+	object[i]._oSelFlag = 0;
+	object[i]._oAnimFrame += 2;
+	if (deltaload) {
+		return;
+	}
+	SetRndSeed(object[i]._oRndSeed);
+	if (setlevel) {
+		for (int j = 0; j < object[i]._oVar1; j++) {
+			CreateRndItem(object[i].position, true, sendmsg, false);
+		}
+	} else {
+		for (int j = 0; j < object[i]._oVar1; j++) {
+			if (object[i]._oVar2 != 0)
+				CreateRndItem(object[i].position, false, sendmsg, false);
+			else
+				CreateRndUseful(object[i].position, sendmsg);
+		}
+	}
+	if (object[i]._oTrapFlag && object[i]._otype >= OBJ_TCHEST1 && object[i]._otype <= OBJ_TCHEST3) {
+		Direction mdir = GetDirection(object[i].position, plr[pnum].position.tile);
+		int mtype;
+		switch (object[i]._oVar4) {
+		case 0:
+			mtype = MIS_ARROW;
+			break;
+		case 1:
+			mtype = MIS_FARROW;
+			break;
+		case 2:
+			mtype = MIS_NOVA;
+			break;
+		case 3:
+			mtype = MIS_FIRERING;
+			break;
+		case 4:
+			mtype = MIS_STEALPOTS;
+			break;
+		case 5:
+			mtype = MIS_MANATRAP;
+			break;
+		default:
+			mtype = MIS_ARROW;
+		}
+		AddMissile(object[i].position, plr[pnum].position.tile, mdir, mtype, TARGET_PLAYERS, -1, 0, 0);
+		object[i]._oTrapFlag = false;
+	}
+	if (pnum == myplr)
+		NetSendCmdParam2(false, CMD_PLROPOBJ, pnum, i);
+}
+
+void OperateMushPatch(int pnum, int i)
+{
+	if (numitems >= MAXITEMS) {
+		return;
+	}
+
+	if (quests[Q_MUSHROOM]._qactive != QUEST_ACTIVE) {
+		if (!deltaload && pnum == myplr) {
+			plr[myplr].Say(HeroSpeech::ICantUseThisYet);
+		}
+		return;
+	}
+
+	if (object[i]._oSelFlag != 0) {
+		if (!deltaload)
+			PlaySfxLoc(IS_CHEST, object[i].position);
+		object[i]._oSelFlag = 0;
+		object[i]._oAnimFrame++;
+		if (!deltaload) {
+			Point pos = GetSuperItemLoc(object[i].position);
+			SpawnQuestItem(IDI_MUSHROOM, pos, 0, 0);
+			quests[Q_MUSHROOM]._qvar1 = QS_MUSHSPAWNED;
+		}
+	}
+}
+
+void OperateInnSignChest(int pnum, int i)
+{
+	if (numitems >= MAXITEMS) {
+		return;
+	}
+
+	if (quests[Q_LTBANNER]._qvar1 != 2) {
+		if (!deltaload && pnum == myplr) {
+			plr[myplr].Say(HeroSpeech::ICantOpenThisYet);
+		}
+		return;
+	}
+
+	if (object[i]._oSelFlag == 0) {
+		return;
+	}
+	if (!deltaload)
+		PlaySfxLoc(IS_CHEST, object[i].position);
+	object[i]._oSelFlag = 0;
+	object[i]._oAnimFrame += 2;
+	if (!deltaload) {
+		Point pos = GetSuperItemLoc(object[i].position);
+		SpawnQuestItem(IDI_BANNER, pos, 0, 0);
+	}
+}
+
+void OperateSlainHero(int pnum, int i)
+{
+	if (object[i]._oSelFlag == 0) {
+		return;
+	}
+	object[i]._oSelFlag = 0;
+	if (deltaload) {
+		return;
+	}
+	if (plr[pnum]._pClass == HeroClass::Warrior) {
+		CreateMagicArmor(object[i].position, ITYPE_HARMOR, ICURS_BREAST_PLATE, false, true);
+	} else if (plr[pnum]._pClass == HeroClass::Rogue) {
+		CreateMagicWeapon(object[i].position, ITYPE_BOW, ICURS_LONG_WAR_BOW, false, true);
+	} else if (plr[pnum]._pClass == HeroClass::Sorcerer) {
+		CreateSpellBook(object[i].position, SPL_LIGHTNING, false, true);
+	} else if (plr[pnum]._pClass == HeroClass::Monk) {
+		CreateMagicWeapon(object[i].position, ITYPE_STAFF, ICURS_WAR_STAFF, false, true);
+	} else if (plr[pnum]._pClass == HeroClass::Bard) {
+		CreateMagicWeapon(object[i].position, ITYPE_SWORD, ICURS_BASTARD_SWORD, false, true);
+	} else if (plr[pnum]._pClass == HeroClass::Barbarian) {
+		CreateMagicWeapon(object[i].position, ITYPE_AXE, ICURS_BATTLE_AXE, false, true);
+	}
+	plr[myplr].Say(HeroSpeech::RestInPeaceMyFriend);
+	if (pnum == myplr)
+		NetSendCmdParam1(false, CMD_OPERATEOBJ, i);
+}
+
+void OperateTrapLvr(int i)
+{
+	if (!deltaload)
+		PlaySfxLoc(IS_LEVER, object[i].position);
+
+	if (object[i]._oAnimFrame == 1) {
+		object[i]._oAnimFrame = 2;
+		for (int j = 0; j < nobjects; j++) {
+			int oi = objectactive[j];
+			if (object[oi]._otype == object[i]._oVar2 && object[oi]._oVar1 == object[i]._oVar1) {
+				object[oi]._oVar2 = 1;
+				object[oi]._oAnimFlag = 0;
+			}
+		}
+		return;
+	}
+
+	object[i]._oAnimFrame--;
+	for (int j = 0; j < nobjects; j++) {
+		int oi = objectactive[j];
+		if (object[oi]._otype == object[i]._oVar2 && object[oi]._oVar1 == object[i]._oVar1) {
+			object[oi]._oVar2 = 0;
+			if (object[oi]._oVar4 != 0)
+				object[oi]._oAnimFlag = 1;
+		}
+	}
+}
+
+void OperateSarc(int pnum, int i, bool sendmsg)
+{
+	if (object[i]._oSelFlag == 0) {
+		return;
+	}
+
+	if (!deltaload)
+		PlaySfxLoc(IS_SARC, object[i].position);
+	object[i]._oSelFlag = 0;
+	if (deltaload) {
+		object[i]._oAnimFrame = object[i]._oAnimLen;
+		return;
+	}
+	object[i]._oAnimFlag = 1;
+	object[i]._oAnimDelay = 3;
+	SetRndSeed(object[i]._oRndSeed);
+	if (object[i]._oVar1 <= 2)
+		CreateRndItem(object[i].position, false, sendmsg, false);
+	if (object[i]._oVar1 >= 8)
+		SpawnSkeleton(object[i]._oVar2, object[i].position);
+	if (pnum == myplr)
+		NetSendCmdParam1(false, CMD_OPERATEOBJ, i);
+}
+
+void OperateL2Door(int pnum, int i, bool sendflag)
+{
+	int dpx = abs(object[i].position.x - plr[pnum].position.tile.x);
+	int dpy = abs(object[i].position.y - plr[pnum].position.tile.y);
+	if (dpx == 1 && dpy <= 1 && object[i]._otype == OBJ_L2LDOOR)
+		OperateL2LDoor(pnum, i, sendflag);
+	if (dpx <= 1 && dpy == 1 && object[i]._otype == OBJ_L2RDOOR)
+		OperateL2RDoor(pnum, i, sendflag);
+}
+
+void OperateL3Door(int pnum, int i, bool sendflag)
+{
+	int dpx = abs(object[i].position.x - plr[pnum].position.tile.x);
+	int dpy = abs(object[i].position.y - plr[pnum].position.tile.y);
+	if (dpx == 1 && dpy <= 1 && object[i]._otype == OBJ_L3RDOOR)
+		OperateL3RDoor(pnum, i, sendflag);
+	if (dpx <= 1 && dpy == 1 && object[i]._otype == OBJ_L3LDOOR)
+		OperateL3LDoor(pnum, i, sendflag);
+}
+
+void OperatePedistal(int pnum, int i)
+{
+	if (numitems >= MAXITEMS) {
+		return;
+	}
+
+	if (object[i]._oVar6 == 3 || !plr[pnum].TryRemoveInvItemById(IDI_BLDSTONE)) {
+		return;
+	}
+
+	object[i]._oAnimFrame++;
+	object[i]._oVar6++;
+	if (object[i]._oVar6 == 1) {
+		if (!deltaload)
+			PlaySfxLoc(LS_PUDDLE, object[i].position);
+		ObjChangeMap(setpc_x, setpc_y + 3, setpc_x + 2, setpc_y + 7);
+		SpawnQuestItem(IDI_BLDSTONE, { 2 * setpc_x + 19, 2 * setpc_y + 26 }, 0, 1);
+	}
+	if (object[i]._oVar6 == 2) {
+		if (!deltaload)
+			PlaySfxLoc(LS_PUDDLE, object[i].position);
+		ObjChangeMap(setpc_x + 6, setpc_y + 3, setpc_x + setpc_w, setpc_y + 7);
+		SpawnQuestItem(IDI_BLDSTONE, { 2 * setpc_x + 31, 2 * setpc_y + 26 }, 0, 1);
+	}
+	if (object[i]._oVar6 == 3) {
+		if (!deltaload)
+			PlaySfxLoc(LS_BLODSTAR, object[i].position);
+		ObjChangeMap(object[i]._oVar1, object[i]._oVar2, object[i]._oVar3, object[i]._oVar4);
+		LoadMapObjs("Levels\\L2Data\\Blood2.DUN", 2 * setpc_x, 2 * setpc_y);
+		SpawnUnique(UITEM_ARMOFVAL, Point { setpc_x, setpc_y } * 2 + Displacement { 25, 19 });
+		object[i]._oSelFlag = 0;
+	}
+}
+
+void TryDisarm(int pnum, int i)
+{
+	if (pnum == myplr)
+		NewCursor(CURSOR_HAND);
+	if (!object[i]._oTrapFlag) {
+		return;
+	}
+	int trapdisper = 2 * plr[pnum]._pDexterity - 5 * currlevel;
+	if (GenerateRnd(100) > trapdisper) {
+		return;
+	}
+	for (int j = 0; j < nobjects; j++) {
+		bool checkflag = false;
+		int oi = objectactive[j];
+		int oti = object[oi]._otype;
+		if (oti == OBJ_TRAPL)
+			checkflag = true;
+		if (oti == OBJ_TRAPR)
+			checkflag = true;
+		if (checkflag && dObject[object[oi]._oVar1][object[oi]._oVar2] - 1 == i) {
+			object[oi]._oVar4 = 1;
+			object[i]._oTrapFlag = false;
+		}
+	}
+	int oti = object[i]._otype;
+	if (oti >= OBJ_TCHEST1 && oti <= OBJ_TCHEST3)
+		object[i]._oTrapFlag = false;
+}
+
+int ItemMiscIdIdx(item_misc_id imiscid)
+{
+	int i = IDI_GOLD;
+	while (AllItemsList[i].iRnd == IDROP_NEVER || AllItemsList[i].iMiscId != imiscid) {
+		i++;
+	}
+
+	return i;
+}
+
+bool OperateShrineMysterious(int pnum)
+{
+	if (deltaload)
+		return false;
+	if (pnum != myplr)
+		return false;
+
+	ModifyPlrStr(pnum, -1);
+	ModifyPlrMag(pnum, -1);
+	ModifyPlrDex(pnum, -1);
+	ModifyPlrVit(pnum, -1);
+
+	switch (static_cast<CharacterAttribute>(GenerateRnd(4))) {
+	case CharacterAttribute::Strength:
+		ModifyPlrStr(pnum, 6);
+		break;
+	case CharacterAttribute::Magic:
+		ModifyPlrMag(pnum, 6);
+		break;
+	case CharacterAttribute::Dexterity:
+		ModifyPlrDex(pnum, 6);
+		break;
+	case CharacterAttribute::Vitality:
+		ModifyPlrVit(pnum, 6);
+		break;
+	}
+
+	CheckStats(plr[pnum]);
+
+	InitDiabloMsg(EMSG_SHRINE_MYSTERIOUS);
+
+	return true;
+}
+
+bool OperateShrineHidden(int pnum)
+{
+	if (deltaload)
+		return false;
+	if (pnum != myplr)
+		return false;
+
+	int cnt = 0;
+	for (const auto &item : plr[pnum].InvBody) {
+		if (!item.isEmpty())
+			cnt++;
+	}
+	if (cnt > 0) {
+		for (auto &item : plr[pnum].InvBody) {
+			if (!item.isEmpty()
+			    && item._iMaxDur != DUR_INDESTRUCTIBLE
+			    && item._iMaxDur != 0) {
+				item._iDurability += 10;
+				item._iMaxDur += 10;
+				if (item._iDurability > item._iMaxDur)
+					item._iDurability = item._iMaxDur;
+			}
+		}
+		while (true) {
+			cnt = 0;
+			for (auto &item : plr[pnum].InvBody) {
+				if (!item.isEmpty() && item._iMaxDur != DUR_INDESTRUCTIBLE && item._iMaxDur != 0) {
+					cnt++;
+				}
+			}
+			if (cnt == 0)
+				break;
+			int r = GenerateRnd(NUM_INVLOC);
+			if (plr[pnum].InvBody[r].isEmpty() || plr[pnum].InvBody[r]._iMaxDur == DUR_INDESTRUCTIBLE || plr[pnum].InvBody[r]._iMaxDur == 0)
+				continue;
+
+			plr[pnum].InvBody[r]._iDurability -= 20;
+			plr[pnum].InvBody[r]._iMaxDur -= 20;
+			if (plr[pnum].InvBody[r]._iDurability <= 0)
+				plr[pnum].InvBody[r]._iDurability = 1;
+			if (plr[pnum].InvBody[r]._iMaxDur <= 0)
+				plr[pnum].InvBody[r]._iMaxDur = 1;
+			break;
+		}
+	}
+
+	InitDiabloMsg(EMSG_SHRINE_HIDDEN);
+
+	return true;
+}
+
+bool OperateShrineGloomy(int pnum)
+{
+	if (deltaload)
+		return false;
+	if (pnum != myplr)
+		return true;
+
+	if (!plr[pnum].InvBody[INVLOC_HEAD].isEmpty())
+		plr[pnum].InvBody[INVLOC_HEAD]._iAC += 2;
+	if (!plr[pnum].InvBody[INVLOC_CHEST].isEmpty())
+		plr[pnum].InvBody[INVLOC_CHEST]._iAC += 2;
+	if (!plr[pnum].InvBody[INVLOC_HAND_LEFT].isEmpty()) {
+		if (plr[pnum].InvBody[INVLOC_HAND_LEFT]._itype == ITYPE_SHIELD) {
+			plr[pnum].InvBody[INVLOC_HAND_LEFT]._iAC += 2;
+		} else {
+			plr[pnum].InvBody[INVLOC_HAND_LEFT]._iMaxDam--;
+			if (plr[pnum].InvBody[INVLOC_HAND_LEFT]._iMaxDam < plr[pnum].InvBody[INVLOC_HAND_LEFT]._iMinDam)
+				plr[pnum].InvBody[INVLOC_HAND_LEFT]._iMaxDam = plr[pnum].InvBody[INVLOC_HAND_LEFT]._iMinDam;
+		}
+	}
+	if (!plr[pnum].InvBody[INVLOC_HAND_RIGHT].isEmpty()) {
+		if (plr[pnum].InvBody[INVLOC_HAND_RIGHT]._itype == ITYPE_SHIELD) {
+			plr[pnum].InvBody[INVLOC_HAND_RIGHT]._iAC += 2;
+		} else {
+			plr[pnum].InvBody[INVLOC_HAND_RIGHT]._iMaxDam--;
+			if (plr[pnum].InvBody[INVLOC_HAND_RIGHT]._iMaxDam < plr[pnum].InvBody[INVLOC_HAND_RIGHT]._iMinDam)
+				plr[pnum].InvBody[INVLOC_HAND_RIGHT]._iMaxDam = plr[pnum].InvBody[INVLOC_HAND_RIGHT]._iMinDam;
+		}
+	}
+
+	for (int j = 0; j < plr[pnum]._pNumInv; j++) {
+		switch (plr[pnum].InvList[j]._itype) {
+		case ITYPE_SWORD:
+		case ITYPE_AXE:
+		case ITYPE_BOW:
+		case ITYPE_MACE:
+		case ITYPE_STAFF:
+			plr[pnum].InvList[j]._iMaxDam--;
+			if (plr[pnum].InvList[j]._iMaxDam < plr[pnum].InvList[j]._iMinDam)
+				plr[pnum].InvList[j]._iMaxDam = plr[pnum].InvList[j]._iMinDam;
+			break;
+		case ITYPE_SHIELD:
+		case ITYPE_HELM:
+		case ITYPE_LARMOR:
+		case ITYPE_MARMOR:
+		case ITYPE_HARMOR:
+			plr[pnum].InvList[j]._iAC += 2;
+			break;
+		default:
+			break;
+		}
+	}
+
+	InitDiabloMsg(EMSG_SHRINE_GLOOMY);
+
+	return true;
+}
+
+bool OperateShrineWeird(int pnum)
+{
+	if (deltaload)
+		return false;
+	if (pnum != myplr)
+		return true;
+
+	if (!plr[pnum].InvBody[INVLOC_HAND_LEFT].isEmpty() && plr[pnum].InvBody[INVLOC_HAND_LEFT]._itype != ITYPE_SHIELD)
+		plr[pnum].InvBody[INVLOC_HAND_LEFT]._iMaxDam++;
+	if (!plr[pnum].InvBody[INVLOC_HAND_RIGHT].isEmpty() && plr[pnum].InvBody[INVLOC_HAND_RIGHT]._itype != ITYPE_SHIELD)
+		plr[pnum].InvBody[INVLOC_HAND_RIGHT]._iMaxDam++;
+
+	for (int j = 0; j < plr[pnum]._pNumInv; j++) {
+		switch (plr[pnum].InvList[j]._itype) {
+		case ITYPE_SWORD:
+		case ITYPE_AXE:
+		case ITYPE_BOW:
+		case ITYPE_MACE:
+		case ITYPE_STAFF:
+			plr[pnum].InvList[j]._iMaxDam++;
+			break;
+		default:
+			break;
+		}
+	}
+
+	InitDiabloMsg(EMSG_SHRINE_WEIRD);
+
+	return true;
+}
+
+bool OperateShrineMagical(int pnum)
+{
+	if (deltaload)
+		return false;
+
+	AddMissile(
+	    plr[pnum].position.tile,
+	    plr[pnum].position.tile,
+	    plr[pnum]._pdir,
+	    MIS_MANASHIELD,
+	    -1,
+	    pnum,
+	    0,
+	    2 * leveltype);
+
+	if (pnum != myplr)
+		return false;
+
+	InitDiabloMsg(EMSG_SHRINE_MAGICAL);
+
+	return true;
+}
+
+bool OperateShrineStone(int pnum)
+{
+	if (deltaload)
+		return false;
+	if (pnum != myplr)
+		return true;
+
+	for (auto &item : plr[pnum].InvBody) {
+		if (item._itype == ITYPE_STAFF)
+			item._iCharges = item._iMaxCharges;
+	}
+	for (int j = 0; j < plr[pnum]._pNumInv; j++) {
+		if (plr[pnum].InvList[j]._itype == ITYPE_STAFF)
+			plr[pnum].InvList[j]._iCharges = plr[pnum].InvList[j]._iMaxCharges;
+	}
+	for (auto &item : plr[pnum].SpdList) {
+		if (item._itype == ITYPE_STAFF)
+			item._iCharges = item._iMaxCharges; // belt items don't have charges?
+	}
+
+	InitDiabloMsg(EMSG_SHRINE_STONE);
+
+	return true;
+}
+
+bool OperateShrineReligious(int pnum)
+{
+	if (deltaload)
+		return false;
+	if (pnum != myplr)
+		return true;
+
+	for (auto &item : plr[pnum].InvBody)
+		item._iDurability = item._iMaxDur;
+	for (int j = 0; j < plr[pnum]._pNumInv; j++)
+		plr[pnum].InvList[j]._iDurability = plr[pnum].InvList[j]._iMaxDur;
+	for (auto &item : plr[pnum].SpdList)
+		item._iDurability = item._iMaxDur; // belt items don't have durability?
+
+	InitDiabloMsg(EMSG_SHRINE_RELIGIOUS);
+
+	return true;
+}
+
+bool OperateShrineEnchanted(int pnum)
+{
+	if (deltaload)
+		return false;
+	if (pnum != myplr)
+		return false;
+
+	int cnt = 0;
+	uint64_t spell = 1;
+	int maxSpells = gbIsHellfire ? MAX_SPELLS : 37;
+	uint64_t spells = plr[pnum]._pMemSpells;
+	for (int j = 0; j < maxSpells; j++) {
+		if ((spell & spells) != 0)
+			cnt++;
+		spell *= 2;
+	}
+	if (cnt > 1) {
+		spell = 1;
+		for (int j = SPL_FIREBOLT; j < maxSpells; j++) { // BUGFIX: < MAX_SPELLS, there is no spell with MAX_SPELLS index (fixed)
+			if ((plr[pnum]._pMemSpells & spell) != 0) {
+				if (plr[pnum]._pSplLvl[j] < MAX_SPELL_LEVEL)
+					plr[pnum]._pSplLvl[j]++;
+			}
+			spell *= 2;
+		}
+		int r;
+		do {
+			r = GenerateRnd(maxSpells);
+		} while ((plr[pnum]._pMemSpells & GetSpellBitmask(r + 1)) == 0);
+		if (plr[pnum]._pSplLvl[r + 1] >= 2)
+			plr[pnum]._pSplLvl[r + 1] -= 2;
+		else
+			plr[pnum]._pSplLvl[r + 1] = 0;
+	}
+
+	InitDiabloMsg(EMSG_SHRINE_ENCHANTED);
+
+	return true;
+}
+
+bool OperateShrineThaumaturgic(int pnum)
+{
+	for (int j = 0; j < nobjects; j++) {
+		int v1 = objectactive[j];
+		assert((DWORD)v1 < MAXOBJECTS);
+		if (IsAnyOf(object[v1]._otype, OBJ_CHEST1, OBJ_CHEST2, OBJ_CHEST3, OBJ_TCHEST1, OBJ_TCHEST2, OBJ_TCHEST3) && object[v1]._oSelFlag == 0) {
+			object[v1]._oRndSeed = AdvanceRndSeed();
+			object[v1]._oSelFlag = 1;
+			object[v1]._oAnimFrame -= 2;
+		}
+	}
+
+	if (deltaload)
+		return false;
+
+	if (pnum != myplr)
+		return true;
+
+	InitDiabloMsg(EMSG_SHRINE_THAUMATURGIC);
+
+	return true;
+}
+
+bool OperateShrineFascinating(int pnum)
+{
+	if (deltaload)
+		return false;
+	if (pnum != myplr)
+		return false;
+
+	plr[pnum]._pMemSpells |= GetSpellBitmask(SPL_FIREBOLT);
+
+	if (plr[pnum]._pSplLvl[SPL_FIREBOLT] < MAX_SPELL_LEVEL)
+		plr[pnum]._pSplLvl[SPL_FIREBOLT]++;
+	if (plr[pnum]._pSplLvl[SPL_FIREBOLT] < MAX_SPELL_LEVEL)
+		plr[pnum]._pSplLvl[SPL_FIREBOLT]++;
+
+	DWORD t = plr[pnum]._pMaxManaBase / 10;
+	int v1 = plr[pnum]._pMana - plr[pnum]._pManaBase;
+	int v2 = plr[pnum]._pMaxMana - plr[pnum]._pMaxManaBase;
+	plr[pnum]._pManaBase -= t;
+	plr[pnum]._pMana -= t;
+	plr[pnum]._pMaxMana -= t;
+	plr[pnum]._pMaxManaBase -= t;
+	if (plr[pnum]._pMana >> 6 <= 0) {
+		plr[pnum]._pMana = v1;
+		plr[pnum]._pManaBase = 0;
+	}
+	if (plr[pnum]._pMaxMana >> 6 <= 0) {
+		plr[pnum]._pMaxMana = v2;
+		plr[pnum]._pMaxManaBase = 0;
+	}
+
+	InitDiabloMsg(EMSG_SHRINE_FASCINATING);
+
+	return true;
+}
+
+bool OperateShrineCryptic(int pnum)
+{
+	if (deltaload)
+		return false;
+
+	AddMissile(
+	    plr[pnum].position.tile,
+	    plr[pnum].position.tile,
+	    plr[pnum]._pdir,
+	    MIS_NOVA,
+	    -1,
+	    pnum,
+	    0,
+	    2 * leveltype);
+
+	if (pnum != myplr)
+		return false;
+
+	plr[pnum]._pMana = plr[pnum]._pMaxMana;
+	plr[pnum]._pManaBase = plr[pnum]._pMaxManaBase;
+
+	InitDiabloMsg(EMSG_SHRINE_CRYPTIC);
+
+	return true;
+}
+
+bool OperateShrineEldritch(int pnum)
+{
+	/// BUGFIX: change `plr[pnum].HoldItem` to use a temporary buffer to prevent deleting item in hand
+	if (deltaload)
+		return false;
+	if (pnum != myplr)
+		return true;
+
+	for (int j = 0; j < plr[pnum]._pNumInv; j++) {
+		if (plr[pnum].InvList[j]._itype == ITYPE_MISC) {
+			if (plr[pnum].InvList[j]._iMiscId == IMISC_HEAL
+			    || plr[pnum].InvList[j]._iMiscId == IMISC_MANA) {
+				SetPlrHandItem(&plr[pnum].HoldItem, ItemMiscIdIdx(IMISC_REJUV));
+				GetPlrHandSeed(&plr[pnum].HoldItem);
+				plr[pnum].HoldItem._iStatFlag = true;
+				plr[pnum].InvList[j] = plr[pnum].HoldItem;
+			}
+			if (plr[pnum].InvList[j]._iMiscId == IMISC_FULLHEAL
+			    || plr[pnum].InvList[j]._iMiscId == IMISC_FULLMANA) {
+				SetPlrHandItem(&plr[pnum].HoldItem, ItemMiscIdIdx(IMISC_FULLREJUV));
+				GetPlrHandSeed(&plr[pnum].HoldItem);
+				plr[pnum].HoldItem._iStatFlag = true;
+				plr[pnum].InvList[j] = plr[pnum].HoldItem;
+			}
+		}
+	}
+	for (auto &item : plr[pnum].SpdList) {
+		if (item._itype == ITYPE_MISC) {
+			if (item._iMiscId == IMISC_HEAL
+			    || item._iMiscId == IMISC_MANA) {
+				SetPlrHandItem(&plr[pnum].HoldItem, ItemMiscIdIdx(IMISC_REJUV));
+				GetPlrHandSeed(&plr[pnum].HoldItem);
+				plr[pnum].HoldItem._iStatFlag = true;
+				item = plr[pnum].HoldItem;
+			}
+			if (item._iMiscId == IMISC_FULLHEAL
+			    || item._iMiscId == IMISC_FULLMANA) {
+				SetPlrHandItem(&plr[pnum].HoldItem, ItemMiscIdIdx(IMISC_FULLREJUV));
+				GetPlrHandSeed(&plr[pnum].HoldItem);
+				plr[pnum].HoldItem._iStatFlag = true;
+				item = plr[pnum].HoldItem;
+			}
+		}
+	}
+
+	InitDiabloMsg(EMSG_SHRINE_ELDRITCH);
+
+	return true;
+}
+
+bool OperateShrineEerie(int pnum)
+{
+	if (deltaload)
+		return false;
+	if (pnum != myplr)
+		return false;
+
+	ModifyPlrMag(pnum, 2);
+	CheckStats(plr[pnum]);
+
+	InitDiabloMsg(EMSG_SHRINE_EERIE);
+
+	return true;
+}
+
+bool OperateShrineDivine(int pnum, int x, int y)
+{
+	if (deltaload)
+		return false;
+	if (pnum != myplr)
+		return false;
+
+	if (currlevel < 4) {
+		CreateTypeItem({ x, y }, false, ITYPE_MISC, IMISC_FULLMANA, false, true);
+		CreateTypeItem({ x, y }, false, ITYPE_MISC, IMISC_FULLHEAL, false, true);
+	} else {
+		CreateTypeItem({ x, y }, false, ITYPE_MISC, IMISC_FULLREJUV, false, true);
+		CreateTypeItem({ x, y }, false, ITYPE_MISC, IMISC_FULLREJUV, false, true);
+	}
+
+	plr[pnum]._pMana = plr[pnum]._pMaxMana;
+	plr[pnum]._pManaBase = plr[pnum]._pMaxManaBase;
+	plr[pnum]._pHitPoints = plr[pnum]._pMaxHP;
+	plr[pnum]._pHPBase = plr[pnum]._pMaxHPBase;
+
+	InitDiabloMsg(EMSG_SHRINE_DIVINE);
+
+	return true;
+}
+
+bool OperateShrineHoly(int pnum)
+{
+	if (deltaload)
+		return false;
+
+	int j = 0;
+	int xx;
+	int yy;
+	uint32_t lv;
+	do {
+		xx = GenerateRnd(MAXDUNX);
+		yy = GenerateRnd(MAXDUNY);
+		lv = dPiece[xx][yy];
+		j++;
+		if (j > MAXDUNX * MAXDUNY)
+			break;
+	} while (nSolidTable[lv] || dObject[xx][yy] != 0 || dMonster[xx][yy] != 0);
+
+	AddMissile(plr[pnum].position.tile, { xx, yy }, plr[pnum]._pdir, MIS_RNDTELEPORT, -1, pnum, 0, 2 * leveltype);
+
+	if (pnum != myplr)
+		return false;
+
+	InitDiabloMsg(EMSG_SHRINE_HOLY);
+
+	return true;
+}
+
+bool OperateShrineSacred(int pnum)
+{
+	if (deltaload || pnum != myplr)
+		return false;
+
+	plr[pnum]._pMemSpells |= GetSpellBitmask(SPL_CBOLT);
+
+	if (plr[pnum]._pSplLvl[SPL_CBOLT] < MAX_SPELL_LEVEL)
+		plr[pnum]._pSplLvl[SPL_CBOLT]++;
+	if (plr[pnum]._pSplLvl[SPL_CBOLT] < MAX_SPELL_LEVEL)
+		plr[pnum]._pSplLvl[SPL_CBOLT]++;
+
+	uint32_t t = plr[pnum]._pMaxManaBase / 10;
+	int v1 = plr[pnum]._pMana - plr[pnum]._pManaBase;
+	int v2 = plr[pnum]._pMaxMana - plr[pnum]._pMaxManaBase;
+	plr[pnum]._pManaBase -= t;
+	plr[pnum]._pMana -= t;
+	plr[pnum]._pMaxMana -= t;
+	plr[pnum]._pMaxManaBase -= t;
+	if (plr[pnum]._pMana >> 6 <= 0) {
+		plr[pnum]._pMana = v1;
+		plr[pnum]._pManaBase = 0;
+	}
+	if (plr[pnum]._pMaxMana >> 6 <= 0) {
+		plr[pnum]._pMaxMana = v2;
+		plr[pnum]._pMaxManaBase = 0;
+	}
+
+	InitDiabloMsg(EMSG_SHRINE_SACRED);
+
+	return true;
+}
+
+bool OperateShrineSpiritual(int pnum)
+{
+	if (deltaload)
+		return false;
+	if (pnum != myplr)
+		return false;
+
+	for (int8_t &gridItem : plr[pnum].InvGrid) {
+		if (gridItem == 0) {
+			int r = 5 * leveltype + GenerateRnd(10 * leveltype);
+			DWORD t = plr[pnum]._pNumInv; // check
+			plr[pnum].InvList[t] = golditem;
+			plr[pnum].InvList[t]._iSeed = AdvanceRndSeed();
+			plr[pnum]._pNumInv++;
+			gridItem = plr[pnum]._pNumInv;
+			plr[pnum].InvList[t]._ivalue = r;
+			plr[pnum]._pGold += r;
+			SetPlrHandGoldCurs(&plr[pnum].InvList[t]);
+		}
+	}
+
+	InitDiabloMsg(EMSG_SHRINE_SPIRITUAL);
+
+	return true;
+}
+
+bool OperateShrineSpooky(int pnum)
+{
+	if (deltaload)
+		return false;
+
+	if (pnum == myplr) {
+		InitDiabloMsg(EMSG_SHRINE_SPOOKY1);
+		return true;
+	}
+
+	plr[myplr]._pHitPoints = plr[myplr]._pMaxHP;
+	plr[myplr]._pHPBase = plr[myplr]._pMaxHPBase;
+	plr[myplr]._pMana = plr[myplr]._pMaxMana;
+	plr[myplr]._pManaBase = plr[myplr]._pMaxManaBase;
+
+	InitDiabloMsg(EMSG_SHRINE_SPOOKY2);
+
+	return true;
+}
+
+bool OperateShrineAbandoned(int pnum)
+{
+	if (deltaload)
+		return false;
+	if (pnum != myplr)
+		return false;
+
+	ModifyPlrDex(pnum, 2);
+	CheckStats(plr[pnum]);
+
+	if (pnum != myplr)
+		return true;
+
+	InitDiabloMsg(EMSG_SHRINE_ABANDONED);
+
+	return true;
+}
+
+bool OperateShrineCreepy(int pnum)
+{
+	if (deltaload)
+		return false;
+	if (pnum != myplr)
+		return false;
+
+	ModifyPlrStr(pnum, 2);
+	CheckStats(plr[pnum]);
+
+	if (pnum != myplr)
+		return true;
+
+	InitDiabloMsg(EMSG_SHRINE_CREEPY);
+
+	return true;
+}
+
+bool OperateShrineQuiet(int pnum)
+{
+	if (deltaload)
+		return false;
+	if (pnum != myplr)
+		return false;
+
+	ModifyPlrVit(pnum, 2);
+	CheckStats(plr[pnum]);
+
+	if (pnum != myplr)
+		return true;
+
+	InitDiabloMsg(EMSG_SHRINE_QUIET);
+
+	return true;
+}
+
+bool OperateShrineSecluded(int pnum)
+{
+	if (deltaload)
+		return false;
+	if (pnum != myplr)
+		return true;
+
+	std::fill(&AutomapView[0][0], &AutomapView[DMAXX - 1][DMAXX - 1], true);
+
+	InitDiabloMsg(EMSG_SHRINE_SECLUDED);
+
+	return true;
+}
+
+bool OperateShrineOrnate(int pnum)
+{
+	if (deltaload)
+		return false;
+	if (pnum != myplr)
+		return false;
+
+	plr[pnum]._pMemSpells |= GetSpellBitmask(SPL_HBOLT);
+	if (plr[pnum]._pSplLvl[SPL_HBOLT] < MAX_SPELL_LEVEL)
+		plr[pnum]._pSplLvl[SPL_HBOLT]++;
+	if (plr[pnum]._pSplLvl[SPL_HBOLT] < MAX_SPELL_LEVEL)
+		plr[pnum]._pSplLvl[SPL_HBOLT]++;
+
+	uint32_t t = plr[pnum]._pMaxManaBase / 10;
+	int v1 = plr[pnum]._pMana - plr[pnum]._pManaBase;
+	int v2 = plr[pnum]._pMaxMana - plr[pnum]._pMaxManaBase;
+	plr[pnum]._pManaBase -= t;
+	plr[pnum]._pMana -= t;
+	plr[pnum]._pMaxMana -= t;
+	plr[pnum]._pMaxManaBase -= t;
+	if (plr[pnum]._pMana >> 6 <= 0) {
+		plr[pnum]._pMana = v1;
+		plr[pnum]._pManaBase = 0;
+	}
+	if (plr[pnum]._pMaxMana >> 6 <= 0) {
+		plr[pnum]._pMaxMana = v2;
+		plr[pnum]._pMaxManaBase = 0;
+	}
+
+	InitDiabloMsg(EMSG_SHRINE_ORNATE);
+
+	return true;
+}
+
+bool OperateShrineGlimmering(int pnum)
+{
+	if (deltaload)
+		return false;
+	if (pnum != myplr)
+		return false;
+
+	for (auto &item : plr[pnum].InvBody) {
+		if (item._iMagical != ITEM_QUALITY_NORMAL && !item._iIdentified)
+			item._iIdentified = true;
+	}
+	for (int j = 0; j < plr[pnum]._pNumInv; j++) {
+		if (plr[pnum].InvList[j]._iMagical != ITEM_QUALITY_NORMAL && !plr[pnum].InvList[j]._iIdentified)
+			plr[pnum].InvList[j]._iIdentified = true;
+	}
+	for (auto &item : plr[pnum].SpdList) {
+		if (item._iMagical != ITEM_QUALITY_NORMAL && !item._iIdentified)
+			item._iIdentified = true; // belt items can't be magical?
+	}
+
+	InitDiabloMsg(EMSG_SHRINE_GLIMMERING);
+
+	return true;
+}
+
+bool OperateShrineTainted(int pnum)
+{
+	if (deltaload)
+		return false;
+
+	if (pnum == myplr) {
+		InitDiabloMsg(EMSG_SHRINE_TAINTED1);
+		return true;
+	}
+
+	int r = GenerateRnd(4);
+
+	int v1 = r == 0 ? 1 : -1;
+	int v2 = r == 1 ? 1 : -1;
+	int v3 = r == 2 ? 1 : -1;
+	int v4 = r == 3 ? 1 : -1;
+
+	ModifyPlrStr(myplr, v1);
+	ModifyPlrMag(myplr, v2);
+	ModifyPlrDex(myplr, v3);
+	ModifyPlrVit(myplr, v4);
+
+	CheckStats(plr[myplr]);
+
+	InitDiabloMsg(EMSG_SHRINE_TAINTED2);
+
+	return true;
+}
+
+bool OperateShrineOily(int pnum, int x, int y)
+{
+	if (deltaload)
+		return false;
+	if (pnum != myplr)
+		return false;
+
+	switch (plr[myplr]._pClass) {
+	case HeroClass::Warrior:
+		ModifyPlrStr(myplr, 2);
+		break;
+	case HeroClass::Rogue:
+		ModifyPlrDex(myplr, 2);
+		break;
+	case HeroClass::Sorcerer:
+		ModifyPlrMag(myplr, 2);
+		break;
+	case HeroClass::Barbarian:
+		ModifyPlrVit(myplr, 2);
+		break;
+	case HeroClass::Monk:
+		ModifyPlrStr(myplr, 1);
+		ModifyPlrDex(myplr, 1);
+		break;
+	case HeroClass::Bard:
+		ModifyPlrDex(myplr, 1);
+		ModifyPlrMag(myplr, 1);
+		break;
+	}
+
+	CheckStats(plr[pnum]);
+
+	AddMissile(
+	    { x, y },
+	    plr[myplr].position.tile,
+	    plr[myplr]._pdir,
+	    MIS_FIREWALL,
+	    TARGET_PLAYERS,
+	    -1,
+	    2 * currlevel + 2,
+	    0);
+
+	InitDiabloMsg(EMSG_SHRINE_OILY);
+
+	return true;
+}
+
+bool OperateShrineGlowing(int pnum)
+{
+	if (deltaload)
+		return false;
+	if (pnum != myplr)
+		return false;
+
+	int playerXP = plr[myplr]._pExperience;
+	int magicGain = playerXP / 1000;
+	int xpLoss = 0;
+	if (playerXP > 5000) {
+		magicGain = 5;
+		xpLoss = ((double)playerXP * 0.95);
+	}
+	ModifyPlrMag(myplr, magicGain);
+	plr[myplr]._pExperience = xpLoss;
+
+	if (sgOptions.Gameplay.bExperienceBar) {
+		force_redraw = 255;
+	}
+
+	CheckStats(plr[pnum]);
+
+	InitDiabloMsg(EMSG_SHRINE_GLOWING);
+
+	return true;
+}
+
+bool OperateShrineMendicant(int pnum)
+{
+	if (deltaload)
+		return false;
+	if (pnum != myplr)
+		return false;
+
+	int gold = plr[myplr]._pGold / 2;
+	AddPlrExperience(myplr, plr[myplr]._pLevel, gold);
+	TakePlrsMoney(gold);
+
+	CheckStats(plr[pnum]);
+
+	InitDiabloMsg(EMSG_SHRINE_MENDICANT);
+
+	return true;
+}
+
+bool OperateShrineSparkling(int pnum, int x, int y)
+{
+	if (deltaload)
+		return false;
+	if (pnum != myplr)
+		return false;
+
+	AddPlrExperience(myplr, plr[myplr]._pLevel, 1000 * currlevel);
+
+	AddMissile(
+	    { x, y },
+	    plr[myplr].position.tile,
+	    plr[myplr]._pdir,
+	    MIS_FLASH,
+	    TARGET_PLAYERS,
+	    -1,
+	    3 * currlevel + 2,
+	    0);
+
+	CheckStats(plr[pnum]);
+
+	InitDiabloMsg(EMSG_SHRINE_SPARKLING);
+
+	return true;
+}
+
+bool OperateShrineTown(int pnum, int x, int y)
+{
+	if (deltaload)
+		return false;
+	if (pnum != myplr)
+		return false;
+
+	AddMissile(
+	    { x, y },
+	    plr[myplr].position.tile,
+	    plr[myplr]._pdir,
+	    MIS_TOWN,
+	    TARGET_PLAYERS,
+	    pnum,
+	    0,
+	    0);
+
+	InitDiabloMsg(EMSG_SHRINE_TOWN);
+
+	return true;
+}
+
+bool OperateShrineShimmering(int pnum)
+{
+	if (deltaload)
+		return false;
+	if (pnum != myplr)
+		return false;
+
+	plr[pnum]._pMana = plr[pnum]._pMaxMana;
+	plr[pnum]._pManaBase = plr[pnum]._pMaxManaBase;
+
+	InitDiabloMsg(EMSG_SHRINE_SHIMMERING);
+
+	return true;
+}
+
+bool OperateShrineSolar(int pnum)
+{
+	if (deltaload)
+		return false;
+	if (pnum != myplr)
+		return false;
+
+	time_t tm = time(nullptr);
+	int hour = localtime(&tm)->tm_hour;
+	if (hour >= 20 || hour < 4) {
+		InitDiabloMsg(EMSG_SHRINE_SOLAR4);
+		ModifyPlrVit(myplr, 2);
+	} else if (hour >= 18) {
+		InitDiabloMsg(EMSG_SHRINE_SOLAR3);
+		ModifyPlrMag(myplr, 2);
+	} else if (hour >= 12) {
+		InitDiabloMsg(EMSG_SHRINE_SOLAR2);
+		ModifyPlrStr(myplr, 2);
+	} else /* 4:00 to 11:59 */ {
+		InitDiabloMsg(EMSG_SHRINE_SOLAR1);
+		ModifyPlrDex(myplr, 2);
+	}
+
+	CheckStats(plr[pnum]);
+
+	return true;
+}
+
+bool OperateShrineMurphys(int pnum)
+{
+	if (deltaload)
+		return false;
+	if (pnum != myplr)
+		return false;
+
+	bool broke = false;
+	for (auto &item : plr[myplr].InvBody) {
+		if (!item.isEmpty() && GenerateRnd(3) == 0) {
+			if (item._iDurability != DUR_INDESTRUCTIBLE) {
+				if (item._iDurability > 0) {
+					item._iDurability /= 2;
+					broke = true;
+					break;
+				}
+			}
+		}
+	}
+	if (!broke) {
+		TakePlrsMoney(plr[myplr]._pGold / 3);
+	}
+
+	InitDiabloMsg(EMSG_SHRINE_MURPHYS);
+
+	return true;
+}
+
+void OperateShrine(int pnum, int i, _sfx_id sType)
+{
+	if (dropGoldFlag) {
+		dropGoldFlag = false;
+		dropGoldValue = 0;
+	}
+
+	assert((DWORD)i < MAXOBJECTS);
+
+	if (object[i]._oSelFlag == 0)
+		return;
+
+	SetRndSeed(object[i]._oRndSeed);
+	object[i]._oSelFlag = 0;
+
+	if (!deltaload) {
+		PlaySfxLoc(sType, object[i].position);
+		object[i]._oAnimFlag = 1;
+		object[i]._oAnimDelay = 1;
+	} else {
+		object[i]._oAnimFrame = object[i]._oAnimLen;
+		object[i]._oAnimFlag = 0;
+	}
+
+	switch (object[i]._oVar1) {
+	case SHRINE_MYSTERIOUS:
+		if (!OperateShrineMysterious(pnum))
+			return;
+		break;
+	case SHRINE_HIDDEN:
+		if (!OperateShrineHidden(pnum))
+			return;
+		break;
+	case SHRINE_GLOOMY:
+		if (!OperateShrineGloomy(pnum))
+			return;
+		break;
+	case SHRINE_WEIRD:
+		if (!OperateShrineWeird(pnum))
+			return;
+		break;
+	case SHRINE_MAGICAL:
+	case SHRINE_MAGICAL2:
+		if (!OperateShrineMagical(pnum))
+			return;
+		break;
+	case SHRINE_STONE:
+		if (!OperateShrineStone(pnum))
+			return;
+		break;
+	case SHRINE_RELIGIOUS:
+		if (!OperateShrineReligious(pnum))
+			return;
+		break;
+	case SHRINE_ENCHANTED:
+		if (!OperateShrineEnchanted(pnum))
+			return;
+		break;
+	case SHRINE_THAUMATURGIC:
+		if (!OperateShrineThaumaturgic(pnum))
+			return;
+		break;
+	case SHRINE_FASCINATING:
+		if (!OperateShrineFascinating(pnum))
+			return;
+		break;
+	case SHRINE_CRYPTIC:
+		if (!OperateShrineCryptic(pnum))
+			return;
+		break;
+	case SHRINE_ELDRITCH:
+		if (!OperateShrineEldritch(pnum))
+			return;
+		break;
+	case SHRINE_EERIE:
+		if (!OperateShrineEerie(pnum))
+			return;
+		break;
+	case SHRINE_DIVINE:
+		if (!OperateShrineDivine(pnum, object[i].position.x, object[i].position.y))
+			return;
+		break;
+	case SHRINE_HOLY:
+		if (!OperateShrineHoly(pnum))
+			return;
+		break;
+	case SHRINE_SACRED:
+		if (!OperateShrineSacred(pnum))
+			return;
+		break;
+	case SHRINE_SPIRITUAL:
+		if (!OperateShrineSpiritual(pnum))
+			return;
+		break;
+	case SHRINE_SPOOKY:
+		if (!OperateShrineSpooky(pnum))
+			return;
+		break;
+	case SHRINE_ABANDONED:
+		if (!OperateShrineAbandoned(pnum))
+			return;
+		break;
+	case SHRINE_CREEPY:
+		if (!OperateShrineCreepy(pnum))
+			return;
+		break;
+	case SHRINE_QUIET:
+		if (!OperateShrineQuiet(pnum))
+			return;
+		break;
+	case SHRINE_SECLUDED:
+		if (!OperateShrineSecluded(pnum))
+			return;
+		break;
+	case SHRINE_ORNATE:
+		if (!OperateShrineOrnate(pnum))
+			return;
+		break;
+	case SHRINE_GLIMMERING:
+		if (!OperateShrineGlimmering(pnum))
+			return;
+		break;
+	case SHRINE_TAINTED:
+		if (!OperateShrineTainted(pnum))
+			return;
+		break;
+	case SHRINE_OILY:
+		if (!OperateShrineOily(pnum, object[i].position.x, object[i].position.y))
+			return;
+		break;
+	case SHRINE_GLOWING:
+		if (!OperateShrineGlowing(pnum))
+			return;
+		break;
+	case SHRINE_MENDICANT:
+		if (!OperateShrineMendicant(pnum))
+			return;
+		break;
+	case SHRINE_SPARKLING:
+		if (!OperateShrineSparkling(pnum, object[i].position.x, object[i].position.y))
+			return;
+		break;
+	case SHRINE_TOWN:
+		if (!OperateShrineTown(pnum, object[i].position.x, object[i].position.y))
+			return;
+		break;
+	case SHRINE_SHIMMERING:
+		if (!OperateShrineShimmering(pnum))
+			return;
+		break;
+	case SHRINE_SOLAR:
+		if (!OperateShrineSolar(pnum))
+			return;
+		break;
+	case SHRINE_MURPHYS:
+		if (!OperateShrineMurphys(pnum))
+			return;
+		break;
+	}
+
+	CalcPlrInv(pnum, true);
+	force_redraw = 255;
+
+	if (pnum == myplr)
+		NetSendCmdParam2(false, CMD_PLROPOBJ, pnum, i);
+}
+
+void OperateSkelBook(int pnum, int i, bool sendmsg)
+{
+	if (object[i]._oSelFlag == 0) {
+		return;
+	}
+
+	if (!deltaload)
+		PlaySfxLoc(IS_ISCROL, object[i].position);
+	object[i]._oSelFlag = 0;
+	object[i]._oAnimFrame += 2;
+	if (deltaload) {
+		return;
+	}
+	SetRndSeed(object[i]._oRndSeed);
+	if (GenerateRnd(5) != 0)
+		CreateTypeItem(object[i].position, false, ITYPE_MISC, IMISC_SCROLL, sendmsg, false);
+	else
+		CreateTypeItem(object[i].position, false, ITYPE_MISC, IMISC_BOOK, sendmsg, false);
+	if (pnum == myplr)
+		NetSendCmdParam1(false, CMD_OPERATEOBJ, i);
+}
+
+void OperateBookCase(int pnum, int i, bool sendmsg)
+{
+	if (object[i]._oSelFlag == 0) {
+		return;
+	}
+
+	if (!deltaload)
+		PlaySfxLoc(IS_ISCROL, object[i].position);
+	object[i]._oSelFlag = 0;
+	object[i]._oAnimFrame -= 2;
+	if (deltaload) {
+		return;
+	}
+	SetRndSeed(object[i]._oRndSeed);
+	CreateTypeItem(object[i].position, false, ITYPE_MISC, IMISC_BOOK, sendmsg, false);
+	if (QuestStatus(Q_ZHAR)
+	    && monster[MAX_PLRS]._mmode == MM_STAND // prevents playing the "angry" message for the second time if zhar got aggroed by losing vision and talking again
+	    && monster[MAX_PLRS]._uniqtype - 1 == UMT_ZHAR
+	    && monster[MAX_PLRS]._msquelch == UINT8_MAX
+	    && monster[MAX_PLRS]._mhitpoints > 0) {
+		monster[MAX_PLRS].mtalkmsg = TEXT_ZHAR2;
+		M_StartStand(0, monster[MAX_PLRS]._mdir); // BUGFIX: first parameter in call to M_StartStand should be MAX_PLRS, not 0.
+		monster[MAX_PLRS]._mgoal = MGOAL_ATTACK2;
+		monster[MAX_PLRS]._mmode = MM_TALK;
+	}
+	if (pnum == myplr)
+		NetSendCmdParam1(false, CMD_OPERATEOBJ, i);
+}
+
+void OperateDecap(int pnum, int i, bool sendmsg)
+{
+	if (object[i]._oSelFlag == 0) {
+		return;
+	}
+	object[i]._oSelFlag = 0;
+	if (deltaload) {
+		return;
+	}
+	SetRndSeed(object[i]._oRndSeed);
+	CreateRndItem(object[i].position, false, sendmsg, false);
+	if (pnum == myplr)
+		NetSendCmdParam1(false, CMD_OPERATEOBJ, i);
+}
+
+void OperateArmorStand(int pnum, int i, bool sendmsg)
+{
+	if (object[i]._oSelFlag == 0) {
+		return;
+	}
+	object[i]._oSelFlag = 0;
+	object[i]._oAnimFrame++;
+	if (deltaload) {
+		return;
+	}
+	SetRndSeed(object[i]._oRndSeed);
+	bool uniqueRnd = (GenerateRnd(2) != 0);
+	if (currlevel <= 5) {
+		CreateTypeItem(object[i].position, true, ITYPE_LARMOR, IMISC_NONE, sendmsg, false);
+	} else if (currlevel >= 6 && currlevel <= 9) {
+		CreateTypeItem(object[i].position, uniqueRnd, ITYPE_MARMOR, IMISC_NONE, sendmsg, false);
+	} else if (currlevel >= 10 && currlevel <= 12) {
+		CreateTypeItem(object[i].position, false, ITYPE_HARMOR, IMISC_NONE, sendmsg, false);
+	} else if (currlevel >= 13 && currlevel <= 16) {
+		CreateTypeItem(object[i].position, true, ITYPE_HARMOR, IMISC_NONE, sendmsg, false);
+	} else if (currlevel >= 17) {
+		CreateTypeItem(object[i].position, true, ITYPE_HARMOR, IMISC_NONE, sendmsg, false);
+	}
+	if (pnum == myplr)
+		NetSendCmdParam1(false, CMD_OPERATEOBJ, i);
+}
+
+int FindValidShrine()
+{
+	bool done = false;
+	int rv;
+	do {
+		rv = GenerateRnd(gbIsHellfire ? NUM_SHRINETYPE : 26);
+		if (currlevel >= shrinemin[rv] && currlevel <= shrinemax[rv] && rv != SHRINE_THAUMATURGIC) {
+			done = true;
+		}
+		if (done) {
+			if (gbIsMultiplayer) {
+				if (shrineavail[rv] == SHRINETYPE_SINGLE) {
+					done = false;
+					continue;
+				}
+			}
+			if (!gbIsMultiplayer) {
+				if (shrineavail[rv] == SHRINETYPE_MULTI) {
+					done = false;
+					continue;
+				}
+			}
+			done = true;
+		}
+	} while (!done);
+	return rv;
+}
+
+void OperateGoatShrine(int pnum, int i, _sfx_id sType)
+{
+	SetRndSeed(object[i]._oRndSeed);
+	object[i]._oVar1 = FindValidShrine();
+	OperateShrine(pnum, i, sType);
+	object[i]._oAnimDelay = 2;
+	force_redraw = 255;
+}
+
+void OperateCauldron(int pnum, int i, _sfx_id sType)
+{
+	SetRndSeed(object[i]._oRndSeed);
+	object[i]._oVar1 = FindValidShrine();
+	OperateShrine(pnum, i, sType);
+	object[i]._oAnimFrame = 3;
+	object[i]._oAnimFlag = 0;
+	force_redraw = 255;
+}
+
+bool OperateFountains(int pnum, int i)
+{
+	bool applied = false;
+	SetRndSeed(object[i]._oRndSeed);
+	switch (object[i]._otype) {
+	case OBJ_BLOODFTN:
+		if (deltaload)
+			return false;
+		if (pnum != myplr)
+			return false;
+
+		if (plr[pnum]._pHitPoints < plr[pnum]._pMaxHP) {
+			PlaySfxLoc(LS_FOUNTAIN, object[i].position);
+			plr[pnum]._pHitPoints += 64;
+			plr[pnum]._pHPBase += 64;
+			if (plr[pnum]._pHitPoints > plr[pnum]._pMaxHP) {
+				plr[pnum]._pHitPoints = plr[pnum]._pMaxHP;
+				plr[pnum]._pHPBase = plr[pnum]._pMaxHPBase;
+			}
+			applied = true;
+		} else
+			PlaySfxLoc(LS_FOUNTAIN, object[i].position);
+		break;
+	case OBJ_PURIFYINGFTN:
+		if (deltaload)
+			return false;
+		if (pnum != myplr)
+			return false;
+
+		if (plr[pnum]._pMana < plr[pnum]._pMaxMana) {
+			PlaySfxLoc(LS_FOUNTAIN, object[i].position);
+
+			plr[pnum]._pMana += 64;
+			plr[pnum]._pManaBase += 64;
+			if (plr[pnum]._pMana > plr[pnum]._pMaxMana) {
+				plr[pnum]._pMana = plr[pnum]._pMaxMana;
+				plr[pnum]._pManaBase = plr[pnum]._pMaxManaBase;
+			}
+
+			applied = true;
+		} else
+			PlaySfxLoc(LS_FOUNTAIN, object[i].position);
+		break;
+	case OBJ_MURKYFTN:
+		if (object[i]._oSelFlag == 0)
+			break;
+		if (!deltaload)
+			PlaySfxLoc(LS_FOUNTAIN, object[i].position);
+		object[i]._oSelFlag = 0;
+		if (deltaload)
+			return false;
+		AddMissile(
+		    plr[pnum].position.tile,
+		    plr[pnum].position.tile,
+		    plr[pnum]._pdir,
+		    MIS_INFRA,
+		    -1,
+		    pnum,
+		    0,
+		    2 * leveltype);
+		applied = true;
+		if (pnum == myplr)
+			NetSendCmdParam1(false, CMD_OPERATEOBJ, i);
+		break;
+	case OBJ_TEARFTN: {
+		if (object[i]._oSelFlag == 0)
+			break;
+		if (!deltaload)
+			PlaySfxLoc(LS_FOUNTAIN, object[i].position);
+		object[i]._oSelFlag = 0;
+		if (deltaload)
+			return false;
+		if (pnum != myplr)
+			return false;
+		int prev = -1;
+		int add = -1;
+		int cnt = 0;
+		while (true) {
+			int rnd = GenerateRnd(4);
+			if (rnd != prev) {
+				switch (rnd) {
+				case 0:
+					ModifyPlrStr(pnum, add);
+					break;
+				case 1:
+					ModifyPlrMag(pnum, add);
+					break;
+				case 2:
+					ModifyPlrDex(pnum, add);
+					break;
+				case 3:
+					ModifyPlrVit(pnum, add);
+					break;
+				}
+				prev = rnd;
+				add = 1;
+				cnt++;
+			}
+			if (cnt > 1)
+				break;
+		}
+		CheckStats(plr[pnum]);
+		applied = true;
+		if (pnum == myplr)
+			NetSendCmdParam1(false, CMD_OPERATEOBJ, i);
+	} break;
+	default:
+		break;
+	}
+	force_redraw = 255;
+	return applied;
+}
+
+void OperateWeaponRack(int pnum, int i, bool sendmsg)
+{
+	int weaponType;
+
+	if (object[i]._oSelFlag == 0)
+		return;
+	SetRndSeed(object[i]._oRndSeed);
+
+	switch (GenerateRnd(4) + ITYPE_SWORD) {
+	case ITYPE_SWORD:
+		weaponType = ITYPE_SWORD;
+		break;
+	case ITYPE_AXE:
+		weaponType = ITYPE_AXE;
+		break;
+	case ITYPE_BOW:
+		weaponType = ITYPE_BOW;
+		break;
+	case ITYPE_MACE:
+		weaponType = ITYPE_MACE;
+		break;
+	}
+
+	object[i]._oSelFlag = 0;
+	object[i]._oAnimFrame++;
+	if (deltaload)
+		return;
+
+	CreateTypeItem(object[i].position, leveltype > 1, weaponType, IMISC_NONE, sendmsg, false);
+
+	if (pnum == myplr)
+		NetSendCmdParam1(false, CMD_OPERATEOBJ, i);
+}
+
+void OperateStoryBook(int pnum, int i)
+{
+	if (object[i]._oSelFlag == 0 || deltaload || qtextflag || pnum != myplr) {
+		return;
+	}
+	object[i]._oAnimFrame = object[i]._oVar4;
+	PlaySfxLoc(IS_ISCROL, object[i].position);
+	auto msg = static_cast<_speech_id>(object[i]._oVar2);
+	if (object[i]._oVar8 != 0 && currlevel == 24) {
+		if (!IsUberLeverActivated && quests[Q_NAKRUL]._qactive != QUEST_DONE && OperateNakrulBook(object[i]._oVar8)) {
+			NetSendCmd(false, CMD_NAKRUL);
+			return;
+		}
+	} else if (currlevel >= 21) {
+		quests[Q_NAKRUL]._qactive = QUEST_ACTIVE;
+		quests[Q_NAKRUL]._qlog = true;
+		quests[Q_NAKRUL]._qmsg = msg;
+	}
+	InitQTextMsg(msg);
+	NetSendCmdParam1(false, CMD_OPERATEOBJ, i);
+}
+
+void OperateLazStand(int pnum, int i)
+{
+	if (numitems >= MAXITEMS) {
+		return;
+	}
+
+	if (object[i]._oSelFlag == 0 || deltaload || qtextflag || pnum != myplr) {
+		return;
+	}
+
+	object[i]._oAnimFrame++;
+	object[i]._oSelFlag = 0;
+	Point pos = GetSuperItemLoc(object[i].position);
+	SpawnQuestItem(IDI_LAZSTAFF, pos, 0, 0);
+}
+
+bool objectIsDisabled(int i)
+{
+	if (!sgOptions.Gameplay.bDisableCripplingShrines)
+		return false;
+	if ((object[i]._otype == OBJ_GOATSHRINE) || (object[i]._otype == OBJ_CAULDRON))
+		return true;
+	if ((object[i]._otype != OBJ_SHRINEL) && (object[i]._otype != OBJ_SHRINER))
+		return false;
+	if ((object[i]._oVar1 == SHRINE_FASCINATING)
+	    || (object[i]._oVar1 == SHRINE_ORNATE)
+	    || (object[i]._oVar1 == SHRINE_SACRED))
+		return true;
+	return false;
+}
+
+void OperateObject(int pnum, int i, bool TeleFlag)
+{
+	bool sendmsg = pnum == myplr;
+	switch (object[i]._otype) {
+	case OBJ_L1LDOOR:
+	case OBJ_L1RDOOR:
+		if (TeleFlag) {
+			if (object[i]._otype == OBJ_L1LDOOR)
+				OperateL1LDoor(pnum, i, true);
+			if (object[i]._otype == OBJ_L1RDOOR)
+				OperateL1RDoor(pnum, i, true);
+			break;
+		}
+		if (pnum == myplr)
+			OperateL1Door(pnum, i, true);
+		break;
+	case OBJ_L2LDOOR:
+	case OBJ_L2RDOOR:
+		if (TeleFlag) {
+			if (object[i]._otype == OBJ_L2LDOOR)
+				OperateL2LDoor(pnum, i, true);
+			if (object[i]._otype == OBJ_L2RDOOR)
+				OperateL2RDoor(pnum, i, true);
+			break;
+		}
+		if (pnum == myplr)
+			OperateL2Door(pnum, i, true);
+		break;
+	case OBJ_L3LDOOR:
+	case OBJ_L3RDOOR:
+		if (TeleFlag) {
+			if (object[i]._otype == OBJ_L3LDOOR)
+				OperateL3LDoor(pnum, i, true);
+			if (object[i]._otype == OBJ_L3RDOOR)
+				OperateL3RDoor(pnum, i, true);
+			break;
+		}
+		if (pnum == myplr)
+			OperateL3Door(pnum, i, true);
+		break;
+	case OBJ_LEVER:
+	case OBJ_SWITCHSKL:
+		OperateLever(pnum, i);
+		break;
+	case OBJ_BOOK2L:
+		OperateBook(pnum, i);
+		break;
+	case OBJ_BOOK2R:
+		OperateSChambBk(i);
+		break;
+	case OBJ_CHEST1:
+	case OBJ_CHEST2:
+	case OBJ_CHEST3:
+	case OBJ_TCHEST1:
+	case OBJ_TCHEST2:
+	case OBJ_TCHEST3:
+		OperateChest(pnum, i, sendmsg);
+		break;
+	case OBJ_SARC:
+		OperateSarc(pnum, i, sendmsg);
+		break;
+	case OBJ_FLAMELVR:
+		OperateTrapLvr(i);
+		break;
+	case OBJ_BLINDBOOK:
+	case OBJ_BLOODBOOK:
+	case OBJ_STEELTOME:
+		OperateBookLever(pnum, i);
+		break;
+	case OBJ_SHRINEL:
+	case OBJ_SHRINER:
+		OperateShrine(pnum, i, IS_MAGIC);
+		break;
+	case OBJ_SKELBOOK:
+	case OBJ_BOOKSTAND:
+		OperateSkelBook(pnum, i, sendmsg);
+		break;
+	case OBJ_BOOKCASEL:
+	case OBJ_BOOKCASER:
+		OperateBookCase(pnum, i, sendmsg);
+		break;
+	case OBJ_DECAP:
+		OperateDecap(pnum, i, sendmsg);
+		break;
+	case OBJ_ARMORSTAND:
+	case OBJ_WARARMOR:
+		OperateArmorStand(pnum, i, sendmsg);
+		break;
+	case OBJ_GOATSHRINE:
+		OperateGoatShrine(pnum, i, LS_GSHRINE);
+		break;
+	case OBJ_CAULDRON:
+		OperateCauldron(pnum, i, LS_CALDRON);
+		break;
+	case OBJ_BLOODFTN:
+	case OBJ_PURIFYINGFTN:
+	case OBJ_MURKYFTN:
+	case OBJ_TEARFTN:
+		OperateFountains(pnum, i);
+		break;
+	case OBJ_STORYBOOK:
+		OperateStoryBook(pnum, i);
+		break;
+	case OBJ_PEDISTAL:
+		OperatePedistal(pnum, i);
+		break;
+	case OBJ_WARWEAP:
+	case OBJ_WEAPONRACK:
+		OperateWeaponRack(pnum, i, sendmsg);
+		break;
+	case OBJ_MUSHPATCH:
+		OperateMushPatch(pnum, i);
+		break;
+	case OBJ_LAZSTAND:
+		OperateLazStand(pnum, i);
+		break;
+	case OBJ_SLAINHERO:
+		OperateSlainHero(pnum, i);
+		break;
+	case OBJ_SIGNCHEST:
+		OperateInnSignChest(pnum, i);
+		break;
+	default:
+		break;
+	}
+}
+
+void SyncOpL1Door(int pnum, int cmd, int i)
+{
+	if (pnum == myplr)
+		return;
+
+	bool do_sync = false;
+	if (cmd == CMD_OPENDOOR && object[i]._oVar4 == 0)
+		do_sync = true;
+	if (cmd == CMD_CLOSEDOOR && object[i]._oVar4 == 1)
+		do_sync = true;
+	if (!do_sync)
+		return;
+
+	if (object[i]._otype == OBJ_L1LDOOR)
+		OperateL1LDoor(-1, i, false);
+	if (object[i]._otype == OBJ_L1RDOOR)
+		OperateL1RDoor(-1, i, false);
+}
+
+void SyncOpL2Door(int pnum, int cmd, int i)
+{
+	if (pnum == myplr)
+		return;
+
+	bool do_sync = false;
+	if (cmd == CMD_OPENDOOR && object[i]._oVar4 == 0)
+		do_sync = true;
+	if (cmd == CMD_CLOSEDOOR && object[i]._oVar4 == 1)
+		do_sync = true;
+	if (!do_sync)
+		return;
+
+	if (object[i]._otype == OBJ_L2LDOOR)
+		OperateL2LDoor(-1, i, false);
+	if (object[i]._otype == OBJ_L2RDOOR)
+		OperateL2RDoor(-1, i, false);
+}
+
+void SyncOpL3Door(int pnum, int cmd, int i)
+{
+	if (pnum == myplr)
+		return;
+
+	bool do_sync = false;
+	if (cmd == CMD_OPENDOOR && object[i]._oVar4 == 0)
+		do_sync = true;
+	if (cmd == CMD_CLOSEDOOR && object[i]._oVar4 == 1)
+		do_sync = true;
+	if (!do_sync)
+		return;
+
+	if (object[i]._otype == OBJ_L3LDOOR)
+		OperateL3LDoor(-1, i, false);
+	if (object[i]._otype == OBJ_L3RDOOR)
+		OperateL3RDoor(-1, i, false);
+}
+
+void SyncOpObject(int pnum, int cmd, int i)
+{
+	switch (object[i]._otype) {
+	case OBJ_L1LDOOR:
+	case OBJ_L1RDOOR:
+		SyncOpL1Door(pnum, cmd, i);
+		break;
+	case OBJ_L2LDOOR:
+	case OBJ_L2RDOOR:
+		SyncOpL2Door(pnum, cmd, i);
+		break;
+	case OBJ_L3LDOOR:
+	case OBJ_L3RDOOR:
+		SyncOpL3Door(pnum, cmd, i);
+		break;
+	case OBJ_LEVER:
+	case OBJ_SWITCHSKL:
+		OperateLever(pnum, i);
+		break;
+	case OBJ_CHEST1:
+	case OBJ_CHEST2:
+	case OBJ_CHEST3:
+	case OBJ_TCHEST1:
+	case OBJ_TCHEST2:
+	case OBJ_TCHEST3:
+		OperateChest(pnum, i, false);
+		break;
+	case OBJ_SARC:
+		OperateSarc(pnum, i, false);
+		break;
+	case OBJ_BLINDBOOK:
+	case OBJ_BLOODBOOK:
+	case OBJ_STEELTOME:
+		OperateBookLever(pnum, i);
+		break;
+	case OBJ_SHRINEL:
+	case OBJ_SHRINER:
+		OperateShrine(pnum, i, IS_MAGIC);
+		break;
+	case OBJ_SKELBOOK:
+	case OBJ_BOOKSTAND:
+		OperateSkelBook(pnum, i, false);
+		break;
+	case OBJ_BOOKCASEL:
+	case OBJ_BOOKCASER:
+		OperateBookCase(pnum, i, false);
+		break;
+	case OBJ_DECAP:
+		OperateDecap(pnum, i, false);
+		break;
+	case OBJ_ARMORSTAND:
+	case OBJ_WARARMOR:
+		OperateArmorStand(pnum, i, false);
+		break;
+	case OBJ_GOATSHRINE:
+		OperateGoatShrine(pnum, i, LS_GSHRINE);
+		break;
+	case OBJ_CAULDRON:
+		OperateCauldron(pnum, i, LS_CALDRON);
+		break;
+	case OBJ_MURKYFTN:
+	case OBJ_TEARFTN:
+		OperateFountains(pnum, i);
+		break;
+	case OBJ_STORYBOOK:
+		OperateStoryBook(pnum, i);
+		break;
+	case OBJ_PEDISTAL:
+		OperatePedistal(pnum, i);
+		break;
+	case OBJ_WARWEAP:
+	case OBJ_WEAPONRACK:
+		OperateWeaponRack(pnum, i, false);
+		break;
+	case OBJ_MUSHPATCH:
+		OperateMushPatch(pnum, i);
+		break;
+	case OBJ_SLAINHERO:
+		OperateSlainHero(pnum, i);
+		break;
+	case OBJ_SIGNCHEST:
+		OperateInnSignChest(pnum, i);
+		break;
+	default:
+		break;
+	}
+}
+
+void BreakCrux(int i)
+{
+	object[i]._oAnimFlag = 1;
+	object[i]._oAnimFrame = 1;
+	object[i]._oAnimDelay = 1;
+	object[i]._oSolidFlag = true;
+	object[i]._oMissFlag = true;
+	object[i]._oBreak = -1;
+	object[i]._oSelFlag = 0;
+	bool triggered = true;
+	for (int j = 0; j < nobjects; j++) {
+		int oi = objectactive[j];
+		if (object[oi]._otype != OBJ_CRUX1 && object[oi]._otype != OBJ_CRUX2 && object[oi]._otype != OBJ_CRUX3)
+			continue;
+		if (object[i]._oVar8 != object[oi]._oVar8 || object[oi]._oBreak == -1)
+			continue;
+		triggered = false;
+	}
+	if (!triggered)
+		return;
+	if (!deltaload)
+		PlaySfxLoc(IS_LEVER, object[i].position);
+	ObjChangeMap(object[i]._oVar1, object[i]._oVar2, object[i]._oVar3, object[i]._oVar4);
+}
+
+void BreakBarrel(int pnum, int i, int dam, bool forcebreak, bool sendmsg)
+{
+	if (object[i]._oSelFlag == 0)
+		return;
+	if (forcebreak) {
+		object[i]._oVar1 = 0;
+	} else {
+		object[i]._oVar1 -= dam;
+		if (pnum != myplr && object[i]._oVar1 <= 0)
+			object[i]._oVar1 = 1;
+	}
+	if (object[i]._oVar1 > 0) {
+		if (deltaload)
+			return;
+
+		PlaySfxLoc(IS_IBOW, object[i].position);
+		return;
+	}
+
+	object[i]._oVar1 = 0;
+	object[i]._oAnimFlag = 1;
+	object[i]._oAnimFrame = 1;
+	object[i]._oAnimDelay = 1;
+	object[i]._oSolidFlag = false;
+	object[i]._oMissFlag = true;
+	object[i]._oBreak = -1;
+	object[i]._oSelFlag = 0;
+	object[i]._oPreFlag = true;
+	if (deltaload) {
+		object[i]._oAnimFrame = object[i]._oAnimLen;
+		object[i]._oAnimCnt = 0;
+		object[i]._oAnimDelay = 1000;
+		return;
+	}
+
+	if (object[i]._otype == OBJ_BARRELEX) {
+		if (currlevel >= 21 && currlevel <= 24)
+			PlaySfxLoc(IS_POPPOP3, object[i].position);
+		else if (currlevel >= 17 && currlevel <= 20)
+			PlaySfxLoc(IS_POPPOP8, object[i].position);
+		else
+			PlaySfxLoc(IS_BARLFIRE, object[i].position);
+		for (int yp = object[i].position.y - 1; yp <= object[i].position.y + 1; yp++) {
+			for (int xp = object[i].position.x - 1; xp <= object[i].position.x + 1; xp++) {
+				if (dMonster[xp][yp] > 0)
+					MonsterTrapHit(dMonster[xp][yp] - 1, 1, 4, 0, MIS_FIREBOLT, false);
+				bool unused;
+				if (dPlayer[xp][yp] > 0)
+					PlayerMHit(dPlayer[xp][yp] - 1, -1, 0, 8, 16, MIS_FIREBOLT, false, 0, &unused);
+				if (dObject[xp][yp] > 0) {
+					int oi = dObject[xp][yp] - 1;
+					if (object[oi]._otype == OBJ_BARRELEX && object[oi]._oBreak != -1)
+						BreakBarrel(pnum, oi, dam, true, sendmsg);
+				}
+			}
+		}
+	} else {
+		if (currlevel >= 21 && currlevel <= 24)
+			PlaySfxLoc(IS_POPPOP2, object[i].position);
+		else if (currlevel >= 17 && currlevel <= 20)
+			PlaySfxLoc(IS_POPPOP5, object[i].position);
+		else
+			PlaySfxLoc(IS_BARREL, object[i].position);
+		SetRndSeed(object[i]._oRndSeed);
+		if (object[i]._oVar2 <= 1) {
+			if (object[i]._oVar3 == 0)
+				CreateRndUseful(object[i].position, sendmsg);
+			else
+				CreateRndItem(object[i].position, false, sendmsg, false);
+		}
+		if (object[i]._oVar2 >= 8)
+			SpawnSkeleton(object[i]._oVar4, object[i].position);
+	}
+	if (pnum == myplr)
+		NetSendCmdParam2(false, CMD_BREAKOBJ, pnum, i);
+}
+
+void BreakObject(int pnum, int oi)
+{
+	int objdam = 10;
+	if (pnum != -1) {
+		int mind = plr[pnum]._pIMinDam;
+		int maxd = plr[pnum]._pIMaxDam;
+		objdam = GenerateRnd(maxd - mind + 1) + mind;
+		objdam += plr[pnum]._pDamageMod + plr[pnum]._pIBonusDamMod + objdam * plr[pnum]._pIBonusDam / 100;
+	}
+
+	switch (object[oi]._otype) {
+	case OBJ_CRUX1:
+	case OBJ_CRUX2:
+	case OBJ_CRUX3:
+		BreakCrux(oi);
+		break;
+	case OBJ_BARREL:
+	case OBJ_BARRELEX:
+		BreakBarrel(pnum, oi, objdam, false, true);
+		break;
+	default:
+		break;
+	}
+}
+
+void SyncBreakObj(int pnum, int oi)
+{
+	if (object[oi]._otype >= OBJ_BARREL && object[oi]._otype <= OBJ_BARRELEX)
+		BreakBarrel(pnum, oi, 0, true, false);
+}
+
+void SyncL1Doors(int i)
+{
+	if (object[i]._oVar4 == 0) {
+		object[i]._oMissFlag = false;
+		return;
+	}
+
+	object[i]._oMissFlag = true;
+
+	int x = object[i].position.x;
+	int y = object[i].position.y;
+	object[i]._oSelFlag = 2;
+	if (currlevel < 17) {
+		if (object[i]._otype == OBJ_L1LDOOR) {
+			if (object[i]._oVar1 == 214)
+				ObjSetMicro(x, y, 408);
+			else
+				ObjSetMicro(x, y, 393);
+			dSpecial[x][y] = 7;
+			objects_set_door_piece(x - 1, y);
+			y--;
+		} else {
+			ObjSetMicro(x, y, 395);
+			dSpecial[x][y] = 8;
+			objects_set_door_piece(x, y - 1);
+			x--;
+		}
+	} else {
+		if (object[i]._otype == OBJ_L1LDOOR) {
+			ObjSetMicro(x, y, 206);
+			dSpecial[x][y] = 1;
+			objects_set_door_piece(x - 1, y);
+			y--;
+		} else {
+			ObjSetMicro(x, y, 209);
+			dSpecial[x][y] = 2;
+			objects_set_door_piece(x, y - 1);
+			x--;
+		}
+	}
+	DoorSet(i, x, y);
+}
+
+void SyncCrux(int i)
+{
+	bool found = true;
+	for (int j = 0; j < nobjects; j++) {
+		int oi = objectactive[j];
+		int type = object[oi]._otype;
+		if (IsNoneOf(type, OBJ_CRUX1, OBJ_CRUX2, OBJ_CRUX3))
+			continue;
+		if (object[i]._oVar8 != object[oi]._oVar8 || object[oi]._oBreak == -1)
+			continue;
+		found = false;
+	}
+	if (found)
+		ObjChangeMap(object[i]._oVar1, object[i]._oVar2, object[i]._oVar3, object[i]._oVar4);
+}
+
+void SyncLever(int i)
+{
+	if (object[i]._oSelFlag != 0)
+		return;
+
+	ObjChangeMap(object[i]._oVar1, object[i]._oVar2, object[i]._oVar3, object[i]._oVar4);
+}
+
+void SyncQSTLever(int i)
+{
+	if (object[i]._oAnimFrame == object[i]._oVar6) {
+		ObjChangeMapResync(object[i]._oVar1, object[i]._oVar2, object[i]._oVar3, object[i]._oVar4);
+		if (object[i]._otype == OBJ_BLINDBOOK) {
+			int tren = TransVal;
+			TransVal = 9;
+			DRLG_MRectTrans(object[i]._oVar1, object[i]._oVar2, object[i]._oVar3, object[i]._oVar4);
+			TransVal = tren;
+		}
+	}
+}
+
+void SyncPedistal(int i)
+{
+	if (object[i]._oVar6 == 1)
+		ObjChangeMapResync(setpc_x, setpc_y + 3, setpc_x + 2, setpc_y + 7);
+	if (object[i]._oVar6 == 2) {
+		ObjChangeMapResync(setpc_x, setpc_y + 3, setpc_x + 2, setpc_y + 7);
+		ObjChangeMapResync(setpc_x + 6, setpc_y + 3, setpc_x + setpc_w, setpc_y + 7);
+	}
+	if (object[i]._oVar6 == 3) {
+		ObjChangeMapResync(object[i]._oVar1, object[i]._oVar2, object[i]._oVar3, object[i]._oVar4);
+		LoadMapObjs("Levels\\L2Data\\Blood2.DUN", 2 * setpc_x, 2 * setpc_y);
+	}
+}
+
+void SyncL2Doors(int i)
+{
+	object[i]._oMissFlag = object[i]._oVar4 != 0;
+	int x = object[i].position.x;
+	int y = object[i].position.y;
+	object[i]._oSelFlag = 2;
+	if (object[i]._otype == OBJ_L2LDOOR && object[i]._oVar4 == 0) {
+		ObjSetMicro(x, y, 538);
+		dSpecial[x][y] = 0;
+	} else if (object[i]._otype == OBJ_L2LDOOR && (object[i]._oVar4 == 1 || object[i]._oVar4 == 2)) {
+		ObjSetMicro(x, y, 13);
+		dSpecial[x][y] = 5;
+	} else if (object[i]._otype == OBJ_L2RDOOR && object[i]._oVar4 == 0) {
+		ObjSetMicro(x, y, 540);
+		dSpecial[x][y] = 0;
+	} else if (object[i]._otype == OBJ_L2RDOOR && (object[i]._oVar4 == 1 || object[i]._oVar4 == 2)) {
+		ObjSetMicro(x, y, 17);
+		dSpecial[x][y] = 6;
+	}
+}
+
+void SyncL3Doors(int i)
+{
+	object[i]._oMissFlag = true;
+	int x = object[i].position.x;
+	int y = object[i].position.y;
+	object[i]._oSelFlag = 2;
+	if (object[i]._otype == OBJ_L3LDOOR && object[i]._oVar4 == 0) {
+		ObjSetMicro(x, y, 531);
+	} else if (object[i]._otype == OBJ_L3LDOOR && (object[i]._oVar4 == 1 || object[i]._oVar4 == 2)) {
+		ObjSetMicro(x, y, 538);
+	} else if (object[i]._otype == OBJ_L3RDOOR && object[i]._oVar4 == 0) {
+		ObjSetMicro(x, y, 534);
+	} else if (object[i]._otype == OBJ_L3RDOOR && (object[i]._oVar4 == 1 || object[i]._oVar4 == 2)) {
+		ObjSetMicro(x, y, 541);
+	}
+}
+
+void SyncObjectAnim(int o)
+{
+	object_graphic_id index = AllObjects[object[o]._otype].ofindex;
+
+	const auto &found = std::find(std::begin(ObjFileList), std::end(ObjFileList), index);
+	if (found == std::end(ObjFileList)) {
+		LogCritical("Unable to find object_graphic_id {} in list of objects to load, level generation error.", index);
+		return;
+	}
+
+	const int i = std::distance(std::begin(ObjFileList), found);
+
+	object[o]._oAnimData = pObjCels[i].get();
+	switch (object[o]._otype) {
+	case OBJ_L1LDOOR:
+	case OBJ_L1RDOOR:
+		SyncL1Doors(o);
+		break;
+	case OBJ_L2LDOOR:
+	case OBJ_L2RDOOR:
+		SyncL2Doors(o);
+		break;
+	case OBJ_L3LDOOR:
+	case OBJ_L3RDOOR:
+		SyncL3Doors(o);
+		break;
+	case OBJ_CRUX1:
+	case OBJ_CRUX2:
+	case OBJ_CRUX3:
+		SyncCrux(o);
+		break;
+	case OBJ_LEVER:
+	case OBJ_BOOK2L:
+	case OBJ_SWITCHSKL:
+		SyncLever(o);
+		break;
+	case OBJ_BOOK2R:
+	case OBJ_BLINDBOOK:
+	case OBJ_STEELTOME:
+		SyncQSTLever(o);
+		break;
+	case OBJ_PEDISTAL:
+		SyncPedistal(o);
+		break;
+	default:
+		break;
+	}
+}
+
+void GetObjectStr(int i)
+{
+	switch (object[i]._otype) {
+	case OBJ_CRUX1:
+	case OBJ_CRUX2:
+	case OBJ_CRUX3:
+		strcpy(infostr, _("Crucified Skeleton"));
+		break;
+	case OBJ_LEVER:
+	case OBJ_FLAMELVR:
+		strcpy(infostr, _("Lever"));
+		break;
+	case OBJ_L1LDOOR:
+	case OBJ_L1RDOOR:
+	case OBJ_L2LDOOR:
+	case OBJ_L2RDOOR:
+	case OBJ_L3LDOOR:
+	case OBJ_L3RDOOR:
+		if (object[i]._oVar4 == 1)
+			strcpy(infostr, _("Open Door"));
+		if (object[i]._oVar4 == 0)
+			strcpy(infostr, _("Closed Door"));
+		if (object[i]._oVar4 == 2)
+			strcpy(infostr, _("Blocked Door"));
+		break;
+	case OBJ_BOOK2L:
+		if (setlevel) {
+			if (setlvlnum == SL_BONECHAMB) {
+				strcpy(infostr, _("Ancient Tome"));
+			} else if (setlvlnum == SL_VILEBETRAYER) {
+				strcpy(infostr, _("Book of Vileness"));
+			}
+		}
+		break;
+	case OBJ_SWITCHSKL:
+		strcpy(infostr, _("Skull Lever"));
+		break;
+	case OBJ_BOOK2R:
+		strcpy(infostr, _("Mythical Book"));
+		break;
+	case OBJ_CHEST1:
+	case OBJ_TCHEST1:
+		strcpy(infostr, _("Small Chest"));
+		break;
+	case OBJ_CHEST2:
+	case OBJ_TCHEST2:
+		strcpy(infostr, _("Chest"));
+		break;
+	case OBJ_CHEST3:
+	case OBJ_TCHEST3:
+	case OBJ_SIGNCHEST:
+		strcpy(infostr, _("Large Chest"));
+		break;
+	case OBJ_SARC:
+		strcpy(infostr, _("Sarcophagus"));
+		break;
+	case OBJ_BOOKSHELF:
+		strcpy(infostr, _("Bookshelf"));
+		break;
+	case OBJ_BOOKCASEL:
+	case OBJ_BOOKCASER:
+		strcpy(infostr, _("Bookcase"));
+		break;
+	case OBJ_BARREL:
+	case OBJ_BARRELEX:
+		if (currlevel >= 17 && currlevel <= 20)      // for hive levels
+			strcpy(infostr, _("Pod"));               //Then a barrel is called a pod
+		else if (currlevel >= 21 && currlevel <= 24) // for crypt levels
+			strcpy(infostr, _("Urn"));               //Then a barrel is called an urn
+		else
+			strcpy(infostr, _("Barrel"));
+		break;
+	case OBJ_SHRINEL:
+	case OBJ_SHRINER:
+		strcpy(tempstr, fmt::format(_(/* TRANSLATORS: {:s} will be a name from the Shrine block above */ "{:s} Shrine"), _(ShrineNames[object[i]._oVar1])).c_str());
+		strcpy(infostr, tempstr);
+		break;
+	case OBJ_SKELBOOK:
+		strcpy(infostr, _("Skeleton Tome"));
+		break;
+	case OBJ_BOOKSTAND:
+		strcpy(infostr, _("Library Book"));
+		break;
+	case OBJ_BLOODFTN:
+		strcpy(infostr, _("Blood Fountain"));
+		break;
+	case OBJ_DECAP:
+		strcpy(infostr, _("Decapitated Body"));
+		break;
+	case OBJ_BLINDBOOK:
+		strcpy(infostr, _("Book of the Blind"));
+		break;
+	case OBJ_BLOODBOOK:
+		strcpy(infostr, _("Book of Blood"));
+		break;
+	case OBJ_PURIFYINGFTN:
+		strcpy(infostr, _("Purifying Spring"));
+		break;
+	case OBJ_ARMORSTAND:
+	case OBJ_WARARMOR:
+		strcpy(infostr, _("Armor"));
+		break;
+	case OBJ_WARWEAP:
+		strcpy(infostr, _("Weapon Rack"));
+		break;
+	case OBJ_GOATSHRINE:
+		strcpy(infostr, _("Goat Shrine"));
+		break;
+	case OBJ_CAULDRON:
+		strcpy(infostr, _("Cauldron"));
+		break;
+	case OBJ_MURKYFTN:
+		strcpy(infostr, _("Murky Pool"));
+		break;
+	case OBJ_TEARFTN:
+		strcpy(infostr, _("Fountain of Tears"));
+		break;
+	case OBJ_STEELTOME:
+		strcpy(infostr, _("Steel Tome"));
+		break;
+	case OBJ_PEDISTAL:
+		strcpy(infostr, _("Pedestal of Blood"));
+		break;
+	case OBJ_STORYBOOK:
+		strcpy(infostr, _(StoryBookName[object[i]._oVar3]));
+		break;
+	case OBJ_WEAPONRACK:
+		strcpy(infostr, _("Weapon Rack"));
+		break;
+	case OBJ_MUSHPATCH:
+		strcpy(infostr, _("Mushroom Patch"));
+		break;
+	case OBJ_LAZSTAND:
+		strcpy(infostr, _("Vile Stand"));
+		break;
+	case OBJ_SLAINHERO:
+		strcpy(infostr, _("Slain Hero"));
+		break;
+	default:
+		break;
+	}
+	if (plr[myplr]._pClass == HeroClass::Rogue) {
+		if (object[i]._oTrapFlag) {
+			strcpy(tempstr, fmt::format(_(/* TRANSLATORS: {:s} will either be a chest or a door */ "Trapped {:s}"), infostr).c_str());
+			strcpy(infostr, tempstr);
+			infoclr = UIS_RED;
+		}
+	}
+	if (objectIsDisabled(i)) {
+		strcpy(tempstr, fmt::format(_(/* TRANSLATORS: If user enabled diablo.ini setting "Disable Crippling Shrines" is set to 1; also used for Na-Kruls leaver */ "{:s} (disabled)"), infostr).c_str());
+		strcpy(infostr, tempstr);
+		infoclr = UIS_RED;
+	}
+}
+
+void OperateNakrulLever()
+{
+	if (currlevel == 24) {
+		PlaySfxLoc(IS_CROPEN, { UberRow, UberCol });
+		//the part below is the same as SyncNakrulRoom
+		dPiece[UberRow][UberCol] = 298;
+		dPiece[UberRow][UberCol - 1] = 301;
+		dPiece[UberRow][UberCol - 2] = 300;
+		dPiece[UberRow][UberCol + 1] = 299;
+		SetDungeonMicros();
+	}
+}
+
+void SyncNakrulRoom()
+{
+	dPiece[UberRow][UberCol] = 298;
+	dPiece[UberRow][UberCol - 1] = 301;
+	dPiece[UberRow][UberCol - 2] = 300;
+	dPiece[UberRow][UberCol + 1] = 299;
+
+	SetDungeonMicros();
+}
+
+void AddNakrulLeaver()
+{
+	while (true) {
+		int xp = GenerateRnd(80) + 16;
+		int yp = GenerateRnd(80) + 16;
+		if (RndLocOk(xp - 1, yp - 1)
+		    && RndLocOk(xp, yp - 1)
+		    && RndLocOk(xp + 1, yp - 1)
+		    && RndLocOk(xp - 1, yp)
+		    && RndLocOk(xp, yp)
+		    && RndLocOk(xp + 1, yp)
+		    && RndLocOk(xp - 1, yp + 1)
+		    && RndLocOk(xp, yp + 1)
+		    && RndLocOk(xp + 1, yp + 1)) {
+			break;
+		}
+	}
+	UberLeverRow = UberRow + 3;
+	UberLeverCol = UberCol - 1;
+	AddObject(OBJ_LEVER, UberRow + 3, UberCol - 1);
+}
+
+bool OperateNakrulBook(int s)
+{
+	switch (s) {
+	case 6:
+		NaKrulTomeSequence = 1;
+		break;
+	case 7:
+		if (NaKrulTomeSequence == 1) {
+			NaKrulTomeSequence = 2;
+		} else {
+			NaKrulTomeSequence = 0;
+		}
+		break;
+	case 8:
+		if (NaKrulTomeSequence == 2)
+			return true;
+		NaKrulTomeSequence = 0;
+		break;
+	}
+	return false;
+}
+
+} // namespace devilution