--- conflicted
+++ resolved
@@ -1,144 +1,139 @@
-#include "diablo.h"
-
-<<<<<<< HEAD
-DEVILUTION_BEGIN_NAMESPACE
-
-struct CodecSignature
-{
-=======
-struct CodecSignature {
->>>>>>> ce520b39
-	DWORD checksum;
-	BYTE error;
-	BYTE last_chunk_size;
-	WORD unused;
-};
-
-int codec_decode(BYTE *pbSrcDst, DWORD size, char *pszPassword)
-{
-	char buf[128];
-	char dst[SHA1HashSize];
-	int i;
-	CodecSignature *sig;
-
-	codec_init_key(0, pszPassword);
-	if (size <= 8)
-		return 0;
-	size = size - 8;
-	if (size % 64 != 0)
-		return 0;
-	for (i = size; i != 0; pbSrcDst += 64, i -= 64) {
-		memcpy(buf, pbSrcDst, 64);
-		SHA1Result(0, dst);
-		for (int j = 0; j < 64; j++) {
-			buf[j] ^= dst[j % SHA1HashSize];
-		}
-		SHA1Calculate(0, buf, NULL);
-		memset(dst, 0, sizeof(dst));
-		memcpy(pbSrcDst, buf, 64);
-	}
-
-	memset(buf, 0, sizeof(buf));
-	sig = (CodecSignature *)pbSrcDst;
-	if (sig->error > 0) {
-		size = 0;
-		SHA1Clear();
-	} else {
-		SHA1Result(0, dst);
-		if (sig->checksum != *(DWORD *)dst) {
-			memset(dst, 0, sizeof(dst));
-			size = 0;
-			SHA1Clear();
-		} else {
-			size += sig->last_chunk_size - 64;
-			SHA1Clear();
-		}
-	}
-	return size;
-}
-
-void codec_init_key(int unused, char *pszPassword)
-{
-	int i, ch, n;
-	char key[136]; // last 64 bytes are the SHA1
-	char pw[64];
-	char digest[SHA1HashSize];
-	char *keyInit;
-
-	srand(0x7058);
-
-	keyInit = key;
-	for (i = 0; i < 136; i++) {
-		*keyInit = rand();
-		keyInit++;
-	}
-	ch = 0;
-	for (i = 0; i < 64; i++) {
-		if (!pszPassword[ch])
-			ch = 0;
-		pw[i] = pszPassword[ch];
-		ch++;
-	}
-	SHA1Reset(0);
-	SHA1Calculate(0, pw, digest);
-	SHA1Clear();
-	for (i = 0; (DWORD)i < 136; i++)
-		key[i] ^= digest[i % SHA1HashSize];
-	memset(pw, 0, sizeof(pw));
-	memset(digest, 0, sizeof(digest));
-	for (n = 0; n < 3; n++) {
-		SHA1Reset(n);
-		SHA1Calculate(n, &key[72], NULL);
-	}
-	memset(key, 0, sizeof(key));
-}
-
-DWORD codec_get_encoded_len(DWORD dwSrcBytes)
-{
-	if (dwSrcBytes % 64 != 0)
-		dwSrcBytes += 64 - (dwSrcBytes % 64);
-	return dwSrcBytes + 8;
-}
-
-void codec_encode(BYTE *pbSrcDst, DWORD size, int size_64, char *pszPassword)
-{
-	char buf[128];
-	char tmp[SHA1HashSize];
-	char dst[SHA1HashSize];
-	DWORD chunk;
-	WORD last_chunk;
-	CodecSignature *sig;
-
-	if (size_64 != codec_get_encoded_len(size))
-		app_fatal("Invalid encode parameters");
-	codec_init_key(1, pszPassword);
-
-	last_chunk = 0;
-	while (size != 0) {
-		chunk = size < 64 ? size : 64;
-		memcpy(buf, pbSrcDst, chunk);
-		if (chunk < 64)
-			memset(buf + chunk, 0, 64 - chunk);
-		SHA1Result(0, dst);
-		SHA1Calculate(0, buf, NULL);
-		for (int j = 0; j < 64; j++) {
-			buf[j] ^= dst[j % SHA1HashSize];
-		}
-		memset(dst, 0, sizeof(dst));
-		memcpy(pbSrcDst, buf, 64);
-		last_chunk = chunk;
-		pbSrcDst += 64;
-		size -= chunk;
-	}
-	memset(buf, 0, sizeof(buf));
-	SHA1Result(0, tmp);
-	sig = (CodecSignature *)pbSrcDst;
-	sig->error = 0;
-	sig->unused = 0;
-	sig->checksum = *(DWORD *)tmp;
-	sig->last_chunk_size = last_chunk;
-	SHA1Clear();
-}
-
-DEVILUTION_END_NAMESPACE
-
+#include "diablo.h"
+
+DEVILUTION_BEGIN_NAMESPACE
+
+struct CodecSignature {
+	DWORD checksum;
+	BYTE error;
+	BYTE last_chunk_size;
+	WORD unused;
+};
+
+int codec_decode(BYTE *pbSrcDst, DWORD size, char *pszPassword)
+{
+	char buf[128];
+	char dst[SHA1HashSize];
+	int i;
+	CodecSignature *sig;
+
+	codec_init_key(0, pszPassword);
+	if (size <= 8)
+		return 0;
+	size = size - 8;
+	if (size % 64 != 0)
+		return 0;
+	for (i = size; i != 0; pbSrcDst += 64, i -= 64) {
+		memcpy(buf, pbSrcDst, 64);
+		SHA1Result(0, dst);
+		for (int j = 0; j < 64; j++) {
+			buf[j] ^= dst[j % SHA1HashSize];
+		}
+		SHA1Calculate(0, buf, NULL);
+		memset(dst, 0, sizeof(dst));
+		memcpy(pbSrcDst, buf, 64);
+	}
+
+	memset(buf, 0, sizeof(buf));
+	sig = (CodecSignature *)pbSrcDst;
+	if (sig->error > 0) {
+		size = 0;
+		SHA1Clear();
+	} else {
+		SHA1Result(0, dst);
+		if (sig->checksum != *(DWORD *)dst) {
+			memset(dst, 0, sizeof(dst));
+			size = 0;
+			SHA1Clear();
+		} else {
+			size += sig->last_chunk_size - 64;
+			SHA1Clear();
+		}
+	}
+	return size;
+}
+
+void codec_init_key(int unused, char *pszPassword)
+{
+	int i, ch, n;
+	char key[136]; // last 64 bytes are the SHA1
+	char pw[64];
+	char digest[SHA1HashSize];
+	char *keyInit;
+
+	srand(0x7058);
+
+	keyInit = key;
+	for (i = 0; i < 136; i++) {
+		*keyInit = rand();
+		keyInit++;
+	}
+	ch = 0;
+	for (i = 0; i < 64; i++) {
+		if (!pszPassword[ch])
+			ch = 0;
+		pw[i] = pszPassword[ch];
+		ch++;
+	}
+	SHA1Reset(0);
+	SHA1Calculate(0, pw, digest);
+	SHA1Clear();
+	for (i = 0; (DWORD)i < 136; i++)
+		key[i] ^= digest[i % SHA1HashSize];
+	memset(pw, 0, sizeof(pw));
+	memset(digest, 0, sizeof(digest));
+	for (n = 0; n < 3; n++) {
+		SHA1Reset(n);
+		SHA1Calculate(n, &key[72], NULL);
+	}
+	memset(key, 0, sizeof(key));
+}
+
+DWORD codec_get_encoded_len(DWORD dwSrcBytes)
+{
+	if (dwSrcBytes % 64 != 0)
+		dwSrcBytes += 64 - (dwSrcBytes % 64);
+	return dwSrcBytes + 8;
+}
+
+void codec_encode(BYTE *pbSrcDst, DWORD size, int size_64, char *pszPassword)
+{
+	char buf[128];
+	char tmp[SHA1HashSize];
+	char dst[SHA1HashSize];
+	DWORD chunk;
+	WORD last_chunk;
+	CodecSignature *sig;
+
+	if (size_64 != codec_get_encoded_len(size))
+		app_fatal("Invalid encode parameters");
+	codec_init_key(1, pszPassword);
+
+	last_chunk = 0;
+	while (size != 0) {
+		chunk = size < 64 ? size : 64;
+		memcpy(buf, pbSrcDst, chunk);
+		if (chunk < 64)
+			memset(buf + chunk, 0, 64 - chunk);
+		SHA1Result(0, dst);
+		SHA1Calculate(0, buf, NULL);
+		for (int j = 0; j < 64; j++) {
+			buf[j] ^= dst[j % SHA1HashSize];
+		}
+		memset(dst, 0, sizeof(dst));
+		memcpy(pbSrcDst, buf, 64);
+		last_chunk = chunk;
+		pbSrcDst += 64;
+		size -= chunk;
+	}
+	memset(buf, 0, sizeof(buf));
+	SHA1Result(0, tmp);
+	sig = (CodecSignature *)pbSrcDst;
+	sig->error = 0;
+	sig->unused = 0;
+	sig->checksum = *(DWORD *)tmp;
+	sig->last_chunk_size = last_chunk;
+	SHA1Clear();
+}
+
+DEVILUTION_END_NAMESPACE
+