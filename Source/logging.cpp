--- conflicted
+++ resolved
@@ -1,199 +1,194 @@
-//HEADER_GOES_HERE
-
-#include "../types.h"
-
-<<<<<<< HEAD
-DEVILUTION_BEGIN_NAMESPACE
-
-static CRITICAL_SECTION sgMemCrit;
-CHAR FileName[260]; // idb
-=======
-#ifdef __cplusplus
-static CCritSect sgMemCrit;
-#endif
-CHAR FileName[MAX_PATH]; // idb
->>>>>>> e791f3ee
-char log_buffer[388];
-LPCVOID lpAddress;           // idb
-DWORD nNumberOfBytesToWrite; // idb
-
-/* data */
-
-int log_not_created = 1;              // weak
-HANDLE log_file = (HANDLE)0xFFFFFFFF; // idb
-
-void __cdecl log_flush(BOOL force_close)
-{
-	DWORD NumberOfBytesWritten;
-
-#ifdef __cplusplus
-	sgMemCrit.Enter();
-#endif
-	if (nNumberOfBytesToWrite) {
-		if (log_file == INVALID_HANDLE_VALUE) {
-			log_file = log_create();
-			if (log_file == INVALID_HANDLE_VALUE) {
-				nNumberOfBytesToWrite = 0;
-				return;
-			}
-			SetFilePointer(log_file, 0, NULL, FILE_END);
-		}
-		WriteFile(log_file, lpAddress, nNumberOfBytesToWrite, &NumberOfBytesWritten, 0);
-		nNumberOfBytesToWrite = 0;
-	}
-	if (force_close && log_file != INVALID_HANDLE_VALUE) {
-		CloseHandle(log_file);
-		log_file = INVALID_HANDLE_VALUE;
-	}
-#ifdef __cplusplus
-	sgMemCrit.Leave();
-#endif
-}
-
-HANDLE log_create()
-{
-	char *v0;                   // eax
-	HANDLE v1;                  // ebx
-	HANDLE v2;                  // eax
-	char *v3;                   // edx
-	char Filename[MAX_PATH];         // [esp+Ch] [ebp-15Ch]
-	VS_FIXEDFILEINFO file_info; // [esp+110h] [ebp-58h]
-	char Buffer[32];            // [esp+144h] [ebp-24h]
-	DWORD pcbBuffer;            // [esp+164h] [ebp-4h]
-
-	if (log_not_created) {
-		if (GetModuleFileName(0, Filename, sizeof(Filename)) && (v0 = strrchr(Filename, '\\')) != 0)
-			v0[1] = 0;
-		else
-			Filename[0] = 0;
-		pcbBuffer = 32;
-		if (!GetUserName(Buffer, &pcbBuffer))
-			Buffer[0] = 0;
-		log_get_version(&file_info);
-		_snprintf(
-		    FileName,
-		    sizeof(Filename),
-		    "%s%s%02u%02u%02u.ERR",
-		    Filename,
-		    Buffer,
-		    _LOWORD(file_info.dwProductVersionMS),
-		    file_info.dwProductVersionLS >> 16,
-		    _LOWORD(file_info.dwProductVersionLS));
-	}
-	v1 = (HANDLE)-1;
-	for (pcbBuffer = log_not_created == 0; (signed int)pcbBuffer < 2; ++pcbBuffer) {
-		v2 = CreateFile(FileName, GENERIC_WRITE, FILE_SHARE_READ, NULL, OPEN_ALWAYS, FILE_ATTRIBUTE_NORMAL, NULL);
-		v1 = v2;
-		if (v2 != (HANDLE)-1) {
-			if (GetFileSize(v2, 0) > 0x10000)
-				SetEndOfFile(v1);
-			break;
-		}
-		v3 = strrchr(FileName, '\\');
-		if (!v3)
-			v3 = FileName;
-		strcpy(Filename, "c:\\");
-		memset(&Filename[4], 0, 0x100u);
-		strcat(Filename, v3);
-		strcpy(FileName, Filename);
-	}
-	log_not_created = 0;
-	return v1;
-}
-// 4947D4: using guessed type int log_not_created;
-
-void log_get_version(VS_FIXEDFILEINFO *file_info)
-{
-	DWORD v1;           // eax
-	DWORD v2;           // esi
-	void *v3;           // ebx
-	unsigned int v4;    // eax
-	char Filename[MAX_PATH]; // [esp+8h] [ebp-114h]
-	DWORD dwHandle;     // [esp+10Ch] [ebp-10h]
-	LPVOID lpBuffer;    // [esp+110h] [ebp-Ch]
-	unsigned int puLen; // [esp+114h] [ebp-8h]
-	void *v9;           // [esp+118h] [ebp-4h]
-
-	v9 = file_info;
-	memset(file_info, 0, 0x34u);
-	if (GetModuleFileName(0, Filename, sizeof(Filename))) {
-		v1 = GetFileVersionInfoSize(Filename, &dwHandle);
-		v2 = v1;
-		if (v1) {
-			v3 = VirtualAlloc(0, v1, 0x1000u, 4u);
-			if (GetFileVersionInfo(Filename, 0, v2, v3) && VerQueryValue(v3, "\\", &lpBuffer, &puLen)) {
-				v4 = puLen;
-				if (puLen >= 0x34)
-					v4 = 52;
-				memcpy(v9, lpBuffer, v4);
-			}
-			VirtualFree(v3, 0, 0x8000u);
-		}
-	}
-}
-
-void __cdecl log_printf(const char *pszFmt, ...)
-{
-	size_t v1;    // edi
-	char *v2;     // eax
-	char v3[512]; // [esp+Ch] [ebp-200h]
-	va_list va;   // [esp+218h] [ebp+Ch]
-
-	va_start(va, pszFmt);
-#ifdef __cplusplus
-	sgMemCrit.Enter();
-#endif
-	_vsnprintf(v3, 0x200u, pszFmt, va);
-	va_end(va);
-	v3[511] = 0;
-	v1 = strlen(v3);
-	if (v1 + nNumberOfBytesToWrite > 0x1000)
-		log_flush(0);
-	v2 = (char *)lpAddress;
-	if (lpAddress
-	    || (v2 = (char *)VirtualAlloc((LPVOID)lpAddress, 0x1000u, 0x1000u, 4u),
-	           nNumberOfBytesToWrite = 0,
-	           (lpAddress = v2) != 0)) {
-		memcpy(&v2[nNumberOfBytesToWrite], v3, v1);
-		nNumberOfBytesToWrite += v1;
-	}
-#ifdef __cplusplus
-	sgMemCrit.Leave();
-#endif
-}
-
-void log_dump_computer_info()
-{
-	char Buffer[64];            // [esp+0h] [ebp-88h]
-	VS_FIXEDFILEINFO file_info; // [esp+40h] [ebp-48h]
-	SYSTEMTIME SystemTime;      // [esp+74h] [ebp-14h]
-	DWORD pcbBuffer;            // [esp+84h] [ebp-4h]
-
-	GetLocalTime(&SystemTime);
-	pcbBuffer = 64;
-	if (!GetUserName(Buffer, &pcbBuffer))
-		Buffer[0] = 0;
-	log_get_version(&file_info);
-	log_printf(
-	    "\r\n"
-	    "------------------------------------------------------\r\n"
-	    "PROGRAM VERSION: %d.%d.%d.%d\r\n"
-	    "COMPUTER NAME: %s\r\n"
-	    "TIME: %02u/%02u/%02u %02u:%02u:%02u\r\n"
-	    "INFO: %s\r\n"
-	    "\r\n",
-	    file_info.dwProductVersionMS >> 16,
-	    _LOWORD(file_info.dwProductVersionMS),
-	    file_info.dwProductVersionLS >> 16,
-	    _LOWORD(file_info.dwProductVersionLS),
-	    Buffer,
-	    SystemTime.wMonth,
-	    SystemTime.wDay,
-	    SystemTime.wYear % 100,
-	    SystemTime.wHour,
-	    SystemTime.wMinute,
-	    SystemTime.wSecond,
-	    log_buffer);
-}
-
-DEVILUTION_END_NAMESPACE
+//HEADER_GOES_HERE
+
+#include "../types.h"
+
+DEVILUTION_BEGIN_NAMESPACE
+
+#ifdef __cplusplus
+static CCritSect sgMemCrit;
+#endif
+CHAR FileName[MAX_PATH]; // idb
+char log_buffer[388];
+LPCVOID lpAddress;           // idb
+DWORD nNumberOfBytesToWrite; // idb
+
+/* data */
+
+int log_not_created = 1;              // weak
+HANDLE log_file = (HANDLE)0xFFFFFFFF; // idb
+
+void __cdecl log_flush(BOOL force_close)
+{
+	DWORD NumberOfBytesWritten;
+
+#ifdef __cplusplus
+	sgMemCrit.Enter();
+#endif
+	if (nNumberOfBytesToWrite) {
+		if (log_file == INVALID_HANDLE_VALUE) {
+			log_file = log_create();
+			if (log_file == INVALID_HANDLE_VALUE) {
+				nNumberOfBytesToWrite = 0;
+				return;
+			}
+			SetFilePointer(log_file, 0, NULL, FILE_END);
+		}
+		WriteFile(log_file, lpAddress, nNumberOfBytesToWrite, &NumberOfBytesWritten, 0);
+		nNumberOfBytesToWrite = 0;
+	}
+	if (force_close && log_file != INVALID_HANDLE_VALUE) {
+		CloseHandle(log_file);
+		log_file = INVALID_HANDLE_VALUE;
+	}
+#ifdef __cplusplus
+	sgMemCrit.Leave();
+#endif
+}
+
+HANDLE log_create()
+{
+	char *v0;                   // eax
+	HANDLE v1;                  // ebx
+	HANDLE v2;                  // eax
+	char *v3;                   // edx
+	char Filename[MAX_PATH];         // [esp+Ch] [ebp-15Ch]
+	VS_FIXEDFILEINFO file_info; // [esp+110h] [ebp-58h]
+	char Buffer[32];            // [esp+144h] [ebp-24h]
+	DWORD pcbBuffer;            // [esp+164h] [ebp-4h]
+
+	if (log_not_created) {
+		if (GetModuleFileName(0, Filename, sizeof(Filename)) && (v0 = strrchr(Filename, '\\')) != 0)
+			v0[1] = 0;
+		else
+			Filename[0] = 0;
+		pcbBuffer = 32;
+		if (!GetUserName(Buffer, &pcbBuffer))
+			Buffer[0] = 0;
+		log_get_version(&file_info);
+		_snprintf(
+		    FileName,
+		    sizeof(Filename),
+		    "%s%s%02u%02u%02u.ERR",
+		    Filename,
+		    Buffer,
+		    _LOWORD(file_info.dwProductVersionMS),
+		    file_info.dwProductVersionLS >> 16,
+		    _LOWORD(file_info.dwProductVersionLS));
+	}
+	v1 = (HANDLE)-1;
+	for (pcbBuffer = log_not_created == 0; (signed int)pcbBuffer < 2; ++pcbBuffer) {
+		v2 = CreateFile(FileName, GENERIC_WRITE, FILE_SHARE_READ, NULL, OPEN_ALWAYS, FILE_ATTRIBUTE_NORMAL, NULL);
+		v1 = v2;
+		if (v2 != (HANDLE)-1) {
+			if (GetFileSize(v2, 0) > 0x10000)
+				SetEndOfFile(v1);
+			break;
+		}
+		v3 = strrchr(FileName, '\\');
+		if (!v3)
+			v3 = FileName;
+		strcpy(Filename, "c:\\");
+		memset(&Filename[4], 0, 0x100u);
+		strcat(Filename, v3);
+		strcpy(FileName, Filename);
+	}
+	log_not_created = 0;
+	return v1;
+}
+// 4947D4: using guessed type int log_not_created;
+
+void log_get_version(VS_FIXEDFILEINFO *file_info)
+{
+	DWORD v1;           // eax
+	DWORD v2;           // esi
+	void *v3;           // ebx
+	unsigned int v4;    // eax
+	char Filename[MAX_PATH]; // [esp+8h] [ebp-114h]
+	DWORD dwHandle;     // [esp+10Ch] [ebp-10h]
+	LPVOID lpBuffer;    // [esp+110h] [ebp-Ch]
+	unsigned int puLen; // [esp+114h] [ebp-8h]
+	void *v9;           // [esp+118h] [ebp-4h]
+
+	v9 = file_info;
+	memset(file_info, 0, 0x34u);
+	if (GetModuleFileName(0, Filename, sizeof(Filename))) {
+		v1 = GetFileVersionInfoSize(Filename, &dwHandle);
+		v2 = v1;
+		if (v1) {
+			v3 = VirtualAlloc(0, v1, 0x1000u, 4u);
+			if (GetFileVersionInfo(Filename, 0, v2, v3) && VerQueryValue(v3, "\\", &lpBuffer, &puLen)) {
+				v4 = puLen;
+				if (puLen >= 0x34)
+					v4 = 52;
+				memcpy(v9, lpBuffer, v4);
+			}
+			VirtualFree(v3, 0, 0x8000u);
+		}
+	}
+}
+
+void __cdecl log_printf(const char *pszFmt, ...)
+{
+	size_t v1;    // edi
+	char *v2;     // eax
+	char v3[512]; // [esp+Ch] [ebp-200h]
+	va_list va;   // [esp+218h] [ebp+Ch]
+
+	va_start(va, pszFmt);
+#ifdef __cplusplus
+	sgMemCrit.Enter();
+#endif
+	_vsnprintf(v3, 0x200u, pszFmt, va);
+	va_end(va);
+	v3[511] = 0;
+	v1 = strlen(v3);
+	if (v1 + nNumberOfBytesToWrite > 0x1000)
+		log_flush(0);
+	v2 = (char *)lpAddress;
+	if (lpAddress
+	    || (v2 = (char *)VirtualAlloc((LPVOID)lpAddress, 0x1000u, 0x1000u, 4u),
+	           nNumberOfBytesToWrite = 0,
+	           (lpAddress = v2) != 0)) {
+		memcpy(&v2[nNumberOfBytesToWrite], v3, v1);
+		nNumberOfBytesToWrite += v1;
+	}
+#ifdef __cplusplus
+	sgMemCrit.Leave();
+#endif
+}
+
+void log_dump_computer_info()
+{
+	char Buffer[64];            // [esp+0h] [ebp-88h]
+	VS_FIXEDFILEINFO file_info; // [esp+40h] [ebp-48h]
+	SYSTEMTIME SystemTime;      // [esp+74h] [ebp-14h]
+	DWORD pcbBuffer;            // [esp+84h] [ebp-4h]
+
+	GetLocalTime(&SystemTime);
+	pcbBuffer = 64;
+	if (!GetUserName(Buffer, &pcbBuffer))
+		Buffer[0] = 0;
+	log_get_version(&file_info);
+	log_printf(
+	    "\r\n"
+	    "------------------------------------------------------\r\n"
+	    "PROGRAM VERSION: %d.%d.%d.%d\r\n"
+	    "COMPUTER NAME: %s\r\n"
+	    "TIME: %02u/%02u/%02u %02u:%02u:%02u\r\n"
+	    "INFO: %s\r\n"
+	    "\r\n",
+	    file_info.dwProductVersionMS >> 16,
+	    _LOWORD(file_info.dwProductVersionMS),
+	    file_info.dwProductVersionLS >> 16,
+	    _LOWORD(file_info.dwProductVersionLS),
+	    Buffer,
+	    SystemTime.wMonth,
+	    SystemTime.wDay,
+	    SystemTime.wYear % 100,
+	    SystemTime.wHour,
+	    SystemTime.wMinute,
+	    SystemTime.wSecond,
+	    log_buffer);
+}
+
+DEVILUTION_END_NAMESPACE