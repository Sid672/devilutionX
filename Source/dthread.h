/**
 * @file dthread.h
 *
 * Interface of functions for updating game state from network commands.
 */
#ifndef __DTHREAD_H__
#define __DTHREAD_H__

extern SDL_threadID glpDThreadId;
extern BOOLEAN dthread_running;

void dthread_remove_player(int pnum);
void dthread_send_delta(int pnum, char cmd, void *pbSrc, int dwLen);
void dthread_start();
<<<<<<< HEAD
unsigned int dthread_handler(void *);
=======
unsigned int __stdcall dthread_handler(void *data);
>>>>>>> 312168d4
void dthread_cleanup();

/* data */

#endif /* __DTHREAD_H__ */
<|MERGE_RESOLUTION|>--- conflicted
+++ resolved
@@ -1,24 +1,20 @@
-/**
- * @file dthread.h
- *
- * Interface of functions for updating game state from network commands.
- */
-#ifndef __DTHREAD_H__
-#define __DTHREAD_H__
-
-extern SDL_threadID glpDThreadId;
-extern BOOLEAN dthread_running;
-
-void dthread_remove_player(int pnum);
-void dthread_send_delta(int pnum, char cmd, void *pbSrc, int dwLen);
-void dthread_start();
-<<<<<<< HEAD
-unsigned int dthread_handler(void *);
-=======
-unsigned int __stdcall dthread_handler(void *data);
->>>>>>> 312168d4
-void dthread_cleanup();
-
-/* data */
-
-#endif /* __DTHREAD_H__ */
+/**
+ * @file dthread.h
+ *
+ * Interface of functions for updating game state from network commands.
+ */
+#ifndef __DTHREAD_H__
+#define __DTHREAD_H__
+
+extern SDL_threadID glpDThreadId;
+extern BOOLEAN dthread_running;
+
+void dthread_remove_player(int pnum);
+void dthread_send_delta(int pnum, char cmd, void *pbSrc, int dwLen);
+void dthread_start();
+unsigned int dthread_handler(void *data);
+void dthread_cleanup();
+
+/* data */
+
+#endif /* __DTHREAD_H__ */