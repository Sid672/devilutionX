//HEADER_GOES_HERE
#ifndef __NTHREAD_H__
#define __NTHREAD_H__

extern char byte_679704; // weak
extern int gdwMsgLenTbl[MAX_PLRS];
extern int gdwDeltaBytesSec;    // weak
extern char nthread_should_run; // weak
extern DWORD gdwTurnsInTransit; // weak
<<<<<<< HEAD
extern char *glpMsgTbl[MAX_PLRS];
=======
extern int glpMsgTbl[MAX_PLRS];
>>>>>>> 9d44169a
extern unsigned int glpNThreadId;
extern int turn_upper_bit;    // weak
extern char byte_679758;      // weak
extern int gdwLargestMsgSize; // weak
extern int gdwNormalMsgSize;  // weak
extern int last_tick;         // weak

void __cdecl nthread_init_mutex();
void __cdecl nthread_cleanup_mutex_atexit();
void __cdecl nthread_cleanup_mutex(void);
void __fastcall nthread_terminate_game(const char *pszFcn);
int __fastcall nthread_send_and_recv_turn(int cur_turn, int turn_delta);
int __fastcall nthread_recv_turns(int *pfSendAsync);
void __cdecl nthread_set_turn_upper_bit();
void __fastcall nthread_start(BOOL set_turn_upper_bit);
unsigned int __stdcall nthread_handler(void *a1);
void __cdecl nthread_cleanup();
void __fastcall nthread_ignore_mutex(BOOL bStart);
BOOL __fastcall nthread_has_500ms_passed(BOOL unused);

/* rdata */

#endif /* __NTHREAD_H__ */
<|MERGE_RESOLUTION|>--- conflicted
+++ resolved
@@ -1,37 +1,33 @@
-//HEADER_GOES_HERE
-#ifndef __NTHREAD_H__
-#define __NTHREAD_H__
-
-extern char byte_679704; // weak
-extern int gdwMsgLenTbl[MAX_PLRS];
-extern int gdwDeltaBytesSec;    // weak
-extern char nthread_should_run; // weak
-extern DWORD gdwTurnsInTransit; // weak
-<<<<<<< HEAD
-extern char *glpMsgTbl[MAX_PLRS];
-=======
-extern int glpMsgTbl[MAX_PLRS];
->>>>>>> 9d44169a
-extern unsigned int glpNThreadId;
-extern int turn_upper_bit;    // weak
-extern char byte_679758;      // weak
-extern int gdwLargestMsgSize; // weak
-extern int gdwNormalMsgSize;  // weak
-extern int last_tick;         // weak
-
-void __cdecl nthread_init_mutex();
-void __cdecl nthread_cleanup_mutex_atexit();
-void __cdecl nthread_cleanup_mutex(void);
-void __fastcall nthread_terminate_game(const char *pszFcn);
-int __fastcall nthread_send_and_recv_turn(int cur_turn, int turn_delta);
-int __fastcall nthread_recv_turns(int *pfSendAsync);
-void __cdecl nthread_set_turn_upper_bit();
-void __fastcall nthread_start(BOOL set_turn_upper_bit);
-unsigned int __stdcall nthread_handler(void *a1);
-void __cdecl nthread_cleanup();
-void __fastcall nthread_ignore_mutex(BOOL bStart);
-BOOL __fastcall nthread_has_500ms_passed(BOOL unused);
-
-/* rdata */
-
-#endif /* __NTHREAD_H__ */
+//HEADER_GOES_HERE
+#ifndef __NTHREAD_H__
+#define __NTHREAD_H__
+
+extern char byte_679704; // weak
+extern int gdwMsgLenTbl[MAX_PLRS];
+extern int gdwDeltaBytesSec;    // weak
+extern char nthread_should_run; // weak
+extern DWORD gdwTurnsInTransit; // weak
+extern char *glpMsgTbl[MAX_PLRS];
+extern unsigned int glpNThreadId;
+extern int turn_upper_bit;    // weak
+extern char byte_679758;      // weak
+extern int gdwLargestMsgSize; // weak
+extern int gdwNormalMsgSize;  // weak
+extern int last_tick;         // weak
+
+void __cdecl nthread_init_mutex();
+void __cdecl nthread_cleanup_mutex_atexit();
+void __cdecl nthread_cleanup_mutex(void);
+void __fastcall nthread_terminate_game(const char *pszFcn);
+int __fastcall nthread_send_and_recv_turn(int cur_turn, int turn_delta);
+int __fastcall nthread_recv_turns(int *pfSendAsync);
+void __cdecl nthread_set_turn_upper_bit();
+void __fastcall nthread_start(BOOL set_turn_upper_bit);
+unsigned int __stdcall nthread_handler(void *a1);
+void __cdecl nthread_cleanup();
+void __fastcall nthread_ignore_mutex(BOOL bStart);
+BOOL __fastcall nthread_has_500ms_passed(BOOL unused);
+
+/* rdata */
+
+#endif /* __NTHREAD_H__ */