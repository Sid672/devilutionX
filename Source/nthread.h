--- conflicted
+++ resolved
@@ -1,38 +1,34 @@
-/**
- * @file nthread.h
- *
- * Interface of functions for managing game ticks.
- */
-#ifndef __NTHREAD_H__
-#define __NTHREAD_H__
-
-extern BYTE sgbNetUpdateRate;
-extern DWORD gdwMsgLenTbl[MAX_PLRS];
-extern DWORD gdwDeltaBytesSec;
-extern BOOLEAN nthread_should_run;
-extern DWORD gdwTurnsInTransit;
-extern uintptr_t glpMsgTbl[MAX_PLRS];
-extern SDL_threadID glpNThreadId;
-extern int turn_upper_bit;
-extern BOOLEAN sgbThreadIsRunning;
-extern DWORD gdwLargestMsgSize;
-extern DWORD gdwNormalMsgSize;
-extern int last_tick;
-
-void nthread_terminate_game(const char *pszFcn);
-DWORD nthread_send_and_recv_turn(DWORD cur_turn, int turn_delta);
-BOOL nthread_recv_turns(BOOL *pfSendAsync);
-void nthread_set_turn_upper_bit();
-void nthread_start(BOOL set_turn_upper_bit);
-<<<<<<< HEAD
-unsigned int nthread_handler(void *);
-=======
-unsigned int __stdcall nthread_handler(void *data);
->>>>>>> 312168d4
-void nthread_cleanup();
-void nthread_ignore_mutex(BOOL bStart);
-BOOL nthread_has_500ms_passed(BOOL unused);
-
-/* rdata */
-
-#endif /* __NTHREAD_H__ */
+/**
+ * @file nthread.h
+ *
+ * Interface of functions for managing game ticks.
+ */
+#ifndef __NTHREAD_H__
+#define __NTHREAD_H__
+
+extern BYTE sgbNetUpdateRate;
+extern DWORD gdwMsgLenTbl[MAX_PLRS];
+extern DWORD gdwDeltaBytesSec;
+extern BOOLEAN nthread_should_run;
+extern DWORD gdwTurnsInTransit;
+extern uintptr_t glpMsgTbl[MAX_PLRS];
+extern SDL_threadID glpNThreadId;
+extern int turn_upper_bit;
+extern BOOLEAN sgbThreadIsRunning;
+extern DWORD gdwLargestMsgSize;
+extern DWORD gdwNormalMsgSize;
+extern int last_tick;
+
+void nthread_terminate_game(const char *pszFcn);
+DWORD nthread_send_and_recv_turn(DWORD cur_turn, int turn_delta);
+BOOL nthread_recv_turns(BOOL *pfSendAsync);
+void nthread_set_turn_upper_bit();
+void nthread_start(BOOL set_turn_upper_bit);
+unsigned int nthread_handler(void *data);
+void nthread_cleanup();
+void nthread_ignore_mutex(BOOL bStart);
+BOOL nthread_has_500ms_passed(BOOL unused);
+
+/* rdata */
+
+#endif /* __NTHREAD_H__ */