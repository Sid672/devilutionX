--- conflicted
+++ resolved
@@ -1,32 +1,28 @@
-/**
- * @file dead.h
- *
- * Interface of functions for placing dead monsters.
- */
-#ifndef __DEAD_H__
-#define __DEAD_H__
-
-<<<<<<< HEAD
-DEVILUTION_BEGIN_NAMESPACE
-
-#ifdef __cplusplus
-extern "C" {
-#endif
-
-extern int spurtndx;
-=======
->>>>>>> 926b2ee2
-extern DeadStruct dead[MAXDEAD];
-extern int stonendx;
-
-void InitDead();
-void AddDead(int dx, int dy, char dv, int ddir);
-void SetDead();
-
-#ifdef __cplusplus
-}
-#endif
-
-DEVILUTION_END_NAMESPACE
-
-#endif /* __DEAD_H__ */
+/**
+ * @file dead.h
+ *
+ * Interface of functions for placing dead monsters.
+ */
+#ifndef __DEAD_H__
+#define __DEAD_H__
+
+DEVILUTION_BEGIN_NAMESPACE
+
+#ifdef __cplusplus
+extern "C" {
+#endif
+
+extern DeadStruct dead[MAXDEAD];
+extern int stonendx;
+
+void InitDead();
+void AddDead(int dx, int dy, char dv, int ddir);
+void SetDead();
+
+#ifdef __cplusplus
+}
+#endif
+
+DEVILUTION_END_NAMESPACE
+
+#endif /* __DEAD_H__ */