/**
 * @file encrypt.h
 *
 * Interface of functions for compression and decompressing MPQ data.
 */
#ifndef __ENCRYPT_H__
#define __ENCRYPT_H__

<<<<<<< HEAD
DEVILUTION_BEGIN_NAMESPACE

#ifdef __cplusplus
extern "C" {
#endif

extern DWORD hashtable[5][256];

=======
>>>>>>> c3380d31
void Decrypt(DWORD *castBlock, DWORD size, DWORD key);
void Encrypt(DWORD *castBlock, DWORD size, DWORD key);
DWORD Hash(const char *s, int type);
void InitHash();
int PkwareCompress(BYTE *srcData, int size);
<<<<<<< HEAD
unsigned int PkwareBufferRead(char *buf, unsigned int *size, void *param);
void PkwareBufferWrite(char *buf, unsigned int *size, void *param);
=======
>>>>>>> c3380d31
void PkwareDecompress(BYTE *pbInBuff, int recv_size, int dwMaxBytes);

#ifdef __cplusplus
}
#endif

DEVILUTION_END_NAMESPACE

#endif /* __ENCRYPT_H__ */
<|MERGE_RESOLUTION|>--- conflicted
+++ resolved
@@ -1,38 +1,28 @@
-/**
- * @file encrypt.h
- *
- * Interface of functions for compression and decompressing MPQ data.
- */
-#ifndef __ENCRYPT_H__
-#define __ENCRYPT_H__
-
-<<<<<<< HEAD
-DEVILUTION_BEGIN_NAMESPACE
-
-#ifdef __cplusplus
-extern "C" {
-#endif
-
-extern DWORD hashtable[5][256];
-
-=======
->>>>>>> c3380d31
-void Decrypt(DWORD *castBlock, DWORD size, DWORD key);
-void Encrypt(DWORD *castBlock, DWORD size, DWORD key);
-DWORD Hash(const char *s, int type);
-void InitHash();
-int PkwareCompress(BYTE *srcData, int size);
-<<<<<<< HEAD
-unsigned int PkwareBufferRead(char *buf, unsigned int *size, void *param);
-void PkwareBufferWrite(char *buf, unsigned int *size, void *param);
-=======
->>>>>>> c3380d31
-void PkwareDecompress(BYTE *pbInBuff, int recv_size, int dwMaxBytes);
-
-#ifdef __cplusplus
-}
-#endif
-
-DEVILUTION_END_NAMESPACE
-
-#endif /* __ENCRYPT_H__ */
+/**
+ * @file encrypt.h
+ *
+ * Interface of functions for compression and decompressing MPQ data.
+ */
+#ifndef __ENCRYPT_H__
+#define __ENCRYPT_H__
+
+DEVILUTION_BEGIN_NAMESPACE
+
+#ifdef __cplusplus
+extern "C" {
+#endif
+
+void Decrypt(DWORD *castBlock, DWORD size, DWORD key);
+void Encrypt(DWORD *castBlock, DWORD size, DWORD key);
+DWORD Hash(const char *s, int type);
+void InitHash();
+int PkwareCompress(BYTE *srcData, int size);
+void PkwareDecompress(BYTE *pbInBuff, int recv_size, int dwMaxBytes);
+
+#ifdef __cplusplus
+}
+#endif
+
+DEVILUTION_END_NAMESPACE
+
+#endif /* __ENCRYPT_H__ */