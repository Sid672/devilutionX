--- conflicted
+++ resolved
@@ -1,38 +1,31 @@
-#pragma once
-
-#include <ctype.h>
-#include <math.h>
-// work around https://reviews.llvm.org/D51265
-#if defined(__APPLE__) || defined(__FreeBSD__) || defined(__OpenBSD__)
-#include "macos_stdarg.h"
-#else
-#include <stdarg.h>
-#endif
-#ifndef _XBOX
-#include <stdint.h>
-#endif
-#include <stdio.h>
-#include <stdlib.h>
-#include <string.h>
-#include <time.h>
-
-#ifndef _WIN32
-#define __int8 char
-#define __int16 short
-#define __int32 int
-#define __int64 long long __attribute__((aligned(8)))
-#endif
-
-#include "miniwin/misc.h"
-#include "storm_full.h"
-
-#ifndef MAX_PATH
-<<<<<<< HEAD
-#define MAX_PATH DVL_MAX_PATH
-#endif
-#if 1//DEVILUTION_ENGINE
-#include "miniwin/misc_macro.h"
-=======
-#define MAX_PATH 260
->>>>>>> dc8be6c0
-#endif
+#pragma once
+
+#include <ctype.h>
+#include <math.h>
+// work around https://reviews.llvm.org/D51265
+#if defined(__APPLE__) || defined(__FreeBSD__) || defined(__OpenBSD__)
+#include "macos_stdarg.h"
+#else
+#include <stdarg.h>
+#endif
+#ifndef _XBOX
+#include <stdint.h>
+#endif
+#include <stdio.h>
+#include <stdlib.h>
+#include <string.h>
+#include <time.h>
+
+#ifndef _WIN32
+#define __int8 char
+#define __int16 short
+#define __int32 int
+#define __int64 long long __attribute__((aligned(8)))
+#endif
+
+#include "miniwin/misc.h"
+#include "storm_full.h"
+
+#ifndef MAX_PATH
+#define MAX_PATH 260
+#endif