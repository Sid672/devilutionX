[![Downloads](https://img.shields.io/github/downloads/diasurgical/devilutionX/total.svg)](https://github.com/diasurgical/devilutionX/releases)
[![github stars](https://img.shields.io/github/stars/diasurgical/devilutionX.svg)](https://github.com/diasurgical/devilutionX/stargazers)

<<<<<<< HEAD
Status | Platform
---:| ---
[![CircleCI](https://circleci.com/gh/diasurgical/devilutionX.svg?style=svg)](https://circleci.com/gh/diasurgical/devilutionX) | Linux 32bit & 64bit, Windows 32bit
[![Build Status](https://travis-ci.org/diasurgical/devilutionX.svg?branch=master)](https://travis-ci.org/diasurgical/devilutionX) | macOS 32bit & 64bit
=======
[Discord Channel](https://discord.gg/aQBQdDe)

# Devilution
Diablo devolved - magic behind the 1996 computer game

**Note**, Devilution requires an original copy of `diabdat.mpq`. None of the Diablo 1 game assets are provided by this project. To get a legitimate copy of the game assets, please refer to the [GoG release of Diablo 1](https://www.gog.com/game/diablo).

# Introduction
While most titles from Blizzard receive years of love and support, Diablo stayed in the shadows. Abandoned in favor of a sequel, it remained full of bugs and unfinished potential. The game was last patched in 2001 before being discontinued altogether, a problem I wanted to fix. I played Diablo extensively as a teenager, but as time passed it became difficult to run the game on newer hardware. The lack of many improvements made in Diablo II also laid it to rest. At first the game appeared to be a lost cause, but thankfully a little oversight in 1997 made it not so.

Diablo's development team moved on to Diablo II while passing the source code down to **Synergistic Software** for Hellfire. Less known however is that it was also given to **Climax Studios** to create a PlayStation port. Now Sony has long been known for letting things slide; _especially_ in Japan. Anything from leaking prototypes to entire game source codes and Diablo was no exception. Symbolic information was accidentally left on the Japanese port. Normally used for debugging, a symbol file contains a map of everything generated during compile time. This includes file names, functions, structures, variables, and more! To top it all off a special build is hidden on the PC release in `DIABDAT.MPQ -> D1221A.MPQ -> DIABLO.EXE`! This build contains debug tools and assert strings further giving away code information.

After months of piecing these mistakes together, Devilution was born. I present to you a reconstructed form of Diablo's original source code! Once more shall the heroes of Sanctuary return to the depths below!

# Purpose
Having the source code makes Diablo much easier to update and maintain. For years mod-makers had to rely on tedious code editing and memory injection. A few even went further and reversed most or all of the game. The problem is that they rarely shared their work. Usually being a one-person job, they move on with their lives due to the amount of time required or lack of interest. This brings us back to square one having to do countless hours of work all over again. Devilution aims to fix this by finally making the source code open to the community.

In order to ensure that everything is preserved, Devilution keeps everything as it was originally designed. This goes as far as bugs and badly written code in the original game. With that it serves as a base for developers to work with making it much easier than before to update, fix, and port the game to other platforms.

As a side goal Devilution tries to document the unused and cut content from the final game. Development of Diablo was rushed near the end--many ideas were scrapped and multiplayer was quickly hacked in. By examining the source, we can see various quirks of planned development.

# Compiling
Diablo was developed on Windows 95 using Visual C++ 4.20 and later 5.10 and 6 for newer patches. Devilution aims to be compatible with both the original and modern tools, but will adhere to standards used for the original compiler.

### Building with Visual C++ 6
- Open the project workspace `Diablo.dsw`, choose `Debug` or `Release`, and then `Build Diablo.exe`.

To build a binary with functions compiled as close as possible to the original, use [Visual C++ 6](https://winworldpc.com/product/visual-c/6x) with Service Pack 5 and the [Processor Pack](https://download.microsoft.com/download/vb60ent/update/6/w9x2kxp/en-us/vcpp5.exe) (**important for proper code generation!**) You will also need [Visual C++ 5](https://winworldpc.com/product/visual-c/5x) with [Service Pack 3](http://www.mediafire.com/file/jw4j4sd5dnzze4p/VS97SP3.zip), since the original binary was linked with the older linker from that. Sadly, you cannot use the old linker right out of VC6, so you'll need to link manually or via the `MakefileVC` in the project root.
>>>>>>> 1780717d

[Discord Channel](https://discord.gg/aQBQdDe)

# How To Play:
 - Copy diabdat.mpq from your CD, or GoG install folder, to the DevilutionX game directory ; Make sure it is all lowercase.
 - [Download DevilutionX](https://github.com/diasurgical/devilutionX/releases), or build from source
 - Install SDL2 (including SDL2_mixer and SDL2_ttf) make sure to get the appropriate 32bit or 64bit version.
 - Run `./devilutionx`

Please keep in mind that this is still being worked on and is missing parts of UI and some minor bugs, see [milestone 1](https://github.com/diasurgical/devilutionX/milestone/1) for a full list of known issues.

# Building from Source
## 32-bit building on 64-bit platforms
<details><summary>Linux</summary>

### Installing dependencies on Debian and Ubuntu
```
sudo apt-get install cmake g++-multilib libsdl2-dev:i386 libsdl2-mixer-dev:i386 libsdl2-ttf-dev:i386 libsodium-dev libsodium-dev:i386
```
### Compiling
```
mkdir build
cd build
linux32 cmake -DCMAKE_TOOLCHAIN_FILE=../CMake/32bit.cmake ..
linux32 make -j$(nproc)
```
</details>
<details><summary>macOS</summary>

### Installing dependencies
Install [Xcode 9.4.1 and Xcode Command Line tools](https://developer.apple.com/download/more/?=xcode%209.4.1), this is the last version with **32 bits** support.

Note: Be sure that your to select the command line Xcode if you have more then one installed:
```
$ sudo xcode-select --switch /Applications/Xcode.app
```
Install the build tools using [Homebrew](https://brew.sh/):
```
brew install automake autoconf libtool
```
Get SDL2, SDL2_mixer, SDL2_ttf and Libsodium:
```
./xcode-build.sh --get-libs
```
### Compiling
```
./xcode-build.sh --build-libs
./xcode-build.sh --build-project
./xcode-build.sh --package
```
</details>
<details><summary>Windows via MinGW</summary>

### Installing dependencies on Debian and Ubuntu

Download and place the 32bit MinGW Development Libraries of [SDL2](https://www.libsdl.org/download-2.0.php), [SDL2_mixer](https://www.libsdl.org/projects/SDL_mixer/), [SDL2_ttf](https://www.libsdl.org/projects/SDL_ttf/) and [Libsodium](https://github.com/jedisct1/libsodium/releases) in `/user/i686-w64-mingw32`.

```
sudo apt-get install cmake gcc-mingw-w64-i686 g++-mingw-w64-i686
```
### Compiling
```
mkdir build
cd build
cmake -DASAN=OFF -DCMAKE_TOOLCHAIN_FILE=../CMake/mingwcc.cmake ..
make -j$(nproc)
```
</details>

## Building for the native platform
*Note: Since 64-bit builds are currently not in a playable state, it is advised to build in a 32-bit environment. Another possibility is a 32-bit build on a 64-bit system (see above).*
<details><summary>Linux</summary>
	
### Installing dependencies on Debian and Ubuntu
```
sudo apt-get install cmake g++ libsdl2-dev libsdl2-mixer-dev libsdl2-ttf-dev libsodium-dev
```
### Compiling
```
mkdir build
cd build
cmake ..
make -j$(nproc)
```
</details>
<details><summary>macOS</summary>

Install the dependencies using [Homebrew](https://brew.sh/):
```
brew install cmake sdl2_mixer sdl2_ttf libsodium pkg-config
```
### Compiling
```
mkdir build
cd build
cmake ..
make -j$(sysctl -n hw.physicalcpu)
```
</details>

## CMake arguments
### General
The default build type is `Debug`. This can be changed with `-DBINARY_RELEASE=ON`. Independently of this, the debug mode of the Diablo engine is always enabled by default. It can be disabled with `-DDEBUG=OFF`. Finally, in debug builds the address sanitizer is enabled by default. This can be disabled with `-DASAN=OFF`.
### mingw32
Use `-DCROSS_PREFIX=/path/to/prefix` if the `i686-w64-mingw32` directory is not in `/usr`.


# Multiplayer
<<<<<<< HEAD
 - TCP/IP only requires the host to expose port 6112
 - UPD/IP requires that all players expose port 6112

All games are encrypted and password protected.
=======
Devilution is functional over both GoG's Battle.net server and IPX using an ipx-wrapper. Additionally if `Standard.snp` from StarCraft 1.16.1 is used, local UDP play also becomes available. There are programs like ZeroTier to connect UDP globally.
>>>>>>> 1780717d

# Contributing
[Guidelines](docs/CONTRIBUTING.md)

# Modding
<<<<<<< HEAD
Here are some screenshots to demonstrate the relative ease of improving the game:

![Screenshot 1: Monster lifebar+items](https://github.com/diasurgical/scalpel/blob/master/screens/mod1.png)

![Screenshot 2: New trade screen](https://github.com/diasurgical/scalpel/blob/master/screens/mod2.png)
=======
Below are a few examples of some simple improvements made to the game. It is planned in the future to create tools for designing dungeons and graphics.

<details><summary>Example 1: Monster lifebar and item highlighting</summary>

![Monster lifebar+items](https://github.com/diasurgical/scalpel/blob/master/screens/mod1.png)
</details>
<details><summary>Example 2: New Diablo 2-like trade screen</summary>

![New trade screen](https://github.com/diasurgical/scalpel/blob/master/screens/mod2.png)
</details>
>>>>>>> 1780717d

# F.A.Q.
<details><summary>Click to reveal</summary>

> Wow, does this mean I can download and play Diablo for free now?

<<<<<<< HEAD
No, you'll need access to the data from the original game. To get a legitimate copy of the game assets, please refer to the [GoG release of Diablo 1](https://www.gog.com/game/diablo).
> Ok, so I'm playing DevilutionX now and all the sudden it crashed. NOW WHAT??
=======
No, you'll need access to the data from the original game. Blizzard discontinued Diablo, but it is available on the GOG.com platform. Additionally there are plenty of used copies for sale online. (I'm still using an original 1996-disc without problems)
> Cool, so I fired your mod up, but there's no 1080p or new features?

Devilution aims to keep the original code unaltered, for documentation purposes.
> So will you ever add cross-platform support or new features in the future?

Yes! This has been done as a side project, please see [DevilutionX](https://github.com/diasurgical/devilutionX).
> Ok, so I'm playing Devilution now and all the sudden it crashed. NOW WHAT??
>>>>>>> 1780717d

Open an issue and provide as much information as possible (OS version, etc.) including any crash logs.
> I thought I'd fix the crash myself, but after looking at the code its a disaster. Do you speak v2-34-v8?

That is the result of decompiled code. Whenever a program is compiled, much of the source is optimized and stripped away, so it's nearly impossible to decompile it back. Have patience. Everything will be cleaned up eventually. :)
<<<<<<< HEAD
=======
> What about Hellfire?

Hellfire was a bit of a flop on the developer's part. Support may come in the future once the base game is finished.
> I think that's about all, but is Devilution even legal?

That's a tricky question. Under the DMCA, reverse-engineering has exceptions for the purpose of documentation and interoperability. Devilution provides the necessary documentation needed to achieve the latter. However, it falls into an entirely gray area. The real question is whether or not Blizzard deems it necessary to take action.
</details>
>>>>>>> 1780717d

# Credits
- Reverse engineered by GalaXyHaXz in 2018
- [sanctuary](https://github.com/sanctuary) - extensively documenting Diablo's game engine
- [BWAPI Team](https://github.com/bwapi) - providing library API to work with Storm
- [Ladislav Zezula](https://github.com/ladislav-zezula) - reversing PKWARE library, further documenting Storm
- [fearedbliss](https://github.com/fearedbliss) - being awe-inspiring
- Climax Studios & Sony - secretly helping with their undercover QA :P
- Blizzard North - wait, this was a typo!
- Depression - reason to waste four months of my life doing this ;)

<<<<<<< HEAD
=======
And a special thanks to all the support and people who work on this project to make it possible! <3

# Changelog
[From the beginning until release](docs/CHANGELOG.md)

>>>>>>> 1780717d
# Legal
Devilution is released to the Public Domain. The documentation and function provided by Devilution may only be utilized with assets provided by ownership of Diablo.

Battle.net(R) - Copyright (C) 1996 Blizzard Entertainment, Inc. All rights reserved. Battle.net and Blizzard Entertainment are trademarks or registered trademarks of Blizzard Entertainment, Inc. in the U.S. and/or other countries.

Diablo(R) - Copyright (C) 1996 Blizzard Entertainment, Inc. All rights reserved. Diablo and Blizzard Entertainment are trademarks or registered trademarks of Blizzard Entertainment, Inc. in the U.S. and/or other countries.

Devilution and any of its' maintainers are in no way associated with or endorsed by Blizzard Entertainment(R).<|MERGE_RESOLUTION|>--- conflicted
+++ resolved
@@ -1,41 +1,10 @@
 [![Downloads](https://img.shields.io/github/downloads/diasurgical/devilutionX/total.svg)](https://github.com/diasurgical/devilutionX/releases)
 [![github stars](https://img.shields.io/github/stars/diasurgical/devilutionX.svg)](https://github.com/diasurgical/devilutionX/stargazers)
 
-<<<<<<< HEAD
 Status | Platform
 ---:| ---
 [![CircleCI](https://circleci.com/gh/diasurgical/devilutionX.svg?style=svg)](https://circleci.com/gh/diasurgical/devilutionX) | Linux 32bit & 64bit, Windows 32bit
 [![Build Status](https://travis-ci.org/diasurgical/devilutionX.svg?branch=master)](https://travis-ci.org/diasurgical/devilutionX) | macOS 32bit & 64bit
-=======
-[Discord Channel](https://discord.gg/aQBQdDe)
-
-# Devilution
-Diablo devolved - magic behind the 1996 computer game
-
-**Note**, Devilution requires an original copy of `diabdat.mpq`. None of the Diablo 1 game assets are provided by this project. To get a legitimate copy of the game assets, please refer to the [GoG release of Diablo 1](https://www.gog.com/game/diablo).
-
-# Introduction
-While most titles from Blizzard receive years of love and support, Diablo stayed in the shadows. Abandoned in favor of a sequel, it remained full of bugs and unfinished potential. The game was last patched in 2001 before being discontinued altogether, a problem I wanted to fix. I played Diablo extensively as a teenager, but as time passed it became difficult to run the game on newer hardware. The lack of many improvements made in Diablo II also laid it to rest. At first the game appeared to be a lost cause, but thankfully a little oversight in 1997 made it not so.
-
-Diablo's development team moved on to Diablo II while passing the source code down to **Synergistic Software** for Hellfire. Less known however is that it was also given to **Climax Studios** to create a PlayStation port. Now Sony has long been known for letting things slide; _especially_ in Japan. Anything from leaking prototypes to entire game source codes and Diablo was no exception. Symbolic information was accidentally left on the Japanese port. Normally used for debugging, a symbol file contains a map of everything generated during compile time. This includes file names, functions, structures, variables, and more! To top it all off a special build is hidden on the PC release in `DIABDAT.MPQ -> D1221A.MPQ -> DIABLO.EXE`! This build contains debug tools and assert strings further giving away code information.
-
-After months of piecing these mistakes together, Devilution was born. I present to you a reconstructed form of Diablo's original source code! Once more shall the heroes of Sanctuary return to the depths below!
-
-# Purpose
-Having the source code makes Diablo much easier to update and maintain. For years mod-makers had to rely on tedious code editing and memory injection. A few even went further and reversed most or all of the game. The problem is that they rarely shared their work. Usually being a one-person job, they move on with their lives due to the amount of time required or lack of interest. This brings us back to square one having to do countless hours of work all over again. Devilution aims to fix this by finally making the source code open to the community.
-
-In order to ensure that everything is preserved, Devilution keeps everything as it was originally designed. This goes as far as bugs and badly written code in the original game. With that it serves as a base for developers to work with making it much easier than before to update, fix, and port the game to other platforms.
-
-As a side goal Devilution tries to document the unused and cut content from the final game. Development of Diablo was rushed near the end--many ideas were scrapped and multiplayer was quickly hacked in. By examining the source, we can see various quirks of planned development.
-
-# Compiling
-Diablo was developed on Windows 95 using Visual C++ 4.20 and later 5.10 and 6 for newer patches. Devilution aims to be compatible with both the original and modern tools, but will adhere to standards used for the original compiler.
-
-### Building with Visual C++ 6
-- Open the project workspace `Diablo.dsw`, choose `Debug` or `Release`, and then `Build Diablo.exe`.
-
-To build a binary with functions compiled as close as possible to the original, use [Visual C++ 6](https://winworldpc.com/product/visual-c/6x) with Service Pack 5 and the [Processor Pack](https://download.microsoft.com/download/vb60ent/update/6/w9x2kxp/en-us/vcpp5.exe) (**important for proper code generation!**) You will also need [Visual C++ 5](https://winworldpc.com/product/visual-c/5x) with [Service Pack 3](http://www.mediafire.com/file/jw4j4sd5dnzze4p/VS97SP3.zip), since the original binary was linked with the older linker from that. Sadly, you cannot use the old linker right out of VC6, so you'll need to link manually or via the `MakefileVC` in the project root.
->>>>>>> 1780717d
 
 [Discord Channel](https://discord.gg/aQBQdDe)
 
@@ -108,7 +77,7 @@
 ## Building for the native platform
 *Note: Since 64-bit builds are currently not in a playable state, it is advised to build in a 32-bit environment. Another possibility is a 32-bit build on a 64-bit system (see above).*
 <details><summary>Linux</summary>
-	
+
 ### Installing dependencies on Debian and Ubuntu
 ```
 sudo apt-get install cmake g++ libsdl2-dev libsdl2-mixer-dev libsdl2-ttf-dev libsodium-dev
@@ -144,71 +113,37 @@
 
 
 # Multiplayer
-<<<<<<< HEAD
  - TCP/IP only requires the host to expose port 6112
  - UPD/IP requires that all players expose port 6112
 
 All games are encrypted and password protected.
-=======
-Devilution is functional over both GoG's Battle.net server and IPX using an ipx-wrapper. Additionally if `Standard.snp` from StarCraft 1.16.1 is used, local UDP play also becomes available. There are programs like ZeroTier to connect UDP globally.
->>>>>>> 1780717d
 
 # Contributing
 [Guidelines](docs/CONTRIBUTING.md)
 
 # Modding
-<<<<<<< HEAD
-Here are some screenshots to demonstrate the relative ease of improving the game:
+Below are a few examples of some simple improvements made to the game. It is planned in the future to create tools for designing dungeons and graphics.
 
 ![Screenshot 1: Monster lifebar+items](https://github.com/diasurgical/scalpel/blob/master/screens/mod1.png)
 
 ![Screenshot 2: New trade screen](https://github.com/diasurgical/scalpel/blob/master/screens/mod2.png)
-=======
-Below are a few examples of some simple improvements made to the game. It is planned in the future to create tools for designing dungeons and graphics.
-
-<details><summary>Example 1: Monster lifebar and item highlighting</summary>
-
-![Monster lifebar+items](https://github.com/diasurgical/scalpel/blob/master/screens/mod1.png)
-</details>
-<details><summary>Example 2: New Diablo 2-like trade screen</summary>
-
-![New trade screen](https://github.com/diasurgical/scalpel/blob/master/screens/mod2.png)
-</details>
->>>>>>> 1780717d
 
 # F.A.Q.
 <details><summary>Click to reveal</summary>
 
 > Wow, does this mean I can download and play Diablo for free now?
 
-<<<<<<< HEAD
-No, you'll need access to the data from the original game. To get a legitimate copy of the game assets, please refer to the [GoG release of Diablo 1](https://www.gog.com/game/diablo).
-> Ok, so I'm playing DevilutionX now and all the sudden it crashed. NOW WHAT??
-=======
-No, you'll need access to the data from the original game. Blizzard discontinued Diablo, but it is available on the GOG.com platform. Additionally there are plenty of used copies for sale online. (I'm still using an original 1996-disc without problems)
+No, you'll need access to the data from the original game. If you don't have an original CD then you can [buy Diablo from GoG.com](https://www.gog.com/game/diablo).
 > Cool, so I fired your mod up, but there's no 1080p or new features?
 
-Devilution aims to keep the original code unaltered, for documentation purposes.
-> So will you ever add cross-platform support or new features in the future?
-
-Yes! This has been done as a side project, please see [DevilutionX](https://github.com/diasurgical/devilutionX).
-> Ok, so I'm playing Devilution now and all the sudden it crashed. NOW WHAT??
->>>>>>> 1780717d
-
-Open an issue and provide as much information as possible (OS version, etc.) including any crash logs.
-> I thought I'd fix the crash myself, but after looking at the code its a disaster. Do you speak v2-34-v8?
+We're working on it.
+> After looking at the code some of it is a disaster
 
 That is the result of decompiled code. Whenever a program is compiled, much of the source is optimized and stripped away, so it's nearly impossible to decompile it back. Have patience. Everything will be cleaned up eventually. :)
-<<<<<<< HEAD
-=======
 > What about Hellfire?
 
 Hellfire was a bit of a flop on the developer's part. Support may come in the future once the base game is finished.
-> I think that's about all, but is Devilution even legal?
-
-That's a tricky question. Under the DMCA, reverse-engineering has exceptions for the purpose of documentation and interoperability. Devilution provides the necessary documentation needed to achieve the latter. However, it falls into an entirely gray area. The real question is whether or not Blizzard deems it necessary to take action.
 </details>
->>>>>>> 1780717d
 
 # Credits
 - Reverse engineered by GalaXyHaXz in 2018
@@ -220,14 +155,8 @@
 - Blizzard North - wait, this was a typo!
 - Depression - reason to waste four months of my life doing this ;)
 
-<<<<<<< HEAD
-=======
-And a special thanks to all the support and people who work on this project to make it possible! <3
+And a special thanks to all the support and people who work on Devilution to make it possible! <3
 
-# Changelog
-[From the beginning until release](docs/CHANGELOG.md)
-
->>>>>>> 1780717d
 # Legal
 Devilution is released to the Public Domain. The documentation and function provided by Devilution may only be utilized with assets provided by ownership of Diablo.
 
