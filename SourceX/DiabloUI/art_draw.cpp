#include "DiabloUI/art_draw.h"
#include "display.h"

namespace dvl {

extern SDL_Surface *pal_surface;
extern unsigned int pal_surface_palette_version;

<<<<<<< HEAD
void DrawArt(int screenX, int screenY, Art *art, int nFrame,
    Uint16 srcW, Uint16 srcH)
=======
void DrawArt(int screenX, int screenY, Art *art, int nFrame, Uint16 srcW, Uint16 srcH)
>>>>>>> c32f33f1
{
	if (screenY >= SCREEN_HEIGHT || screenX >= SCREEN_WIDTH || art->surface == NULL)
		return;

<<<<<<< HEAD
	SDL_Rect src_rect;
	src_rect.x = 0;
	src_rect.y = static_cast<Sint16>(nFrame * art->h());
	src_rect.w = static_cast<Uint16>(art->w());
	src_rect.h = static_cast<Uint16>(art->h());

=======
	SDL_Rect src_rect = {
		0,
		static_cast<Sint16>(nFrame * art->h()),
		static_cast<Uint16>(art->w()),
		static_cast<Uint16>(art->h())
	};
>>>>>>> c32f33f1
	ScaleOutputRect(&src_rect);

	if (srcW && srcW < src_rect.w)
		src_rect.w = srcW;
	if (srcH && srcH < src_rect.h)
		src_rect.h = srcH;
	SDL_Rect dst_rect = { screenX, screenY, src_rect.w, src_rect.h };
	ScaleOutputRect(&dst_rect);

	if (art->surface->format->BitsPerPixel == 8 && art->palette_version != pal_surface_palette_version) {
		if (SDLC_SetSurfaceColors(art->surface, pal_surface->format->palette) <= -1)
			ErrSdl();
		art->palette_version = pal_surface_palette_version;
	}

	if (SDL_BlitSurface(art->surface, &src_rect, GetOutputSurface(), &dst_rect) < 0)
		ErrSdl();
}

void DrawAnimatedArt(Art *art, int screenX, int screenY) {
	DrawArt(screenX, screenY, art, GetAnimationFrame(art->frames));
}

int GetAnimationFrame(int frames, int fps)
{
	int frame = (SDL_GetTicks() / fps) % frames;

	return frame > frames ? 0 : frame;
}

} // namespace dvl
<|MERGE_RESOLUTION|>--- conflicted
+++ resolved
@@ -1,64 +1,50 @@
-#include "DiabloUI/art_draw.h"
-#include "display.h"
-
-namespace dvl {
-
-extern SDL_Surface *pal_surface;
-extern unsigned int pal_surface_palette_version;
-
-<<<<<<< HEAD
-void DrawArt(int screenX, int screenY, Art *art, int nFrame,
-    Uint16 srcW, Uint16 srcH)
-=======
-void DrawArt(int screenX, int screenY, Art *art, int nFrame, Uint16 srcW, Uint16 srcH)
->>>>>>> c32f33f1
-{
-	if (screenY >= SCREEN_HEIGHT || screenX >= SCREEN_WIDTH || art->surface == NULL)
-		return;
-
-<<<<<<< HEAD
-	SDL_Rect src_rect;
-	src_rect.x = 0;
-	src_rect.y = static_cast<Sint16>(nFrame * art->h());
-	src_rect.w = static_cast<Uint16>(art->w());
-	src_rect.h = static_cast<Uint16>(art->h());
-
-=======
-	SDL_Rect src_rect = {
-		0,
-		static_cast<Sint16>(nFrame * art->h()),
-		static_cast<Uint16>(art->w()),
-		static_cast<Uint16>(art->h())
-	};
->>>>>>> c32f33f1
-	ScaleOutputRect(&src_rect);
-
-	if (srcW && srcW < src_rect.w)
-		src_rect.w = srcW;
-	if (srcH && srcH < src_rect.h)
-		src_rect.h = srcH;
-	SDL_Rect dst_rect = { screenX, screenY, src_rect.w, src_rect.h };
-	ScaleOutputRect(&dst_rect);
-
-	if (art->surface->format->BitsPerPixel == 8 && art->palette_version != pal_surface_palette_version) {
-		if (SDLC_SetSurfaceColors(art->surface, pal_surface->format->palette) <= -1)
-			ErrSdl();
-		art->palette_version = pal_surface_palette_version;
-	}
-
-	if (SDL_BlitSurface(art->surface, &src_rect, GetOutputSurface(), &dst_rect) < 0)
-		ErrSdl();
-}
-
-void DrawAnimatedArt(Art *art, int screenX, int screenY) {
-	DrawArt(screenX, screenY, art, GetAnimationFrame(art->frames));
-}
-
-int GetAnimationFrame(int frames, int fps)
-{
-	int frame = (SDL_GetTicks() / fps) % frames;
-
-	return frame > frames ? 0 : frame;
-}
-
-} // namespace dvl
+#include "DiabloUI/art_draw.h"
+#include "display.h"
+
+namespace dvl {
+
+extern SDL_Surface *pal_surface;
+extern unsigned int pal_surface_palette_version;
+
+void DrawArt(int screenX, int screenY, Art *art, int nFrame, Uint16 srcW, Uint16 srcH)
+{
+	if (screenY >= SCREEN_HEIGHT || screenX >= SCREEN_WIDTH || art->surface == NULL)
+		return;
+
+	SDL_Rect src_rect;
+	src_rect.x = 0;
+	src_rect.y = static_cast<Sint16>(nFrame * art->h());
+	src_rect.w = static_cast<Uint16>(art->w());
+	src_rect.h = static_cast<Uint16>(art->h());
+
+	ScaleOutputRect(&src_rect);
+
+	if (srcW && srcW < src_rect.w)
+		src_rect.w = srcW;
+	if (srcH && srcH < src_rect.h)
+		src_rect.h = srcH;
+	SDL_Rect dst_rect = { screenX, screenY, src_rect.w, src_rect.h };
+	ScaleOutputRect(&dst_rect);
+
+	if (art->surface->format->BitsPerPixel == 8 && art->palette_version != pal_surface_palette_version) {
+		if (SDLC_SetSurfaceColors(art->surface, pal_surface->format->palette) <= -1)
+			ErrSdl();
+		art->palette_version = pal_surface_palette_version;
+	}
+
+	if (SDL_BlitSurface(art->surface, &src_rect, GetOutputSurface(), &dst_rect) < 0)
+		ErrSdl();
+}
+
+void DrawAnimatedArt(Art *art, int screenX, int screenY) {
+	DrawArt(screenX, screenY, art, GetAnimationFrame(art->frames));
+}
+
+int GetAnimationFrame(int frames, int fps)
+{
+	int frame = (SDL_GetTicks() / fps) % frames;
+
+	return frame > frames ? 0 : frame;
+}
+
+} // namespace dvl