#include "selgame.h"

#include "all.h"
#include "config.h"
#include "DiabloUI/diabloui.h"
#include "DiabloUI/text.h"
#include "DiabloUI/dialogs.h"
#include "DiabloUI/selok.h"

namespace dvl {

char selgame_Label[32];
char selgame_Ip[129] = "";
char selgame_Password[16] = "";
char selgame_Description[256];
bool selgame_enteringGame;
int selgame_selectedGame;
bool selgame_endMenu;
int *gdwPlayerId;
int gbDifficulty;
int heroLevel;

static _SNETPROGRAMDATA *m_client_info;
extern int provider;

<<<<<<< HEAD
//constexpr UiArtTextButton SELGAME_OK = UiArtTextButton("OK", &UiFocusNavigationSelect, { 299, 427, 140, 35 }, UIS_CENTER | UIS_VCENTER | UIS_BIG | UIS_GOLD);
//constexpr UiArtTextButton SELGAME_CANCEL = UiArtTextButton("CANCEL", &UiFocusNavigationEsc, { 449, 427, 140, 35 }, UIS_CENTER | UIS_VCENTER | UIS_BIG | UIS_GOLD);
=======
constexpr UiArtTextButton SELGAME_OK = UiArtTextButton("OK", &UiFocusNavigationSelect, { PANEL_LEFT + 299, 427, 140, 35 }, UIS_CENTER | UIS_VCENTER | UIS_BIG | UIS_GOLD);
constexpr UiArtTextButton SELGAME_CANCEL = UiArtTextButton("CANCEL", &UiFocusNavigationEsc, { PANEL_LEFT + 449, 427, 140, 35 }, UIS_CENTER | UIS_VCENTER | UIS_BIG | UIS_GOLD);
>>>>>>> 7a90b910

UiArtText SELGAME_DESCRIPTION(selgame_Description, { PANEL_LEFT + 35, 256, 205, 192 });

namespace {

char title[32];
UiListItem SELDIFF_DIALOG_ITEMS[] = {
	{ "Normal", DIFF_NORMAL },
	{ "Nightmare", DIFF_NIGHTMARE },
	{ "Hell", DIFF_HELL }
};

/*
UiItem SELDIFF_DIALOG[] = {
	MAINMENU_BACKGROUND,
	MAINMENU_LOGO,
	UiArtText(title, { PANEL_LEFT + 24, 161, 590, 35 }, UIS_CENTER | UIS_BIG),
	UiArtText(selgame_Label, { PANEL_LEFT + 34, 211, 205, 33 }, UIS_CENTER | UIS_BIG), // DIFF
	SELGAME_DESCRIPTION,
	UiArtText("Select Difficulty", { PANEL_LEFT + 299, 211, 295, 35 }, UIS_CENTER | UIS_BIG),
	UiList(SELDIFF_DIALOG_ITEMS, PANEL_LEFT + 300, 282, 295, 26, UIS_CENTER | UIS_MED | UIS_GOLD),
	SELGAME_OK,
	SELGAME_CANCEL,
};
*/

<<<<<<< HEAD
//constexpr UiArtText SELUDPGAME_TITLE = UiArtText(title, { 24, 161, 590, 35 }, UIS_CENTER | UIS_BIG);
//constexpr UiArtText SELUDPGAME_DESCRIPTION_LABEL = UiArtText("Description:", { 35, 211, 205, 192 }, UIS_MED);
=======
constexpr UiArtText SELUDPGAME_TITLE = UiArtText(title, { PANEL_LEFT + 24, 161, 590, 35 }, UIS_CENTER | UIS_BIG);
constexpr UiArtText SELUDPGAME_DESCRIPTION_LABEL = UiArtText("Description:", { PANEL_LEFT + 35, 211, 205, 192 }, UIS_MED);
>>>>>>> 7a90b910

UiListItem SELUDPGAME_DIALOG_ITEMS[] = {
	{ "Create Game", 0 },
	{ "Enter IP", 1 },
};
/*
UiItem SELUDPGAME_DIALOG[] = {
	MAINMENU_BACKGROUND,
	MAINMENU_LOGO,
	SELUDPGAME_TITLE,
	SELUDPGAME_DESCRIPTION_LABEL,
	SELGAME_DESCRIPTION,
	UiArtText("Select Action", { PANEL_LEFT + 300, 211, 295, 33 }, UIS_CENTER | UIS_BIG),
	UiList(SELUDPGAME_DIALOG_ITEMS, PANEL_LEFT + 305, 255, 285, 26, UIS_CENTER | UIS_MED | UIS_GOLD),
	SELGAME_OK,
	SELGAME_CANCEL,
};

UiItem ENTERIP_DIALOG[] = {
	MAINMENU_BACKGROUND,
	MAINMENU_LOGO,
	SELUDPGAME_TITLE,
	SELUDPGAME_DESCRIPTION_LABEL,
	SELGAME_DESCRIPTION,
	UiArtText("Enter IP", { PANEL_LEFT + 305, 211, 285, 33 }, UIS_CENTER | UIS_BIG),
	UiEdit(selgame_Ip, 128, { PANEL_LEFT + 305, 314, 285, 33 }, UIS_MED | UIS_GOLD),
	SELGAME_OK,
	SELGAME_CANCEL,
};
UiItem ENTERPASSWORD_DIALOG[] = {
	MAINMENU_BACKGROUND,
	MAINMENU_LOGO,
	SELUDPGAME_TITLE,
	SELUDPGAME_DESCRIPTION_LABEL,
	SELGAME_DESCRIPTION,
	UiArtText("Enter Password", { PANEL_LEFT + 305, 211, 285, 33 }, UIS_CENTER | UIS_BIG),
	UiEdit(selgame_Password, 15, { PANEL_LEFT + 305, 314, 285, 33 }, UIS_MED | UIS_GOLD),
	SELGAME_OK,
	SELGAME_CANCEL,
};
*/

} // namespace

void selgame_Free()
{
	ArtBackground.Unload();
}

void selgame_GameSelection_Init()
{
	selgame_enteringGame = false;
	selgame_selectedGame = 0;

	if (provider == SELCONN_LOOPBACK) {
		selgame_enteringGame = true;
		selgame_GameSelection_Select(0);
		return;
	}

	getIniValue("Phone Book", "Entry1", selgame_Ip, 128);
	strcpy(title, "Client-Server (TCP)");
//	UiInitList(0, 1, selgame_GameSelection_Focus, selgame_GameSelection_Select, selgame_GameSelection_Esc, SELUDPGAME_DIALOG, size(SELUDPGAME_DIALOG));
}

void selgame_GameSelection_Focus(int value)
{
	switch (value) {
	case 0:
		strcpy(selgame_Description, "Create a new game with a difficulty setting of your choice.");
		break;
	case 1:
		strcpy(selgame_Description, "Enter an IP and join a game already in progress at that address.");
		break;
	}
//	WordWrapArtStr(selgame_Description, SELGAME_DESCRIPTION.rect.w);
}

/**
 * @brief Load the current hero level from save file
 * @param pInfo Hero info
 * @return always true
 */
BOOL UpdateHeroLevel(_uiheroinfo *pInfo)
{
	if (strcasecmp(pInfo->name, gszHero) == 0)
		heroLevel = pInfo->level;

	return true;
}

void selgame_GameSelection_Select(int value)
{
	selgame_enteringGame = true;
	selgame_selectedGame = value;

	switch (value) {
	case 0:
		strcpy(title, "Create Game");
//		gfnHeroInfo(UpdateHeroLevel);
//		UiInitList(0, NUM_DIFFICULTIES - 1, selgame_Diff_Focus, selgame_Diff_Select, selgame_Diff_Esc, SELDIFF_DIALOG, size(SELDIFF_DIALOG));
		break;
	case 1:
		strcpy(title, "Join TCP Games");
//		UiInitList(0, 0, NULL, selgame_Password_Init, selgame_GameSelection_Init, ENTERIP_DIALOG, size(ENTERIP_DIALOG));
		break;
	}
}

void selgame_GameSelection_Esc()
{
//	UiInitList(0, 0, NULL, NULL, NULL, NULL, 0);
	selgame_enteringGame = false;
	selgame_endMenu = true;
}

void selgame_Diff_Focus(int value)
{
	switch (value) {
	case DIFF_NORMAL:
		strcpy(selgame_Label, "Normal");
		strcpy(selgame_Description, "Normal Difficulty\nThis is where a starting character should begin the quest to defeat Diablo.");
		break;
	case DIFF_NIGHTMARE:
		strcpy(selgame_Label, "Nightmare");
		strcpy(selgame_Description, "Nightmare Difficulty\nThe denizens of the Labyrinth have been bolstered and will prove to be a greater challenge. This is recommended for experienced characters only.");
		break;
	case DIFF_HELL:
		strcpy(selgame_Label, "Hell");
		strcpy(selgame_Description, "Hell Difficulty\nThe most powerful of the underworld's creatures lurk at the gateway into Hell. Only the most experienced characters should venture in this realm.");
		break;
	}
//	WordWrapArtStr(selgame_Description, SELGAME_DESCRIPTION.rect.w);
}

bool IsDifficultyAllowed(int value)
{
	if (value == 0 || (value == 1 && heroLevel >= 20) || (value == 2 && heroLevel >= 30)) {
		return true;
	}

	selgame_Free();

	if (value == 1)
		UiSelOkDialog(title, "Your character must reach level 20 before you can enter a multiplayer game of Nightmare difficulty.", false);
	if (value == 2)
		UiSelOkDialog(title, "Your character must reach level 30 before you can enter a multiplayer game of Hell difficulty.", false);

	LoadBackgroundArt("ui_art\\selgame.pcx");

	return false;
}

void selgame_Diff_Select(int value)
{
	if (!IsDifficultyAllowed(value)) {
		selgame_GameSelection_Select(0);
		return;
	}

	gbDifficulty = value;

	if (provider == SELCONN_LOOPBACK) {
		selgame_Password_Select(0);
		return;
	}

	selgame_Password_Init(0);
}

void selgame_Diff_Esc()
{
	if (provider == SELCONN_LOOPBACK) {
		selgame_GameSelection_Esc();
		return;
	}

	selgame_GameSelection_Init();
}

void selgame_Password_Init(int value)
{
	memset(&selgame_Password, 0, sizeof(selgame_Password));
//	UiInitList(0, 0, NULL, selgame_Password_Select, selgame_Password_Esc, ENTERPASSWORD_DIALOG, size(ENTERPASSWORD_DIALOG));
}

void selgame_Password_Select(int value)
{
	if (selgame_selectedGame) {
		setIniValue("Phone Book", "Entry1", selgame_Ip);
		if (SNetJoinGame(selgame_selectedGame, selgame_Ip, selgame_Password, NULL, NULL, gdwPlayerId)) {
			if (!IsDifficultyAllowed(m_client_info->initdata->bDiff)) {
				selgame_GameSelection_Select(1);
				return;
			}

//			UiInitList(0, 0, NULL, NULL, NULL, NULL, 0);
			selgame_endMenu = true;
		} else {
			selgame_Free();
			UiSelOkDialog("Multi Player Game", SDL_GetError(), false);
			LoadBackgroundArt("ui_art\\selgame.pcx");
			selgame_Password_Init(selgame_selectedGame);
		}
		return;
	}

	_gamedata *info = m_client_info->initdata;
	info->bDiff = gbDifficulty;

	if (SNetCreateGame(NULL, selgame_Password, NULL, 0, (char *)info, sizeof(_gamedata), MAX_PLRS, NULL, NULL, gdwPlayerId)) {
//		UiInitList(0, 0, NULL, NULL, NULL, NULL, 0);
		selgame_endMenu = true;
	} else {
		selgame_Free();
		UiSelOkDialog("Multi Player Game", SDL_GetError(), false);
		LoadBackgroundArt("ui_art\\selgame.pcx");
		selgame_Password_Init(0);
	}
}

void selgame_Password_Esc()
{
	selgame_GameSelection_Select(selgame_selectedGame);
}

int UiSelectGame(int a1, _SNETPROGRAMDATA *client_info, _SNETPLAYERDATA *user_info, _SNETUIDATA *ui_info,
    _SNETVERSIONDATA *file_info, int *playerId)
{
	gdwPlayerId = playerId;
	m_client_info = client_info;
	LoadBackgroundArt("ui_art\\selgame.pcx");
	selgame_GameSelection_Init();

	selgame_endMenu = false;
	while (!selgame_endMenu) {
		UiClearScreen();
		UiPollAndRender();
	}
	selgame_Free();

	return selgame_enteringGame;
}
} // namespace dvl
<|MERGE_RESOLUTION|>--- conflicted
+++ resolved
@@ -1,309 +1,299 @@
-#include "selgame.h"
-
-#include "all.h"
-#include "config.h"
-#include "DiabloUI/diabloui.h"
-#include "DiabloUI/text.h"
-#include "DiabloUI/dialogs.h"
-#include "DiabloUI/selok.h"
-
-namespace dvl {
-
-char selgame_Label[32];
-char selgame_Ip[129] = "";
-char selgame_Password[16] = "";
-char selgame_Description[256];
-bool selgame_enteringGame;
-int selgame_selectedGame;
-bool selgame_endMenu;
-int *gdwPlayerId;
-int gbDifficulty;
-int heroLevel;
-
-static _SNETPROGRAMDATA *m_client_info;
-extern int provider;
-
-<<<<<<< HEAD
-//constexpr UiArtTextButton SELGAME_OK = UiArtTextButton("OK", &UiFocusNavigationSelect, { 299, 427, 140, 35 }, UIS_CENTER | UIS_VCENTER | UIS_BIG | UIS_GOLD);
-//constexpr UiArtTextButton SELGAME_CANCEL = UiArtTextButton("CANCEL", &UiFocusNavigationEsc, { 449, 427, 140, 35 }, UIS_CENTER | UIS_VCENTER | UIS_BIG | UIS_GOLD);
-=======
-constexpr UiArtTextButton SELGAME_OK = UiArtTextButton("OK", &UiFocusNavigationSelect, { PANEL_LEFT + 299, 427, 140, 35 }, UIS_CENTER | UIS_VCENTER | UIS_BIG | UIS_GOLD);
-constexpr UiArtTextButton SELGAME_CANCEL = UiArtTextButton("CANCEL", &UiFocusNavigationEsc, { PANEL_LEFT + 449, 427, 140, 35 }, UIS_CENTER | UIS_VCENTER | UIS_BIG | UIS_GOLD);
->>>>>>> 7a90b910
-
-UiArtText SELGAME_DESCRIPTION(selgame_Description, { PANEL_LEFT + 35, 256, 205, 192 });
-
-namespace {
-
-char title[32];
-UiListItem SELDIFF_DIALOG_ITEMS[] = {
-	{ "Normal", DIFF_NORMAL },
-	{ "Nightmare", DIFF_NIGHTMARE },
-	{ "Hell", DIFF_HELL }
-};
-
-/*
-UiItem SELDIFF_DIALOG[] = {
-	MAINMENU_BACKGROUND,
-	MAINMENU_LOGO,
-	UiArtText(title, { PANEL_LEFT + 24, 161, 590, 35 }, UIS_CENTER | UIS_BIG),
-	UiArtText(selgame_Label, { PANEL_LEFT + 34, 211, 205, 33 }, UIS_CENTER | UIS_BIG), // DIFF
-	SELGAME_DESCRIPTION,
-	UiArtText("Select Difficulty", { PANEL_LEFT + 299, 211, 295, 35 }, UIS_CENTER | UIS_BIG),
-	UiList(SELDIFF_DIALOG_ITEMS, PANEL_LEFT + 300, 282, 295, 26, UIS_CENTER | UIS_MED | UIS_GOLD),
-	SELGAME_OK,
-	SELGAME_CANCEL,
-};
-*/
-
-<<<<<<< HEAD
-//constexpr UiArtText SELUDPGAME_TITLE = UiArtText(title, { 24, 161, 590, 35 }, UIS_CENTER | UIS_BIG);
-//constexpr UiArtText SELUDPGAME_DESCRIPTION_LABEL = UiArtText("Description:", { 35, 211, 205, 192 }, UIS_MED);
-=======
-constexpr UiArtText SELUDPGAME_TITLE = UiArtText(title, { PANEL_LEFT + 24, 161, 590, 35 }, UIS_CENTER | UIS_BIG);
-constexpr UiArtText SELUDPGAME_DESCRIPTION_LABEL = UiArtText("Description:", { PANEL_LEFT + 35, 211, 205, 192 }, UIS_MED);
->>>>>>> 7a90b910
-
-UiListItem SELUDPGAME_DIALOG_ITEMS[] = {
-	{ "Create Game", 0 },
-	{ "Enter IP", 1 },
-};
-/*
-UiItem SELUDPGAME_DIALOG[] = {
-	MAINMENU_BACKGROUND,
-	MAINMENU_LOGO,
-	SELUDPGAME_TITLE,
-	SELUDPGAME_DESCRIPTION_LABEL,
-	SELGAME_DESCRIPTION,
-	UiArtText("Select Action", { PANEL_LEFT + 300, 211, 295, 33 }, UIS_CENTER | UIS_BIG),
-	UiList(SELUDPGAME_DIALOG_ITEMS, PANEL_LEFT + 305, 255, 285, 26, UIS_CENTER | UIS_MED | UIS_GOLD),
-	SELGAME_OK,
-	SELGAME_CANCEL,
-};
-
-UiItem ENTERIP_DIALOG[] = {
-	MAINMENU_BACKGROUND,
-	MAINMENU_LOGO,
-	SELUDPGAME_TITLE,
-	SELUDPGAME_DESCRIPTION_LABEL,
-	SELGAME_DESCRIPTION,
-	UiArtText("Enter IP", { PANEL_LEFT + 305, 211, 285, 33 }, UIS_CENTER | UIS_BIG),
-	UiEdit(selgame_Ip, 128, { PANEL_LEFT + 305, 314, 285, 33 }, UIS_MED | UIS_GOLD),
-	SELGAME_OK,
-	SELGAME_CANCEL,
-};
-UiItem ENTERPASSWORD_DIALOG[] = {
-	MAINMENU_BACKGROUND,
-	MAINMENU_LOGO,
-	SELUDPGAME_TITLE,
-	SELUDPGAME_DESCRIPTION_LABEL,
-	SELGAME_DESCRIPTION,
-	UiArtText("Enter Password", { PANEL_LEFT + 305, 211, 285, 33 }, UIS_CENTER | UIS_BIG),
-	UiEdit(selgame_Password, 15, { PANEL_LEFT + 305, 314, 285, 33 }, UIS_MED | UIS_GOLD),
-	SELGAME_OK,
-	SELGAME_CANCEL,
-};
-*/
-
-} // namespace
-
-void selgame_Free()
-{
-	ArtBackground.Unload();
-}
-
-void selgame_GameSelection_Init()
-{
-	selgame_enteringGame = false;
-	selgame_selectedGame = 0;
-
-	if (provider == SELCONN_LOOPBACK) {
-		selgame_enteringGame = true;
-		selgame_GameSelection_Select(0);
-		return;
-	}
-
-	getIniValue("Phone Book", "Entry1", selgame_Ip, 128);
-	strcpy(title, "Client-Server (TCP)");
-//	UiInitList(0, 1, selgame_GameSelection_Focus, selgame_GameSelection_Select, selgame_GameSelection_Esc, SELUDPGAME_DIALOG, size(SELUDPGAME_DIALOG));
-}
-
-void selgame_GameSelection_Focus(int value)
-{
-	switch (value) {
-	case 0:
-		strcpy(selgame_Description, "Create a new game with a difficulty setting of your choice.");
-		break;
-	case 1:
-		strcpy(selgame_Description, "Enter an IP and join a game already in progress at that address.");
-		break;
-	}
-//	WordWrapArtStr(selgame_Description, SELGAME_DESCRIPTION.rect.w);
-}
-
-/**
- * @brief Load the current hero level from save file
- * @param pInfo Hero info
- * @return always true
- */
-BOOL UpdateHeroLevel(_uiheroinfo *pInfo)
-{
-	if (strcasecmp(pInfo->name, gszHero) == 0)
-		heroLevel = pInfo->level;
-
-	return true;
-}
-
-void selgame_GameSelection_Select(int value)
-{
-	selgame_enteringGame = true;
-	selgame_selectedGame = value;
-
-	switch (value) {
-	case 0:
-		strcpy(title, "Create Game");
-//		gfnHeroInfo(UpdateHeroLevel);
-//		UiInitList(0, NUM_DIFFICULTIES - 1, selgame_Diff_Focus, selgame_Diff_Select, selgame_Diff_Esc, SELDIFF_DIALOG, size(SELDIFF_DIALOG));
-		break;
-	case 1:
-		strcpy(title, "Join TCP Games");
-//		UiInitList(0, 0, NULL, selgame_Password_Init, selgame_GameSelection_Init, ENTERIP_DIALOG, size(ENTERIP_DIALOG));
-		break;
-	}
-}
-
-void selgame_GameSelection_Esc()
-{
-//	UiInitList(0, 0, NULL, NULL, NULL, NULL, 0);
-	selgame_enteringGame = false;
-	selgame_endMenu = true;
-}
-
-void selgame_Diff_Focus(int value)
-{
-	switch (value) {
-	case DIFF_NORMAL:
-		strcpy(selgame_Label, "Normal");
-		strcpy(selgame_Description, "Normal Difficulty\nThis is where a starting character should begin the quest to defeat Diablo.");
-		break;
-	case DIFF_NIGHTMARE:
-		strcpy(selgame_Label, "Nightmare");
-		strcpy(selgame_Description, "Nightmare Difficulty\nThe denizens of the Labyrinth have been bolstered and will prove to be a greater challenge. This is recommended for experienced characters only.");
-		break;
-	case DIFF_HELL:
-		strcpy(selgame_Label, "Hell");
-		strcpy(selgame_Description, "Hell Difficulty\nThe most powerful of the underworld's creatures lurk at the gateway into Hell. Only the most experienced characters should venture in this realm.");
-		break;
-	}
-//	WordWrapArtStr(selgame_Description, SELGAME_DESCRIPTION.rect.w);
-}
-
-bool IsDifficultyAllowed(int value)
-{
-	if (value == 0 || (value == 1 && heroLevel >= 20) || (value == 2 && heroLevel >= 30)) {
-		return true;
-	}
-
-	selgame_Free();
-
-	if (value == 1)
-		UiSelOkDialog(title, "Your character must reach level 20 before you can enter a multiplayer game of Nightmare difficulty.", false);
-	if (value == 2)
-		UiSelOkDialog(title, "Your character must reach level 30 before you can enter a multiplayer game of Hell difficulty.", false);
-
-	LoadBackgroundArt("ui_art\\selgame.pcx");
-
-	return false;
-}
-
-void selgame_Diff_Select(int value)
-{
-	if (!IsDifficultyAllowed(value)) {
-		selgame_GameSelection_Select(0);
-		return;
-	}
-
-	gbDifficulty = value;
-
-	if (provider == SELCONN_LOOPBACK) {
-		selgame_Password_Select(0);
-		return;
-	}
-
-	selgame_Password_Init(0);
-}
-
-void selgame_Diff_Esc()
-{
-	if (provider == SELCONN_LOOPBACK) {
-		selgame_GameSelection_Esc();
-		return;
-	}
-
-	selgame_GameSelection_Init();
-}
-
-void selgame_Password_Init(int value)
-{
-	memset(&selgame_Password, 0, sizeof(selgame_Password));
-//	UiInitList(0, 0, NULL, selgame_Password_Select, selgame_Password_Esc, ENTERPASSWORD_DIALOG, size(ENTERPASSWORD_DIALOG));
-}
-
-void selgame_Password_Select(int value)
-{
-	if (selgame_selectedGame) {
-		setIniValue("Phone Book", "Entry1", selgame_Ip);
-		if (SNetJoinGame(selgame_selectedGame, selgame_Ip, selgame_Password, NULL, NULL, gdwPlayerId)) {
-			if (!IsDifficultyAllowed(m_client_info->initdata->bDiff)) {
-				selgame_GameSelection_Select(1);
-				return;
-			}
-
-//			UiInitList(0, 0, NULL, NULL, NULL, NULL, 0);
-			selgame_endMenu = true;
-		} else {
-			selgame_Free();
-			UiSelOkDialog("Multi Player Game", SDL_GetError(), false);
-			LoadBackgroundArt("ui_art\\selgame.pcx");
-			selgame_Password_Init(selgame_selectedGame);
-		}
-		return;
-	}
-
-	_gamedata *info = m_client_info->initdata;
-	info->bDiff = gbDifficulty;
-
-	if (SNetCreateGame(NULL, selgame_Password, NULL, 0, (char *)info, sizeof(_gamedata), MAX_PLRS, NULL, NULL, gdwPlayerId)) {
-//		UiInitList(0, 0, NULL, NULL, NULL, NULL, 0);
-		selgame_endMenu = true;
-	} else {
-		selgame_Free();
-		UiSelOkDialog("Multi Player Game", SDL_GetError(), false);
-		LoadBackgroundArt("ui_art\\selgame.pcx");
-		selgame_Password_Init(0);
-	}
-}
-
-void selgame_Password_Esc()
-{
-	selgame_GameSelection_Select(selgame_selectedGame);
-}
-
-int UiSelectGame(int a1, _SNETPROGRAMDATA *client_info, _SNETPLAYERDATA *user_info, _SNETUIDATA *ui_info,
-    _SNETVERSIONDATA *file_info, int *playerId)
-{
-	gdwPlayerId = playerId;
-	m_client_info = client_info;
-	LoadBackgroundArt("ui_art\\selgame.pcx");
-	selgame_GameSelection_Init();
-
-	selgame_endMenu = false;
-	while (!selgame_endMenu) {
-		UiClearScreen();
-		UiPollAndRender();
-	}
-	selgame_Free();
-
-	return selgame_enteringGame;
-}
-} // namespace dvl
+#include "selgame.h"
+
+#include "all.h"
+#include "config.h"
+#include "DiabloUI/diabloui.h"
+#include "DiabloUI/text.h"
+#include "DiabloUI/dialogs.h"
+#include "DiabloUI/selok.h"
+
+namespace dvl {
+
+char selgame_Label[32];
+char selgame_Ip[129] = "";
+char selgame_Password[16] = "";
+char selgame_Description[256];
+bool selgame_enteringGame;
+int selgame_selectedGame;
+bool selgame_endMenu;
+int *gdwPlayerId;
+int gbDifficulty;
+int heroLevel;
+
+static _SNETPROGRAMDATA *m_client_info;
+extern int provider;
+
+//constexpr UiArtTextButton SELGAME_OK = UiArtTextButton("OK", &UiFocusNavigationSelect, { PANEL_LEFT + 299, 427, 140, 35 }, UIS_CENTER | UIS_VCENTER | UIS_BIG | UIS_GOLD);
+//constexpr UiArtTextButton SELGAME_CANCEL = UiArtTextButton("CANCEL", &UiFocusNavigationEsc, { PANEL_LEFT + 449, 427, 140, 35 }, UIS_CENTER | UIS_VCENTER | UIS_BIG | UIS_GOLD);
+
+UiArtText SELGAME_DESCRIPTION(selgame_Description, { PANEL_LEFT + 35, 256, 205, 192 });
+
+namespace {
+
+char title[32];
+UiListItem SELDIFF_DIALOG_ITEMS[] = {
+	{ "Normal", DIFF_NORMAL },
+	{ "Nightmare", DIFF_NIGHTMARE },
+	{ "Hell", DIFF_HELL }
+};
+
+/*
+UiItem SELDIFF_DIALOG[] = {
+	MAINMENU_BACKGROUND,
+	MAINMENU_LOGO,
+	UiArtText(title, { PANEL_LEFT + 24, 161, 590, 35 }, UIS_CENTER | UIS_BIG),
+	UiArtText(selgame_Label, { PANEL_LEFT + 34, 211, 205, 33 }, UIS_CENTER | UIS_BIG), // DIFF
+	SELGAME_DESCRIPTION,
+	UiArtText("Select Difficulty", { PANEL_LEFT + 299, 211, 295, 35 }, UIS_CENTER | UIS_BIG),
+	UiList(SELDIFF_DIALOG_ITEMS, PANEL_LEFT + 300, 282, 295, 26, UIS_CENTER | UIS_MED | UIS_GOLD),
+	SELGAME_OK,
+	SELGAME_CANCEL,
+};
+*/
+
+//constexpr UiArtText SELUDPGAME_TITLE = UiArtText(title, { PANEL_LEFT + 24, 161, 590, 35 }, UIS_CENTER | UIS_BIG);
+//constexpr UiArtText SELUDPGAME_DESCRIPTION_LABEL = UiArtText("Description:", { PANEL_LEFT + 35, 211, 205, 192 }, UIS_MED);
+
+UiListItem SELUDPGAME_DIALOG_ITEMS[] = {
+	{ "Create Game", 0 },
+	{ "Enter IP", 1 },
+};
+/*
+UiItem SELUDPGAME_DIALOG[] = {
+	MAINMENU_BACKGROUND,
+	MAINMENU_LOGO,
+	SELUDPGAME_TITLE,
+	SELUDPGAME_DESCRIPTION_LABEL,
+	SELGAME_DESCRIPTION,
+	UiArtText("Select Action", { PANEL_LEFT + 300, 211, 295, 33 }, UIS_CENTER | UIS_BIG),
+	UiList(SELUDPGAME_DIALOG_ITEMS, PANEL_LEFT + 305, 255, 285, 26, UIS_CENTER | UIS_MED | UIS_GOLD),
+	SELGAME_OK,
+	SELGAME_CANCEL,
+};
+
+UiItem ENTERIP_DIALOG[] = {
+	MAINMENU_BACKGROUND,
+	MAINMENU_LOGO,
+	SELUDPGAME_TITLE,
+	SELUDPGAME_DESCRIPTION_LABEL,
+	SELGAME_DESCRIPTION,
+	UiArtText("Enter IP", { PANEL_LEFT + 305, 211, 285, 33 }, UIS_CENTER | UIS_BIG),
+	UiEdit(selgame_Ip, 128, { PANEL_LEFT + 305, 314, 285, 33 }, UIS_MED | UIS_GOLD),
+	SELGAME_OK,
+	SELGAME_CANCEL,
+};
+UiItem ENTERPASSWORD_DIALOG[] = {
+	MAINMENU_BACKGROUND,
+	MAINMENU_LOGO,
+	SELUDPGAME_TITLE,
+	SELUDPGAME_DESCRIPTION_LABEL,
+	SELGAME_DESCRIPTION,
+	UiArtText("Enter Password", { PANEL_LEFT + 305, 211, 285, 33 }, UIS_CENTER | UIS_BIG),
+	UiEdit(selgame_Password, 15, { PANEL_LEFT + 305, 314, 285, 33 }, UIS_MED | UIS_GOLD),
+	SELGAME_OK,
+	SELGAME_CANCEL,
+};
+*/
+
+} // namespace
+
+void selgame_Free()
+{
+	ArtBackground.Unload();
+}
+
+void selgame_GameSelection_Init()
+{
+	selgame_enteringGame = false;
+	selgame_selectedGame = 0;
+
+	if (provider == SELCONN_LOOPBACK) {
+		selgame_enteringGame = true;
+		selgame_GameSelection_Select(0);
+		return;
+	}
+
+	getIniValue("Phone Book", "Entry1", selgame_Ip, 128);
+	strcpy(title, "Client-Server (TCP)");
+//	UiInitList(0, 1, selgame_GameSelection_Focus, selgame_GameSelection_Select, selgame_GameSelection_Esc, SELUDPGAME_DIALOG, size(SELUDPGAME_DIALOG));
+}
+
+void selgame_GameSelection_Focus(int value)
+{
+	switch (value) {
+	case 0:
+		strcpy(selgame_Description, "Create a new game with a difficulty setting of your choice.");
+		break;
+	case 1:
+		strcpy(selgame_Description, "Enter an IP and join a game already in progress at that address.");
+		break;
+	}
+//	WordWrapArtStr(selgame_Description, SELGAME_DESCRIPTION.rect.w);
+}
+
+/**
+ * @brief Load the current hero level from save file
+ * @param pInfo Hero info
+ * @return always true
+ */
+BOOL UpdateHeroLevel(_uiheroinfo *pInfo)
+{
+	if (strcasecmp(pInfo->name, gszHero) == 0)
+		heroLevel = pInfo->level;
+
+	return true;
+}
+
+void selgame_GameSelection_Select(int value)
+{
+	selgame_enteringGame = true;
+	selgame_selectedGame = value;
+
+	switch (value) {
+	case 0:
+		strcpy(title, "Create Game");
+//		gfnHeroInfo(UpdateHeroLevel);
+//		UiInitList(0, NUM_DIFFICULTIES - 1, selgame_Diff_Focus, selgame_Diff_Select, selgame_Diff_Esc, SELDIFF_DIALOG, size(SELDIFF_DIALOG));
+		break;
+	case 1:
+		strcpy(title, "Join TCP Games");
+//		UiInitList(0, 0, NULL, selgame_Password_Init, selgame_GameSelection_Init, ENTERIP_DIALOG, size(ENTERIP_DIALOG));
+		break;
+	}
+}
+
+void selgame_GameSelection_Esc()
+{
+//	UiInitList(0, 0, NULL, NULL, NULL, NULL, 0);
+	selgame_enteringGame = false;
+	selgame_endMenu = true;
+}
+
+void selgame_Diff_Focus(int value)
+{
+	switch (value) {
+	case DIFF_NORMAL:
+		strcpy(selgame_Label, "Normal");
+		strcpy(selgame_Description, "Normal Difficulty\nThis is where a starting character should begin the quest to defeat Diablo.");
+		break;
+	case DIFF_NIGHTMARE:
+		strcpy(selgame_Label, "Nightmare");
+		strcpy(selgame_Description, "Nightmare Difficulty\nThe denizens of the Labyrinth have been bolstered and will prove to be a greater challenge. This is recommended for experienced characters only.");
+		break;
+	case DIFF_HELL:
+		strcpy(selgame_Label, "Hell");
+		strcpy(selgame_Description, "Hell Difficulty\nThe most powerful of the underworld's creatures lurk at the gateway into Hell. Only the most experienced characters should venture in this realm.");
+		break;
+	}
+//	WordWrapArtStr(selgame_Description, SELGAME_DESCRIPTION.rect.w);
+}
+
+bool IsDifficultyAllowed(int value)
+{
+	if (value == 0 || (value == 1 && heroLevel >= 20) || (value == 2 && heroLevel >= 30)) {
+		return true;
+	}
+
+	selgame_Free();
+
+	if (value == 1)
+		UiSelOkDialog(title, "Your character must reach level 20 before you can enter a multiplayer game of Nightmare difficulty.", false);
+	if (value == 2)
+		UiSelOkDialog(title, "Your character must reach level 30 before you can enter a multiplayer game of Hell difficulty.", false);
+
+	LoadBackgroundArt("ui_art\\selgame.pcx");
+
+	return false;
+}
+
+void selgame_Diff_Select(int value)
+{
+	if (!IsDifficultyAllowed(value)) {
+		selgame_GameSelection_Select(0);
+		return;
+	}
+
+	gbDifficulty = value;
+
+	if (provider == SELCONN_LOOPBACK) {
+		selgame_Password_Select(0);
+		return;
+	}
+
+	selgame_Password_Init(0);
+}
+
+void selgame_Diff_Esc()
+{
+	if (provider == SELCONN_LOOPBACK) {
+		selgame_GameSelection_Esc();
+		return;
+	}
+
+	selgame_GameSelection_Init();
+}
+
+void selgame_Password_Init(int value)
+{
+	memset(&selgame_Password, 0, sizeof(selgame_Password));
+//	UiInitList(0, 0, NULL, selgame_Password_Select, selgame_Password_Esc, ENTERPASSWORD_DIALOG, size(ENTERPASSWORD_DIALOG));
+}
+
+void selgame_Password_Select(int value)
+{
+	if (selgame_selectedGame) {
+		setIniValue("Phone Book", "Entry1", selgame_Ip);
+		if (SNetJoinGame(selgame_selectedGame, selgame_Ip, selgame_Password, NULL, NULL, gdwPlayerId)) {
+			if (!IsDifficultyAllowed(m_client_info->initdata->bDiff)) {
+				selgame_GameSelection_Select(1);
+				return;
+			}
+
+//			UiInitList(0, 0, NULL, NULL, NULL, NULL, 0);
+			selgame_endMenu = true;
+		} else {
+			selgame_Free();
+			UiSelOkDialog("Multi Player Game", SDL_GetError(), false);
+			LoadBackgroundArt("ui_art\\selgame.pcx");
+			selgame_Password_Init(selgame_selectedGame);
+		}
+		return;
+	}
+
+	_gamedata *info = m_client_info->initdata;
+	info->bDiff = gbDifficulty;
+
+	if (SNetCreateGame(NULL, selgame_Password, NULL, 0, (char *)info, sizeof(_gamedata), MAX_PLRS, NULL, NULL, gdwPlayerId)) {
+//		UiInitList(0, 0, NULL, NULL, NULL, NULL, 0);
+		selgame_endMenu = true;
+	} else {
+		selgame_Free();
+		UiSelOkDialog("Multi Player Game", SDL_GetError(), false);
+		LoadBackgroundArt("ui_art\\selgame.pcx");
+		selgame_Password_Init(0);
+	}
+}
+
+void selgame_Password_Esc()
+{
+	selgame_GameSelection_Select(selgame_selectedGame);
+}
+
+int UiSelectGame(int a1, _SNETPROGRAMDATA *client_info, _SNETPLAYERDATA *user_info, _SNETUIDATA *ui_info,
+    _SNETVERSIONDATA *file_info, int *playerId)
+{
+	gdwPlayerId = playerId;
+	m_client_info = client_info;
+	LoadBackgroundArt("ui_art\\selgame.pcx");
+	selgame_GameSelection_Init();
+
+	selgame_endMenu = false;
+	while (!selgame_endMenu) {
+		UiClearScreen();
+		UiPollAndRender();
+	}
+	selgame_Free();
+
+	return selgame_enteringGame;
+}
+} // namespace dvl