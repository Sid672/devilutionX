#include "selyesno.h"

#include "all.h"
#include "DiabloUI/diabloui.h"
#include "DiabloUI/text.h"

namespace dvl {

bool selyesno_endMenu;
bool selyesno_value;
char selyesno_confirmationMessage[256];
char selyesno_title[32];

<<<<<<< HEAD
std::vector<UiListItem*> vecSelYesNoDialogItems;
std::vector<UiItemBase*> vecSelYesNoDialog;
UiArtText *SELYESNO_DIALOG_CONFIRMATION_MESSAGE;
=======
UiListItem SELYESNO_DIALOG_ITEMS[] = {
	{ "Yes", 0 },
	{ "No", 1 }
};

UiItem SELYESNO_DIALOG[] = {
	MAINMENU_BACKGROUND,
	MAINMENU_LOGO,
	UiArtText(selyesno_title, { PANEL_LEFT + 24, 161, 590, 35 }, UIS_CENTER | UIS_BIG),
	UiArtText(selyesno_confirmationMessage, { PANEL_LEFT + 120, 236, 280, 168 }, UIS_MED),
	UiList(SELYESNO_DIALOG_ITEMS, PANEL_LEFT + 230, 390, 180, 35, UIS_CENTER | UIS_BIG | UIS_GOLD)
};
UiArtText *SELYESNO_DIALOG_CONFIRMATION_MESSAGE = &SELYESNO_DIALOG[3].art_text;
>>>>>>> 7a90b910

void selyesno_Free()
{
	ArtBackground.Unload();

	for(int i = 0; i < (int)vecSelYesNoDialogItems.size(); i++)
	{
		UiListItem* pUIListItem = vecSelYesNoDialogItems[i];
		if(pUIListItem)
			delete pUIListItem;

		vecSelYesNoDialogItems.clear();
	}

	for(int i = 0; i < (int)vecSelYesNoDialog.size(); i++)
	{
		UiItemBase* pUIItem = vecSelYesNoDialog[i];
		if(pUIItem)
			delete pUIItem;

		vecSelYesNoDialog.clear();
	}
}

void selyesno_Select(int value)
{
	selyesno_value = value == 0;
	selyesno_endMenu = true;
}

void selyesno_Esc()
{
	selyesno_value = false;
	selyesno_endMenu = true;
}

bool UiSelHeroYesNoDialog(const char *title, const char *body)
{
	LoadBackgroundArt("ui_art\\black.pcx");

	vecSelYesNoDialogItems.push_back(new UiListItem( "Yes", 0 ));
	vecSelYesNoDialogItems.push_back(new UiListItem( "No", 1 ));

	SDL_Rect rect = {0, 0, SCREEN_WIDTH, SCREEN_HEIGHT};
	vecSelYesNoDialog.push_back(new UiImage(&ArtBackground, rect));
	
	SDL_Rect rect2 = { 0, 0, 0, 0 };
	vecSelYesNoDialog.push_back(new UiImage(&ArtLogos[LOGO_MED], /*animated=*/true, /*frame=*/0, rect2, UIS_CENTER));

	SDL_Rect rect3 = { 24, 161, 590, 35 };
	vecSelYesNoDialog.push_back(new UiArtText(selyesno_title, rect3, UIS_CENTER | UIS_BIG));

	SDL_Rect rect4 = { 120, 236, 280, 168 };
	SELYESNO_DIALOG_CONFIRMATION_MESSAGE = new UiArtText(selyesno_confirmationMessage, rect4, UIS_MED);
	vecSelYesNoDialog.push_back(SELYESNO_DIALOG_CONFIRMATION_MESSAGE);

	vecSelYesNoDialog.push_back(new UiList(vecSelYesNoDialogItems, 230, 390, 180, 35, UIS_CENTER | UIS_BIG | UIS_GOLD));

	strcpy(selyesno_title, title);
	strcpy(selyesno_confirmationMessage, body);
	WordWrapArtStr(selyesno_confirmationMessage, SELYESNO_DIALOG_CONFIRMATION_MESSAGE->m_rect.w);

	UiInitList(0, 1, NULL, selyesno_Select, selyesno_Esc, vecSelYesNoDialog, vecSelYesNoDialog.size(), true, NULL);

	selyesno_value = true;
	selyesno_endMenu = false;
	while (!selyesno_endMenu) {
<<<<<<< HEAD
		UiRenderItems(vecSelYesNoDialog, vecSelYesNoDialog.size());
=======
		UiClearScreen();
		UiRenderItems(SELYESNO_DIALOG, size(SELYESNO_DIALOG));
>>>>>>> 7a90b910
		UiPollAndRender();
	}

	selyesno_Free();

	return selyesno_value;
}
}
<|MERGE_RESOLUTION|>--- conflicted
+++ resolved
@@ -1,113 +1,93 @@
-#include "selyesno.h"
-
-#include "all.h"
-#include "DiabloUI/diabloui.h"
-#include "DiabloUI/text.h"
-
-namespace dvl {
-
-bool selyesno_endMenu;
-bool selyesno_value;
-char selyesno_confirmationMessage[256];
-char selyesno_title[32];
-
-<<<<<<< HEAD
-std::vector<UiListItem*> vecSelYesNoDialogItems;
-std::vector<UiItemBase*> vecSelYesNoDialog;
-UiArtText *SELYESNO_DIALOG_CONFIRMATION_MESSAGE;
-=======
-UiListItem SELYESNO_DIALOG_ITEMS[] = {
-	{ "Yes", 0 },
-	{ "No", 1 }
-};
-
-UiItem SELYESNO_DIALOG[] = {
-	MAINMENU_BACKGROUND,
-	MAINMENU_LOGO,
-	UiArtText(selyesno_title, { PANEL_LEFT + 24, 161, 590, 35 }, UIS_CENTER | UIS_BIG),
-	UiArtText(selyesno_confirmationMessage, { PANEL_LEFT + 120, 236, 280, 168 }, UIS_MED),
-	UiList(SELYESNO_DIALOG_ITEMS, PANEL_LEFT + 230, 390, 180, 35, UIS_CENTER | UIS_BIG | UIS_GOLD)
-};
-UiArtText *SELYESNO_DIALOG_CONFIRMATION_MESSAGE = &SELYESNO_DIALOG[3].art_text;
->>>>>>> 7a90b910
-
-void selyesno_Free()
-{
-	ArtBackground.Unload();
-
-	for(int i = 0; i < (int)vecSelYesNoDialogItems.size(); i++)
-	{
-		UiListItem* pUIListItem = vecSelYesNoDialogItems[i];
-		if(pUIListItem)
-			delete pUIListItem;
-
-		vecSelYesNoDialogItems.clear();
-	}
-
-	for(int i = 0; i < (int)vecSelYesNoDialog.size(); i++)
-	{
-		UiItemBase* pUIItem = vecSelYesNoDialog[i];
-		if(pUIItem)
-			delete pUIItem;
-
-		vecSelYesNoDialog.clear();
-	}
-}
-
-void selyesno_Select(int value)
-{
-	selyesno_value = value == 0;
-	selyesno_endMenu = true;
-}
-
-void selyesno_Esc()
-{
-	selyesno_value = false;
-	selyesno_endMenu = true;
-}
-
-bool UiSelHeroYesNoDialog(const char *title, const char *body)
-{
-	LoadBackgroundArt("ui_art\\black.pcx");
-
-	vecSelYesNoDialogItems.push_back(new UiListItem( "Yes", 0 ));
-	vecSelYesNoDialogItems.push_back(new UiListItem( "No", 1 ));
-
-	SDL_Rect rect = {0, 0, SCREEN_WIDTH, SCREEN_HEIGHT};
-	vecSelYesNoDialog.push_back(new UiImage(&ArtBackground, rect));
-	
-	SDL_Rect rect2 = { 0, 0, 0, 0 };
-	vecSelYesNoDialog.push_back(new UiImage(&ArtLogos[LOGO_MED], /*animated=*/true, /*frame=*/0, rect2, UIS_CENTER));
-
-	SDL_Rect rect3 = { 24, 161, 590, 35 };
-	vecSelYesNoDialog.push_back(new UiArtText(selyesno_title, rect3, UIS_CENTER | UIS_BIG));
-
-	SDL_Rect rect4 = { 120, 236, 280, 168 };
-	SELYESNO_DIALOG_CONFIRMATION_MESSAGE = new UiArtText(selyesno_confirmationMessage, rect4, UIS_MED);
-	vecSelYesNoDialog.push_back(SELYESNO_DIALOG_CONFIRMATION_MESSAGE);
-
-	vecSelYesNoDialog.push_back(new UiList(vecSelYesNoDialogItems, 230, 390, 180, 35, UIS_CENTER | UIS_BIG | UIS_GOLD));
-
-	strcpy(selyesno_title, title);
-	strcpy(selyesno_confirmationMessage, body);
-	WordWrapArtStr(selyesno_confirmationMessage, SELYESNO_DIALOG_CONFIRMATION_MESSAGE->m_rect.w);
-
-	UiInitList(0, 1, NULL, selyesno_Select, selyesno_Esc, vecSelYesNoDialog, vecSelYesNoDialog.size(), true, NULL);
-
-	selyesno_value = true;
-	selyesno_endMenu = false;
-	while (!selyesno_endMenu) {
-<<<<<<< HEAD
-		UiRenderItems(vecSelYesNoDialog, vecSelYesNoDialog.size());
-=======
-		UiClearScreen();
-		UiRenderItems(SELYESNO_DIALOG, size(SELYESNO_DIALOG));
->>>>>>> 7a90b910
-		UiPollAndRender();
-	}
-
-	selyesno_Free();
-
-	return selyesno_value;
-}
-}
+#include "selyesno.h"
+
+#include "all.h"
+#include "DiabloUI/diabloui.h"
+#include "DiabloUI/text.h"
+
+namespace dvl {
+
+bool selyesno_endMenu;
+bool selyesno_value;
+char selyesno_confirmationMessage[256];
+char selyesno_title[32];
+
+std::vector<UiListItem*> vecSelYesNoDialogItems;
+std::vector<UiItemBase*> vecSelYesNoDialog;
+UiArtText *SELYESNO_DIALOG_CONFIRMATION_MESSAGE;
+
+void selyesno_Free()
+{
+	ArtBackground.Unload();
+
+	for(int i = 0; i < (int)vecSelYesNoDialogItems.size(); i++)
+	{
+		UiListItem* pUIListItem = vecSelYesNoDialogItems[i];
+		if(pUIListItem)
+			delete pUIListItem;
+
+		vecSelYesNoDialogItems.clear();
+	}
+
+	for(int i = 0; i < (int)vecSelYesNoDialog.size(); i++)
+	{
+		UiItemBase* pUIItem = vecSelYesNoDialog[i];
+		if(pUIItem)
+			delete pUIItem;
+
+		vecSelYesNoDialog.clear();
+	}
+}
+
+void selyesno_Select(int value)
+{
+	selyesno_value = value == 0;
+	selyesno_endMenu = true;
+}
+
+void selyesno_Esc()
+{
+	selyesno_value = false;
+	selyesno_endMenu = true;
+}
+
+bool UiSelHeroYesNoDialog(const char *title, const char *body)
+{
+	LoadBackgroundArt("ui_art\\black.pcx");
+
+	vecSelYesNoDialogItems.push_back(new UiListItem( "Yes", 0 ));
+	vecSelYesNoDialogItems.push_back(new UiListItem( "No", 1 ));
+
+	SDL_Rect rect1 = { PANEL_LEFT, 0, 640, 480 };
+	vecSelYesNoDialog.push_back(new UiImage(&ArtBackground, rect1));
+
+	SDL_Rect rect2 = { 0, 0, 0, 0 };
+	vecSelYesNoDialog.push_back(new UiImage(&ArtLogos[LOGO_MED], /*animated=*/true, /*frame=*/0, rect2, UIS_CENTER));
+
+	SDL_Rect rect3 = { PANEL_LEFT + 24, 161, 590, 35 };
+	vecSelYesNoDialog.push_back(new UiArtText(selyesno_title, rect3, UIS_CENTER | UIS_BIG));
+
+	SDL_Rect rect4 = { PANEL_LEFT + 120, 236, 280, 168 };
+	SELYESNO_DIALOG_CONFIRMATION_MESSAGE = new UiArtText(selyesno_confirmationMessage, rect4, UIS_MED);
+	vecSelYesNoDialog.push_back(SELYESNO_DIALOG_CONFIRMATION_MESSAGE);
+
+	vecSelYesNoDialog.push_back(new UiList(vecSelYesNoDialogItems, PANEL_LEFT + 230, 390, 180, 35, UIS_CENTER | UIS_BIG | UIS_GOLD));
+
+	strcpy(selyesno_title, title);
+	strcpy(selyesno_confirmationMessage, body);
+	WordWrapArtStr(selyesno_confirmationMessage, SELYESNO_DIALOG_CONFIRMATION_MESSAGE->m_rect.w);
+
+	UiInitList(0, 1, NULL, selyesno_Select, selyesno_Esc, vecSelYesNoDialog, vecSelYesNoDialog.size(), true, NULL);
+
+	selyesno_value = true;
+	selyesno_endMenu = false;
+	while (!selyesno_endMenu) {
+		UiClearScreen();
+		UiRenderItems(vecSelYesNoDialog, vecSelYesNoDialog.size());
+		UiPollAndRender();
+	}
+
+	selyesno_Free();
+
+	return selyesno_value;
+}
+}