#pragma once
// Unifies joystick, gamepad, and keyboard controller APIs.

#include "all.h"

namespace dvl {

namespace ControllerButtonNS {
// NOTE: A, B, X, Y refer to physical positions on an XBox 360 controller.
// A<->B and X<->Y are reversed on a Nintendo controller.
enum ControllerButton {
<<<<<<< HEAD
	NONE = 0,
	CBIGNORE,
	AXIS_TRIGGERLEFT,  // ZL (aka L2)
	AXIS_TRIGGERRIGHT, // ZR (aka R2)
	BUTTON_A,          // Bottom button
	BUTTON_B,          // Right button
	BUTTON_X,          // Left button
	BUTTON_Y,          // TOP button
	BUTTON_LEFTSTICK,
	BUTTON_RIGHTSTICK,
	BUTTON_LEFTSHOULDER,
	BUTTON_RIGHTSHOULDER,
	BUTTON_START,
	BUTTON_BACK,
	BUTTON_DPAD_UP,
	BUTTON_DPAD_DOWN,
	BUTTON_DPAD_LEFT,
	BUTTON_DPAD_RIGHT
=======
	ControllerButton_NONE = 0,
	ControllerButton_IGNORE,
	ControllerButton_AXIS_TRIGGERLEFT,  // ZL (aka L2)
	ControllerButton_AXIS_TRIGGERRIGHT, // ZR (aka R2)
	ControllerButton_BUTTON_A,          // Bottom button
	ControllerButton_BUTTON_B,          // Right button
	ControllerButton_BUTTON_X,          // Left button
	ControllerButton_BUTTON_Y,          // TOP button
	ControllerButton_BUTTON_LEFTSTICK,
	ControllerButton_BUTTON_RIGHTSTICK,
	ControllerButton_BUTTON_LEFTSHOULDER,
	ControllerButton_BUTTON_RIGHTSHOULDER,
	ControllerButton_BUTTON_START,
	ControllerButton_BUTTON_BACK,
	ControllerButton_BUTTON_DPAD_UP,
	ControllerButton_BUTTON_DPAD_DOWN,
	ControllerButton_BUTTON_DPAD_LEFT,
	ControllerButton_BUTTON_DPAD_RIGHT
>>>>>>> 8726e801
};
}

inline bool IsDPadButton(ControllerButtonNS::ControllerButton button)
{
<<<<<<< HEAD
	return button == ControllerButtonNS::BUTTON_DPAD_UP
	    || button == ControllerButtonNS::BUTTON_DPAD_DOWN
	    || button == ControllerButtonNS::BUTTON_DPAD_LEFT
	    || button == ControllerButtonNS::BUTTON_DPAD_RIGHT;
=======
	return button == ControllerButton_BUTTON_DPAD_UP
	    || button == ControllerButton_BUTTON_DPAD_DOWN
	    || button == ControllerButton_BUTTON_DPAD_LEFT
	    || button == ControllerButton_BUTTON_DPAD_RIGHT;
>>>>>>> 8726e801
}

} // namespace dvl
<|MERGE_RESOLUTION|>--- conflicted
+++ resolved
@@ -1,69 +1,39 @@
-#pragma once
-// Unifies joystick, gamepad, and keyboard controller APIs.
-
-#include "all.h"
-
-namespace dvl {
-
-namespace ControllerButtonNS {
-// NOTE: A, B, X, Y refer to physical positions on an XBox 360 controller.
-// A<->B and X<->Y are reversed on a Nintendo controller.
-enum ControllerButton {
-<<<<<<< HEAD
-	NONE = 0,
-	CBIGNORE,
-	AXIS_TRIGGERLEFT,  // ZL (aka L2)
-	AXIS_TRIGGERRIGHT, // ZR (aka R2)
-	BUTTON_A,          // Bottom button
-	BUTTON_B,          // Right button
-	BUTTON_X,          // Left button
-	BUTTON_Y,          // TOP button
-	BUTTON_LEFTSTICK,
-	BUTTON_RIGHTSTICK,
-	BUTTON_LEFTSHOULDER,
-	BUTTON_RIGHTSHOULDER,
-	BUTTON_START,
-	BUTTON_BACK,
-	BUTTON_DPAD_UP,
-	BUTTON_DPAD_DOWN,
-	BUTTON_DPAD_LEFT,
-	BUTTON_DPAD_RIGHT
-=======
-	ControllerButton_NONE = 0,
-	ControllerButton_IGNORE,
-	ControllerButton_AXIS_TRIGGERLEFT,  // ZL (aka L2)
-	ControllerButton_AXIS_TRIGGERRIGHT, // ZR (aka R2)
-	ControllerButton_BUTTON_A,          // Bottom button
-	ControllerButton_BUTTON_B,          // Right button
-	ControllerButton_BUTTON_X,          // Left button
-	ControllerButton_BUTTON_Y,          // TOP button
-	ControllerButton_BUTTON_LEFTSTICK,
-	ControllerButton_BUTTON_RIGHTSTICK,
-	ControllerButton_BUTTON_LEFTSHOULDER,
-	ControllerButton_BUTTON_RIGHTSHOULDER,
-	ControllerButton_BUTTON_START,
-	ControllerButton_BUTTON_BACK,
-	ControllerButton_BUTTON_DPAD_UP,
-	ControllerButton_BUTTON_DPAD_DOWN,
-	ControllerButton_BUTTON_DPAD_LEFT,
-	ControllerButton_BUTTON_DPAD_RIGHT
->>>>>>> 8726e801
-};
-}
-
-inline bool IsDPadButton(ControllerButtonNS::ControllerButton button)
-{
-<<<<<<< HEAD
-	return button == ControllerButtonNS::BUTTON_DPAD_UP
-	    || button == ControllerButtonNS::BUTTON_DPAD_DOWN
-	    || button == ControllerButtonNS::BUTTON_DPAD_LEFT
-	    || button == ControllerButtonNS::BUTTON_DPAD_RIGHT;
-=======
-	return button == ControllerButton_BUTTON_DPAD_UP
-	    || button == ControllerButton_BUTTON_DPAD_DOWN
-	    || button == ControllerButton_BUTTON_DPAD_LEFT
-	    || button == ControllerButton_BUTTON_DPAD_RIGHT;
->>>>>>> 8726e801
-}
-
-} // namespace dvl
+#pragma once
+// Unifies joystick, gamepad, and keyboard controller APIs.
+
+#include "all.h"
+
+namespace dvl {
+
+// NOTE: A, B, X, Y refer to physical positions on an XBox 360 controller.
+// A<->B and X<->Y are reversed on a Nintendo controller.
+enum ControllerButton {
+	ControllerButton_NONE = 0,
+	ControllerButton_IGNORE,
+	ControllerButton_AXIS_TRIGGERLEFT,  // ZL (aka L2)
+	ControllerButton_AXIS_TRIGGERRIGHT, // ZR (aka R2)
+	ControllerButton_BUTTON_A,          // Bottom button
+	ControllerButton_BUTTON_B,          // Right button
+	ControllerButton_BUTTON_X,          // Left button
+	ControllerButton_BUTTON_Y,          // TOP button
+	ControllerButton_BUTTON_LEFTSTICK,
+	ControllerButton_BUTTON_RIGHTSTICK,
+	ControllerButton_BUTTON_LEFTSHOULDER,
+	ControllerButton_BUTTON_RIGHTSHOULDER,
+	ControllerButton_BUTTON_START,
+	ControllerButton_BUTTON_BACK,
+	ControllerButton_BUTTON_DPAD_UP,
+	ControllerButton_BUTTON_DPAD_DOWN,
+	ControllerButton_BUTTON_DPAD_LEFT,
+	ControllerButton_BUTTON_DPAD_RIGHT
+};
+
+inline bool IsDPadButton(ControllerButton button)
+{
+	return button == ControllerButton_BUTTON_DPAD_UP
+	    || button == ControllerButton_BUTTON_DPAD_DOWN
+	    || button == ControllerButton_BUTTON_DPAD_LEFT
+	    || button == ControllerButton_BUTTON_DPAD_RIGHT;
+}
+
+} // namespace dvl