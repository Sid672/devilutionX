#include "controls/plrctrls.h"

#ifndef _XBOX
#include <cstdint>
#include <algorithm>
#endif
#include <list>

#include "controls/controller.h"
#include "controls/controller_motion.h"
#include "controls/game_controls.h"

namespace dvl {

bool sgbControllerActive = false;
coords speedspellscoords[50];
const int repeatRate = 100;
int speedspellcount = 0;

// Native game menu, controlled by simulating a keyboard.
bool InGameMenu()
{
	return stextflag > 0
	    || helpflag
	    || talkflag
	    || qtextflag
	    || gmenu_is_active()
	    || PauseMode == 2
	    || plr[myplr]._pInvincible;
}

namespace {

DWORD invmove = 0;
int hsr[3] = { 0, 0, 0 }; // hot spell row counts
int slot = SLOTXY_INV_FIRST;
int spbslot = 0;

/**
 * Number of angles to turn to face the coordinate
 * @param x Tile coordinates
 * @param y Tile coordinates
 * @return -1 == down
 */
int GetRotaryDistance(int x, int y)
{
	int d, d1, d2;

	if (plr[myplr]._pfutx == x && plr[myplr]._pfuty == y)
		return -1;

	d1 = plr[myplr]._pdir;
	d2 = GetDirection(plr[myplr]._pfutx, plr[myplr]._pfuty, x, y);

	d = abs(d1 - d2);
	if (d > 4)
		return 4 - (d % 4);

	return d;
}

/**
 * @brief Get the best case walking steps to coordinates
 * @param dx Tile coordinates
 * @param dy Tile coordinates
 */
int GetMinDistance(int dx, int dy)
{
	return std::max(abs(plr[myplr]._pfutx - dx), abs(plr[myplr]._pfuty - dy));
}

/**
 * @brief Get walking steps to coordinate
 * @param dx Tile coordinates
 * @param dy Tile coordinates
 * @param maxDistance the max number of steps to search
 * @return number of steps, or 0 if not reachable
 */
int GetDistance(int dx, int dy, int maxDistance)
{
	if (GetMinDistance(dx, dy) > maxDistance) {
		return 0;
	}

	char walkpath[MAX_PATH_LENGTH];
	int steps = FindPath(PosOkPlayer, myplr, plr[myplr]._pfutx, plr[myplr]._pfuty, dx, dy, walkpath);
	if (steps > maxDistance)
		return 0;

	return steps;
}

/**
 * @brief Get distance to coordinate
 * @param dx Tile coordinates
 * @param dy Tile coordinates
 */
int GetDistanceRanged(int dx, int dy)
{
	int a = plr[myplr]._pfutx - dx;
	int b = plr[myplr]._pfuty - dy;

#ifdef _XBOX
	return sqrt(static_cast<double>(a * a + b * b));
#else
	return sqrt(a * a + b * b);
#endif
}

void FindItemOrObject()
{
	int mx = plr[myplr]._pfutx;
	int my = plr[myplr]._pfuty;
	int rotations = 5;

	// As the player can not stand on the edge fo the map this is safe from OOB
	for (int xx = -1; xx < 2; xx++) {
		for (int yy = -1; yy < 2; yy++) {
			if (dItem[mx + xx][my + yy] <= 0)
				continue;
			int i = dItem[mx + xx][my + yy] - 1;
			if (item[i]._itype == ITYPE_NONE
			    || item[i]._iSelFlag == 0)
				continue;
			int newRotations = GetRotaryDistance(mx + xx, my + yy);
			if (rotations < newRotations)
				continue;
			if (xx != 0 && yy != 0 && GetDistance(mx + xx, my + yy, 1) == 0)
				continue;
			rotations = newRotations;
			pcursitem = i;
			cursmx = mx + xx;
			cursmy = my + yy;
		}
	}

	if (leveltype == DTYPE_TOWN || pcursitem != -1)
		return; // Don't look for objects in town

	for (int xx = -1; xx < 2; xx++) {
		for (int yy = -1; yy < 2; yy++) {
			if (dObject[mx + xx][my + yy] == 0)
				continue;
			int o = dObject[mx + xx][my + yy] > 0 ? dObject[mx + xx][my + yy] - 1 : -(dObject[mx + xx][my + yy] + 1);
			if (object[o]._oSelFlag == 0)
				continue;
			if (xx == 0 && yy == 0 && object[o]._oDoorFlag)
				continue; // Ignore doorway so we don't get stuck behind barrels
			int newRotations = GetRotaryDistance(mx + xx, my + yy);
			if (rotations < newRotations)
				continue;
			if (xx != 0 && yy != 0 && GetDistance(mx + xx, my + yy, 1) == 0)
				continue;
			rotations = newRotations;
			pcursobj = o;
			cursmx = mx + xx;
			cursmy = my + yy;
		}
	}
}

void CheckTownersNearby()
{
	for (int i = 0; i < 16; i++) {
		int distance = GetDistance(towner[i]._tx, towner[i]._ty, 2);
		if (distance == 0)
			continue;
		pcursmonst = i;
	}
}

bool HasRangedSpell()
{
	int spl = plr[myplr]._pRSpell;

	return spl != SPL_INVALID
	    && spl != SPL_TOWN
	    && spl != SPL_TELEPORT
	    && spelldata[spl].sTargeted
	    && !spelldata[spl].sTownSpell;
}

bool CanTargetMonster(int mi)
{
	const MonsterStruct &monst = monster[mi];

	if (monst._mFlags & (MFLAG_HIDDEN | MFLAG_GOLEM))
		return false;
	if (monst._mhitpoints >> 6 <= 0) // dead
		return false;

	const int mx = monst._mx;
	const int my = monst._my;
	if (!(dFlags[mx][my] & BFLAG_LIT)) // not visable
		return false;
	if (dMonster[mx][my] == 0)
		return false;

	return true;
}

void FindRangedTarget()
{
	int distance, rotations;
	bool canTalk;

	// The first MAX_PLRS monsters are reserved for players' golems.
	for (int mi = MAX_PLRS; mi < MAXMONSTERS; mi++) {
		const MonsterStruct &monst = monster[mi];
		const int mx = monst._mfutx;
		const int my = monst._mfuty;
		if (!CanTargetMonster(mi))
			continue;

		const bool newCanTalk = CanTalkToMonst(mi);
		if (pcursmonst != -1 && !canTalk && newCanTalk)
			continue;
		const int newDdistance = GetDistanceRanged(mx, my);
		const int newRotations = GetRotaryDistance(mx, my);
		if (pcursmonst != -1 && canTalk == newCanTalk) {
			if (distance < newDdistance)
				continue;
			if (distance == newDdistance && rotations < newRotations)
				continue;
		}
		distance = newDdistance;
		rotations = newRotations;
		canTalk = newCanTalk;
		pcursmonst = mi;
	}
}

struct SearchNode {
	SearchNode()
	{
		x = y = steps = 0;
	}

	SearchNode(int iX, int iY, int iSteps)
	{
		x = iX;
		y = iY;
		steps = iSteps;
	}

	int x, y;
	int steps;
};

void FindMeleeTarget()
{
	bool visited[MAXDUNX][MAXDUNY] = { { 0 } };
	int maxSteps = 25; // Max steps for FindPath is 25
	int rotations;
	bool canTalk;

	std::list<SearchNode> queue;

	{
		const int start_x = plr[myplr]._pfutx;
		const int start_y = plr[myplr]._pfuty;
		visited[start_x][start_y] = true;
		
		SearchNode sTmp(start_x, start_y, 0);
		queue.push_back(sTmp);
	}

	while (!queue.empty()) {
		SearchNode node = queue.front();
		queue.pop_front();

		for (int i = 0; i < 8; i++) {
			const int dx = node.x + pathxdir[i];
			const int dy = node.y + pathydir[i];

			if (visited[dx][dy])
				continue; // already visisted

			if (node.steps > maxSteps) {
				visited[dx][dy] = true;
				continue;
			}

			if (!PosOkPlayer(myplr, dx, dy)) {
				visited[dx][dy] = true;

				if (dMonster[dx][dy] != 0) {
					const int mi = dMonster[dx][dy] > 0 ? dMonster[dx][dy] - 1 : -(dMonster[dx][dy] + 1);
					if (CanTargetMonster(mi)) {
						const bool newCanTalk = CanTalkToMonst(mi);
						if (pcursmonst != -1 && !canTalk && newCanTalk)
							continue;
						const int newRotations = GetRotaryDistance(dx, dy);
						if (pcursmonst != -1 && canTalk == newCanTalk && rotations < newRotations)
							continue;
						rotations = newRotations;
						canTalk = newCanTalk;
						pcursmonst = mi;
						if (!canTalk)
							maxSteps = node.steps; // Monsters found, cap search to current steps
					}
				}

				continue;
			}

			PATHNODE pPath;
			pPath.x = node.x;
			pPath.y = node.y;

			if (path_solid_pieces(&pPath, dx, dy)) {
				SearchNode sTmp(dx, dy, node.steps + 1);
				queue.push_back(sTmp);
				visited[dx][dy] = true;
			}
		}
	}
}

void CheckMonstersNearby()
{
	if (plr[myplr]._pwtype == WT_RANGED || HasRangedSpell()) {
		FindRangedTarget();
		return;
	}

	FindMeleeTarget();
}

void CheckPlayerNearby()
{
	int distance, newDdistance, rotations;

	if (pcursmonst != -1)
		return;

	int spl = plr[myplr]._pRSpell;
	if (FriendlyMode && spl != SPL_RESURRECT && spl != SPL_HEALOTHER)
		return;

	for (int i = 0; i < MAX_PLRS; i++) {
		if (i == myplr)
			continue;
		const int mx = plr[i]._pfutx;
		const int my = plr[i]._pfuty;
		if (dPlayer[mx][my] == 0
		    || !(dFlags[mx][my] & BFLAG_LIT)
		    || (plr[i]._pHitPoints == 0 && spl != SPL_RESURRECT))
			continue;

		if (plr[myplr]._pwtype == WT_RANGED || HasRangedSpell() || spl == SPL_HEALOTHER) {
			newDdistance = GetDistanceRanged(mx, my);
		} else {
			newDdistance = GetDistance(mx, my, distance);
			if (newDdistance == 0)
				continue;
		}

		if (pcursplr != -1 && distance < newDdistance)
			continue;
		const int newRotations = GetRotaryDistance(mx, my);
		if (pcursplr != -1 && distance == newDdistance && rotations < newRotations)
			continue;

		distance = newDdistance;
		rotations = newRotations;
		pcursplr = i;
	}
}

void FindActor()
{
	if (leveltype != DTYPE_TOWN)
		CheckMonstersNearby();
	else
		CheckTownersNearby();

	if (gbMaxPlayers != 1)
		CheckPlayerNearby();
}

int pcursmissile;
int pcurstrig;
int pcursquest;

void FindTrigger()
{
	int distance, rotations;

	if (pcursitem != -1 || pcursobj != -1)
		return; // Prefer showing items/objects over triggers (use of cursm* conflicts)

	for (int i = 0; i < nummissiles; i++) {
		int mi = missileactive[i];
		if (missile[mi]._mitype == MIS_TOWN || missile[mi]._mitype == MIS_RPORTAL) {
			int mix = missile[mi]._mix;
			int miy = missile[mi]._miy;
			const int newDdistance = GetDistance(mix, miy, 2);
			if (newDdistance == 0)
				continue;
			if (pcursmissile != -1 && distance < newDdistance)
				continue;
			const int newRotations = GetRotaryDistance(mix, miy);
			if (pcursmissile != -1 && distance == newDdistance && rotations < newRotations)
				continue;
			cursmx = mix;
			cursmy = miy;
			pcursmissile = mi;
			distance = newDdistance;
			rotations = newRotations;
		}
	}

	if (pcursmissile == -1) {
		for (int i = 0; i < numtrigs; i++) {
			int tx = trigs[i]._tx;
			int ty = trigs[i]._ty;
			if (trigs[i]._tlvl == 13)
				ty -= 1;
			const int newDdistance = GetDistance(tx, ty, 2);
			if (newDdistance == 0)
				continue;
			cursmx = tx;
			cursmy = ty;
			pcurstrig = i;
		}

		if (pcurstrig == -1) {
			for (int i = 0; i < MAXQUESTS; i++) {
				if (i == Q_BETRAYER || currlevel != quests[i]._qlevel || quests[i]._qslvl == 0)
					continue;
				const int newDdistance = GetDistance(quests[i]._qtx, quests[i]._qty, 2);
				if (newDdistance == 0)
					continue;
				cursmx = quests[i]._qtx;
				cursmy = quests[i]._qty;
				pcursquest = i;
			}
		}
	}

	if (pcursmonst != -1 || pcursplr != -1 || cursmx == -1 || cursmy == -1)
		return; // Prefer monster/player info text

	CheckTrigForce();
	CheckTown();
	CheckRportal();
}

void Interact()
{
	if (leveltype == DTYPE_TOWN && pcursmonst != -1) {
		NetSendCmdLocParam1(true, CMD_TALKXY, towner[pcursmonst]._tx, towner[pcursmonst]._ty, pcursmonst);
	} else if (pcursmonst != -1) {
		if (plr[myplr]._pwtype != WT_RANGED || CanTalkToMonst(pcursmonst)) {
			NetSendCmdParam1(true, CMD_ATTACKID, pcursmonst);
		} else {
			NetSendCmdParam1(true, CMD_RATTACKID, pcursmonst);
		}
	} else if (leveltype != DTYPE_TOWN && pcursplr != -1 && !FriendlyMode) {
		NetSendCmdParam1(true, plr[myplr]._pwtype == WT_RANGED ? CMD_RATTACKPID : CMD_ATTACKPID, pcursplr);
	}
}

void AttrIncBtnSnap(MoveDirectionYNS::MoveDirectionY dir)
{
<<<<<<< HEAD
	if (dir == MoveDirectionYNS::NONE)
=======
	if (dir == MoveDirectionY_NONE)
>>>>>>> 8726e801
		return;

	if (chrbtnactive && plr[myplr]._pStatPts <= 0)
		return;

	DWORD ticks = SDL_GetTicks();
	if (ticks - invmove < repeatRate) {
		return;
	}
	invmove = ticks;

	// first, find our cursor location
	int slot = 0;
	for (int i = 0; i < 4; i++) {
		if (MouseX >= ChrBtnsRect[i].x
		    && MouseX <= ChrBtnsRect[i].x + ChrBtnsRect[i].w
		    && MouseY >= ChrBtnsRect[i].y
		    && MouseY <= ChrBtnsRect[i].h + ChrBtnsRect[i].y) {
			slot = i;
			break;
		}
	}

<<<<<<< HEAD
	if (dir == MoveDirectionYNS::UP) {
		if (slot > 0)
			--slot;
	} else if (dir == MoveDirectionYNS::DOWN) {
=======
	if (dir == MoveDirectionY_UP) {
		if (slot > 0)
			--slot;
	} else if (dir == MoveDirectionY_DOWN) {
>>>>>>> 8726e801
		if (slot < 3)
			++slot;
	}

	// move cursor to our new location
	int x = ChrBtnsRect[slot].x + (ChrBtnsRect[slot].w / 2);
	int y = ChrBtnsRect[slot].y + (ChrBtnsRect[slot].h / 2);
	SetCursorPos(x, y);
}

// move the cursor around in our inventory
// if mouse coords are at SLOTXY_CHEST_LAST, consider this center of equipment
// small inventory squares are 29x29 (roughly)
void InvMove(MoveDirection dir)
{
	DWORD ticks = SDL_GetTicks();
	if (ticks - invmove < repeatRate) {
		return;
	}
	invmove = ticks;
	int x = MouseX;
	int y = MouseY;

	// check which inventory rectangle the mouse is in, if any
	for (int r = 0; (DWORD)r < NUM_XY_SLOTS; r++) {
		if (x >= InvRect[r].X && x < InvRect[r].X + (INV_SLOT_SIZE_PX + 1) && y >= InvRect[r].Y - (INV_SLOT_SIZE_PX + 1) && y < InvRect[r].Y) {
			slot = r;
			break;
		}
	}

	if (slot < 0)
		slot = 0;
	if (slot > SLOTXY_BELT_LAST)
		slot = SLOTXY_BELT_LAST;

	// when item is on cursor, this is the real cursor XY
<<<<<<< HEAD
	if (dir.x == MoveDirectionXNS::LEFT) {
=======
	if (dir.x == MoveDirectionX_LEFT) {
>>>>>>> 8726e801
		if (slot >= SLOTXY_HAND_RIGHT_FIRST && slot <= SLOTXY_HAND_RIGHT_LAST) {
			x = InvRect[SLOTXY_CHEST_FIRST].X + (INV_SLOT_SIZE_PX / 2);
			y = InvRect[SLOTXY_CHEST_FIRST].Y - (INV_SLOT_SIZE_PX / 2);
		} else if (slot >= SLOTXY_CHEST_FIRST && slot <= SLOTXY_CHEST_LAST) {
			x = InvRect[SLOTXY_HAND_LEFT_FIRST + 2].X + (INV_SLOT_SIZE_PX / 2);
			y = InvRect[SLOTXY_HAND_LEFT_FIRST + 2].Y - (INV_SLOT_SIZE_PX / 2);
		} else if (slot == SLOTXY_AMULET) {
			x = InvRect[SLOTXY_HEAD_FIRST].X + (INV_SLOT_SIZE_PX / 2);
			y = InvRect[SLOTXY_HEAD_FIRST].Y - (INV_SLOT_SIZE_PX / 2);
		} else if (slot == SLOTXY_RING_RIGHT) {
			x = InvRect[SLOTXY_RING_LEFT].X + (INV_SLOT_SIZE_PX / 2);
			y = InvRect[SLOTXY_RING_LEFT].Y - (INV_SLOT_SIZE_PX / 2);
		} else if (slot == SLOTXY_BELT_FIRST) {
			// do nothing
		} else if (slot == SLOTXY_RING_LEFT) {                                        // left ring
			                                                                          // do nothing
		} else if (slot >= SLOTXY_HAND_LEFT_FIRST && slot <= SLOTXY_HAND_LEFT_LAST) { // left hand
			                                                                          // do nothing
		} else if (slot >= SLOTXY_HEAD_FIRST && slot <= SLOTXY_HEAD_LAST) {           // head
			                                                                          // do nothing
		} else if (slot > SLOTXY_INV_FIRST) {                                         // general inventory
			if (slot != SLOTXY_INV_FIRST && slot != 35 && slot != 45 && slot != 55) { // left bounds
				slot -= 1;
				x = InvRect[slot].X + (INV_SLOT_SIZE_PX / 2);
				y = InvRect[slot].Y - (INV_SLOT_SIZE_PX / 2);
			}
		}
<<<<<<< HEAD
	} else if (dir.x == MoveDirectionXNS::RIGHT) {
=======
	} else if (dir.x == MoveDirectionX_RIGHT) {
>>>>>>> 8726e801
		if (slot == SLOTXY_RING_LEFT) {
			x = InvRect[SLOTXY_RING_RIGHT].X + (INV_SLOT_SIZE_PX / 2);
			y = InvRect[SLOTXY_RING_RIGHT].Y - (INV_SLOT_SIZE_PX / 2);
		} else if (slot >= SLOTXY_HAND_LEFT_FIRST && slot <= SLOTXY_HAND_LEFT_LAST) {
			x = InvRect[SLOTXY_CHEST_FIRST].X + (INV_SLOT_SIZE_PX / 2);
			y = InvRect[SLOTXY_CHEST_FIRST].Y - (INV_SLOT_SIZE_PX / 2);
		} else if (slot >= SLOTXY_CHEST_FIRST && slot <= SLOTXY_CHEST_LAST) {
			x = InvRect[SLOTXY_HAND_RIGHT_FIRST + 2].X + (INV_SLOT_SIZE_PX / 2);
			y = InvRect[SLOTXY_HAND_RIGHT_FIRST + 2].Y - (INV_SLOT_SIZE_PX / 2);
		} else if (slot >= SLOTXY_HEAD_FIRST && slot <= SLOTXY_HEAD_LAST) { // head to amulet
			x = InvRect[SLOTXY_AMULET].X + (INV_SLOT_SIZE_PX / 2);
			y = InvRect[SLOTXY_AMULET].Y - (INV_SLOT_SIZE_PX / 2);
		} else if (slot >= SLOTXY_HAND_RIGHT_FIRST && slot <= SLOTXY_HAND_RIGHT_LAST) { // right hand
			                                                                            // do nothing
		} else if (slot == SLOTXY_AMULET) {
			// do nothing
		} else if (slot == SLOTXY_RING_RIGHT) {
			// do nothing
		} else if (slot < SLOTXY_BELT_LAST && slot >= SLOTXY_INV_FIRST) {            // general inventory
			if (slot != 34 && slot != 44 && slot != 54 && slot != SLOTXY_INV_LAST) { // right bounds
				slot += 1;
				x = InvRect[slot].X + (INV_SLOT_SIZE_PX / 2);
				y = InvRect[slot].Y - (INV_SLOT_SIZE_PX / 2);
			}
		}
	}
<<<<<<< HEAD
	if (dir.y == MoveDirectionYNS::UP) {
=======
	if (dir.y == MoveDirectionY_UP) {
>>>>>>> 8726e801
		if (slot > 24 && slot <= 27) { // first 3 general slots
			x = InvRect[SLOTXY_RING_LEFT].X + (INV_SLOT_SIZE_PX / 2);
			y = InvRect[SLOTXY_RING_LEFT].Y - (INV_SLOT_SIZE_PX / 2);
		} else if (slot >= 28 && slot <= 32) { // middle 4 general slots
			x = InvRect[SLOTXY_CHEST_FIRST].X + (INV_SLOT_SIZE_PX / 2);
			y = InvRect[SLOTXY_CHEST_FIRST].Y - (INV_SLOT_SIZE_PX / 2);
		} else if (slot >= 33 && slot < 35) { // last 3 general slots
			x = InvRect[SLOTXY_RING_RIGHT].X + (INV_SLOT_SIZE_PX / 2);
			y = InvRect[SLOTXY_RING_RIGHT].Y - (INV_SLOT_SIZE_PX / 2);
		} else if (slot >= SLOTXY_CHEST_FIRST && slot <= SLOTXY_CHEST_LAST) { // chest to head
			x = InvRect[SLOTXY_HEAD_FIRST].X + (INV_SLOT_SIZE_PX / 2);
			y = InvRect[SLOTXY_HEAD_FIRST].Y - (INV_SLOT_SIZE_PX / 2);
		} else if (slot == SLOTXY_RING_LEFT) { // left ring to left hand
			x = InvRect[SLOTXY_HAND_LEFT_FIRST + 2].X + (INV_SLOT_SIZE_PX / 2);
			y = InvRect[SLOTXY_HAND_LEFT_FIRST + 2].Y - (INV_SLOT_SIZE_PX / 2);
		} else if (slot == SLOTXY_RING_RIGHT) { // right ring to right hand
			x = InvRect[SLOTXY_HAND_RIGHT_FIRST + 2].X + (INV_SLOT_SIZE_PX / 2);
			y = InvRect[SLOTXY_HAND_RIGHT_FIRST + 2].Y - (INV_SLOT_SIZE_PX / 2);
		} else if (slot >= SLOTXY_HAND_RIGHT_FIRST && slot <= SLOTXY_HAND_RIGHT_LAST) { // right hand to amulet
			x = InvRect[SLOTXY_AMULET].X + (INV_SLOT_SIZE_PX / 2);
			y = InvRect[SLOTXY_AMULET].Y - (INV_SLOT_SIZE_PX / 2);
		} else if (slot >= SLOTXY_HEAD_FIRST && slot <= SLOTXY_HEAD_LAST) {
			// do nothing
		} else if (slot >= SLOTXY_HAND_LEFT_FIRST && slot <= SLOTXY_HAND_LEFT_LAST) { // left hand to head
			x = InvRect[SLOTXY_HEAD_FIRST].X + (INV_SLOT_SIZE_PX / 2);
			y = InvRect[SLOTXY_HEAD_FIRST].Y - (INV_SLOT_SIZE_PX / 2);
		} else if (slot == SLOTXY_AMULET) {
			// do nothing
		} else if (slot >= (SLOTXY_INV_FIRST + 10)) { // general inventory
			slot -= 10;
			x = InvRect[slot].X + (INV_SLOT_SIZE_PX / 2);
			y = InvRect[slot].Y - (INV_SLOT_SIZE_PX / 2);
		}
<<<<<<< HEAD
	} else if (dir.y == MoveDirectionYNS::DOWN) {
=======
	} else if (dir.y == MoveDirectionY_DOWN) {
>>>>>>> 8726e801
		if (slot >= SLOTXY_HEAD_FIRST && slot <= SLOTXY_HEAD_LAST) {
			x = InvRect[SLOTXY_CHEST_FIRST].X + (INV_SLOT_SIZE_PX / 2);
			y = InvRect[SLOTXY_CHEST_FIRST].Y - (INV_SLOT_SIZE_PX / 2);
		} else if (slot >= SLOTXY_CHEST_FIRST && slot <= SLOTXY_CHEST_LAST) {
			x = InvRect[30].X + (INV_SLOT_SIZE_PX / 2);
			y = InvRect[30].Y - (INV_SLOT_SIZE_PX / 2);
		} else if (slot >= SLOTXY_HAND_LEFT_FIRST && slot <= SLOTXY_HAND_LEFT_LAST) {
			x = InvRect[SLOTXY_RING_LEFT].X + (INV_SLOT_SIZE_PX / 2);
			y = InvRect[SLOTXY_RING_LEFT].Y - (INV_SLOT_SIZE_PX / 2);
		} else if (slot == SLOTXY_RING_LEFT) {
			x = InvRect[26].X + (INV_SLOT_SIZE_PX / 2);
			y = InvRect[26].Y - (INV_SLOT_SIZE_PX / 2);
		} else if (slot == SLOTXY_RING_RIGHT) {
			x = InvRect[34].X + (INV_SLOT_SIZE_PX / 2);
			y = InvRect[34].Y - (INV_SLOT_SIZE_PX / 2);
		} else if (slot == SLOTXY_AMULET) {
			x = InvRect[SLOTXY_HAND_RIGHT_FIRST + 2].X + (INV_SLOT_SIZE_PX / 2);
			y = InvRect[SLOTXY_HAND_RIGHT_FIRST + 2].Y - (INV_SLOT_SIZE_PX / 2);
		} else if (slot >= SLOTXY_HAND_RIGHT_FIRST && slot <= SLOTXY_HAND_RIGHT_LAST) {
			x = InvRect[SLOTXY_RING_RIGHT].X + (INV_SLOT_SIZE_PX / 2);
			y = InvRect[SLOTXY_RING_RIGHT].Y - (INV_SLOT_SIZE_PX / 2);
		} else if (slot < (SLOTXY_BELT_LAST - 10)) { // general inventory
			slot += 10;
			x = InvRect[slot].X + (INV_SLOT_SIZE_PX / 2);
			y = InvRect[slot].Y - (INV_SLOT_SIZE_PX / 2);
		}
	}

	if (x == MouseX && y == MouseY) {
		return; // Avoid wobeling when scalled
	}

	if (pcurs > 1) {       // [3] Keep item in the same slot, don't jump it up
		if (x != MouseX) { // without this, the cursor keeps moving -10
			x -= 10;
			y -= 10;
		}
	}
	SetCursorPos(x, y);
}

// check if hot spell at X Y exists
bool HSExists(int x, int y)
{
	for (int r = 0; r < speedspellcount; r++) { // speedbook cells are 56x56
		if (MouseX >= speedspellscoords[r].x - 28 && MouseX < speedspellscoords[r].x + (28) && MouseY >= speedspellscoords[r].y - (28) && MouseY < speedspellscoords[r].y + 28) {
			return true;
		}
	}
	return false;
}

void HotSpellMove(MoveDirection dir)
{
	int x = 0;
	int y = 0;

	DWORD ticks = SDL_GetTicks();
	if (ticks - invmove < repeatRate) {
		return;
	}
	invmove = ticks;

	for (int r = 0; r < speedspellcount; r++) { // speedbook cells are 56x56
		// our 3 rows by y axis
		if (speedspellscoords[r].y == 307)
			hsr[0]++;
		if (speedspellscoords[r].y == 251)
			hsr[1]++;
		if (speedspellscoords[r].y == 195)
			hsr[2]++;
		if (MouseX >= speedspellscoords[r].x - 28 && MouseX < speedspellscoords[r].x + (28) && MouseY >= speedspellscoords[r].y - (28) && MouseY < speedspellscoords[r].y + 28) {
			spbslot = r;
			//sprintf(tempstr, "IN HOT SPELL CELL NUM:%i", r);
			//NetSendCmdString(1 << myplr, tempstr);
		}
	}

<<<<<<< HEAD
	if (dir.y == MoveDirectionYNS::UP) {
=======
	if (dir.y == MoveDirectionY_UP) {
>>>>>>> 8726e801
		if (speedspellscoords[spbslot].y == 307 && hsr[1] > 0) { // we're in row 1, check if row 2 has spells
			if (HSExists(MouseX, 251)) {
				x = MouseX;
				y = 251;
			}
		} else if (speedspellscoords[spbslot].y == 251 && hsr[2] > 0) { // we're in row 2, check if row 3 has spells
			if (HSExists(MouseX, 195)) {
				x = MouseX;
				y = 195;
			}
		}
<<<<<<< HEAD
	} else if (dir.y == MoveDirectionYNS::DOWN) {
=======
	} else if (dir.y == MoveDirectionY_DOWN) {
>>>>>>> 8726e801
		if (speedspellscoords[spbslot].y == 251) { // we're in row 2
			if (HSExists(MouseX, 307)) {
				x = MouseX;
				y = 307;
			}
		} else if (speedspellscoords[spbslot].y == 195) { // we're in row 3
			if (HSExists(MouseX, 251)) {
				x = MouseX;
				y = 251;
			}
		}
	}
<<<<<<< HEAD
	if (dir.x == MoveDirectionXNS::LEFT) {
=======
	if (dir.x == MoveDirectionX_LEFT) {
>>>>>>> 8726e801
		if (spbslot >= speedspellcount - 1)
			return;
		spbslot++;
		x = speedspellscoords[spbslot].x;
		y = speedspellscoords[spbslot].y;
<<<<<<< HEAD
	} else if (dir.x == MoveDirectionXNS::RIGHT) {
=======
	} else if (dir.x == MoveDirectionX_RIGHT) {
>>>>>>> 8726e801
		if (spbslot <= 0)
			return;
		spbslot--;
		x = speedspellscoords[spbslot].x;
		y = speedspellscoords[spbslot].y;
	}

	if (x > 0 && y > 0) {
		SetCursorPos(x, y);
	}
}

void SpellBookMove(MoveDirection dir)
{
	DWORD ticks = SDL_GetTicks();
	if (ticks - invmove < repeatRate) {
		return;
	}
	invmove = ticks;

<<<<<<< HEAD
	if (dir.x == MoveDirectionXNS::LEFT) {
		if (sbooktab > 0)
			sbooktab--;
	} else if (dir.x == MoveDirectionXNS::RIGHT) {
=======
	if (dir.x == MoveDirectionX_LEFT) {
		if (sbooktab > 0)
			sbooktab--;
	} else if (dir.x == MoveDirectionX_RIGHT) {
>>>>>>> 8726e801
		if (sbooktab < 3)
			sbooktab++;
	}
}

static const direction kFaceDir[3][3] = {
	// NONE      UP      DOWN
	{ DIR_OMNI, DIR_N, DIR_S }, // NONE
	{ DIR_W, DIR_NW, DIR_SW },  // LEFT
	{ DIR_E, DIR_NE, DIR_SE },  // RIGHT
};
static const int kOffsets[8][2] = {
	{ 1, 1 },   // DIR_S
	{ 0, 1 },   // DIR_SW
	{ -1, 1 },  // DIR_W
	{ -1, 0 },  // DIR_NW
	{ -1, -1 }, // DIR_N
	{ 0, -1 },  // DIR_NE
	{ 1, -1 },  // DIR_E
	{ 1, 0 },   // DIR_SE
};

/**
 * @brief check if stepping in direction (dir) from x, y is blocked.
 *
 * If you step from A to B, at leat one of the Xs need to be clear:
 *
 *  AX
 *  XB
 *
 *  @return true if step is blocked
 */
bool IsPathBlocked(int x, int y, int dir)
{
	int d1, d2, d1x, d1y, d2x, d2y;

	switch (dir) {
	case DIR_N:
		d1 = DIR_NW;
		d2 = DIR_NE;
		break;
	case DIR_E:
		d1 = DIR_NE;
		d2 = DIR_SE;
		break;
	case DIR_S:
		d1 = DIR_SE;
		d2 = DIR_SW;
		break;
	case DIR_W:
		d1 = DIR_SW;
		d2 = DIR_NW;
		break;
	default:
		return false;
	}

	d1x = x + kOffsets[d1][0];
	d1y = y + kOffsets[d1][1];
	d2x = x + kOffsets[d2][0];
	d2y = y + kOffsets[d2][1];

	if (!nSolidTable[dPiece[d1x][d1y]] && !nSolidTable[dPiece[d2x][d2y]])
		return false;

	return !PosOkPlayer(myplr, d1x, d1y) && !PosOkPlayer(myplr, d2x, d2y);
}

void WalkInDir(MoveDirection dir)
{
	const int x = plr[myplr]._pfutx;
	const int y = plr[myplr]._pfuty;

<<<<<<< HEAD
	if (dir.x == MoveDirectionXNS::NONE && dir.y == MoveDirectionYNS::NONE) {
=======
	if (dir.x == MoveDirectionX_NONE && dir.y == MoveDirectionY_NONE) {
>>>>>>> 8726e801
		if (sgbControllerActive && plr[myplr].walkpath[0] != WALK_NONE && plr[myplr].destAction == ACTION_NONE)
			NetSendCmdLoc(true, CMD_WALKXY, x, y); // Stop walking
		return;
	}

	const int pdir = kFaceDir[static_cast<std::size_t>(dir.x)][static_cast<std::size_t>(dir.y)];
	const int dx = x + kOffsets[pdir][0];
	const int dy = y + kOffsets[pdir][1];
	plr[myplr]._pdir = pdir;

	if (PosOkPlayer(myplr, dx, dy) && IsPathBlocked(x, y, pdir))
		return; // Don't start backtrack around obstacles

	NetSendCmdLoc(true, CMD_WALKXY, dx, dy);
}

void Movement()
{
	if (InGameMenu() || questlog
<<<<<<< HEAD
	    || IsControllerButtonPressed(ControllerButtonNS::BUTTON_START)
	    || IsControllerButtonPressed(ControllerButtonNS::BUTTON_BACK))
		return;

	MoveDirection move_dir = GetMoveDirection();
	if (move_dir.x != MoveDirectionXNS::NONE || move_dir.y != MoveDirectionYNS::NONE) {
=======
	    || IsControllerButtonPressed(ControllerButton_BUTTON_START)
	    || IsControllerButtonPressed(ControllerButton_BUTTON_BACK))
		return;

	MoveDirection move_dir = GetMoveDirection();
	if (move_dir.x != MoveDirectionX_NONE || move_dir.y != MoveDirectionY_NONE) {
>>>>>>> 8726e801
		sgbControllerActive = true;
	}

	if (invflag) {
		InvMove(move_dir);
	} else if (chrflag && plr[myplr]._pStatPts > 0) {
		AttrIncBtnSnap(move_dir.y);
	} else if (spselflag) {
		HotSpellMove(move_dir);
	} else if (sbookflag) {
		SpellBookMove(move_dir);
	} else {
		WalkInDir(move_dir);
	}
}

struct RightStickAccumulator {

	RightStickAccumulator()
	{
		lastTc = SDL_GetTicks();
		hiresDX = 0;
		hiresDY = 0;
	}

	void pool(int *x, int *y, int slowdown)
	{
		DWORD tc = SDL_GetTicks();
		hiresDX += rightStickX * (tc - lastTc);
		hiresDY += rightStickY * (tc - lastTc);
		*x += hiresDX / slowdown;
		*y += -hiresDY / slowdown;
		lastTc = tc;
		// keep track of remainder for sub-pixel motion
		hiresDX %= slowdown;
		hiresDY %= slowdown;
	}

	void clear()
	{
		lastTc = SDL_GetTicks();
	}

	DWORD lastTc;
	int hiresDX;
	int hiresDY;
};

} // namespace

bool IsAutomapActive()
{
	return automapflag && leveltype != DTYPE_TOWN;
}

void HandleRightStickMotion()
{
	static RightStickAccumulator acc;
	// deadzone is handled in ScaleJoystickAxes() already
	if (rightStickX == 0 && rightStickY == 0) {
		acc.clear();
		return;
	}

	if (IsAutomapActive()) { // move map
		int dx = 0, dy = 0;
		acc.pool(&dx, &dy, 32);
		AutoMapXOfs += dy + dx;
		AutoMapYOfs += dy - dx;
		return;
	}

	{ // move cursor
		sgbControllerActive = false;
		int x = MouseX;
		int y = MouseY;
		acc.pool(&x, &y, 2);
		x = std::min(std::max(x, 0), SCREEN_WIDTH - 1);
		y = std::min(std::max(y, 0), SCREEN_HEIGHT - 1);
		SetCursorPos(x, y);
	}
}

/**
 * @brief Moves the mouse to the first inventory slot.
 */
void FocusOnInventory()
{
	SetCursorPos(InvRect[25].X + (INV_SLOT_SIZE_PX / 2), InvRect[25].Y - (INV_SLOT_SIZE_PX / 2));
}

void plrctrls_after_check_curs_move()
{
	HandleRightStickMotion();

	// check for monsters first, then items, then towners.
	if (sgbControllerActive) {
		// Clear focuse set by cursor
		pcursplr = -1;
		pcursmonst = -1;
		pcursitem = -1;
		pcursobj = -1;
		pcursmissile = -1;
		pcurstrig = -1;
		pcursquest = -1;
		cursmx = -1;
		cursmy = -1;
		if (!invflag) {
			*infostr = '\0';
			ClearPanel();
			FindActor();
			FindItemOrObject();
			FindTrigger();
		}
	}
}

void plrctrls_after_game_logic()
{
	Movement();
}

void UseBeltItem(int type)
{
	for (int i = 0; i < MAXBELTITEMS; i++) {
		const int id = AllItemsList[plr[myplr].SpdList[i].IDidx].iMiscId;
		const int spellId = AllItemsList[plr[myplr].SpdList[i].IDidx].iSpell;
		if ((type == BLT_HEALING && (id == IMISC_HEAL || id == IMISC_FULLHEAL || (id == IMISC_SCROLL && spellId == SPL_HEAL)))
		    || (type == BLT_MANA && (id == IMISC_MANA || id == IMISC_FULLMANA))
		    || id == IMISC_REJUV || id == IMISC_FULLREJUV) {
			if (plr[myplr].SpdList[i]._itype > -1) {
				UseInvItem(myplr, INVITEM_BELT_FIRST + i);
				break;
			}
		}
	}
}

void PerformPrimaryAction()
{
	if (invflag) { // inventory is open
		if (pcurs > CURSOR_HAND && pcurs < CURSOR_FIRSTITEM) {
			TryIconCurs();
			SetCursor_(CURSOR_HAND);
		} else {
			CheckInvItem();
		}
		return;
	}

	if (spselflag) {
		SetSpell();
		return;
	}

	if (chrflag && !chrbtnactive && plr[myplr]._pStatPts > 0) {
		CheckChrBtns();
		for (int i = 0; i < 4; i++) {
			if (MouseX >= ChrBtnsRect[i].x
			    && MouseX <= ChrBtnsRect[i].x + ChrBtnsRect[i].w
			    && MouseY >= ChrBtnsRect[i].y
			    && MouseY <= ChrBtnsRect[i].h + ChrBtnsRect[i].y) {
				chrbtn[i] = 1;
				chrbtnactive = true;
				ReleaseChrBtns();
			}
		}
		return;
	}

	Interact();
}

bool SpellHasActorTarget()
{
	int spl = plr[myplr]._pRSpell;
	if (spl == SPL_TOWN || spl == SPL_TELEPORT)
		return false;

	if (spl == SPL_FIREWALL && pcursmonst != -1) {
		cursmx = monster[pcursmonst]._mx;
		cursmy = monster[pcursmonst]._my;
	}

	return pcursplr != -1 || pcursmonst != -1;
}

void UpdateSpellTarget()
{
	if (SpellHasActorTarget())
		return;

	pcursplr = -1;
	pcursmonst = -1;

	const PlayerStruct &player = plr[myplr];

	int range = 1;
	if (plr[myplr]._pRSpell == SPL_TELEPORT)
		range = 4;

	cursmx = player._pfutx + kOffsets[player._pdir][0] * range;
	cursmy = player._pfuty + kOffsets[player._pdir][1] * range;
}

/**
 * @brief Try dropping item in all 9 possible places
 */
bool TryDropItem()
{
	cursmx = plr[myplr]._pfutx + 1;
	cursmy = plr[myplr]._pfuty;
	if (!DropItemBeforeTrig()) {
		// Try to drop on the other side
		cursmx = plr[myplr]._pfutx;
		cursmy = plr[myplr]._pfuty + 1;
		DropItemBeforeTrig();
	}

	return pcurs == CURSOR_HAND;
}

void PerformSpellAction()
{
	if (InGameMenu() || questlog || sbookflag)
		return;

	if (invflag) {
		if (pcurs >= CURSOR_FIRSTITEM)
			TryDropItem();
		else if (pcurs > CURSOR_HAND) {
			TryIconCurs();
			SetCursor_(CURSOR_HAND);
		}
		return;
	}

	if (pcurs >= CURSOR_FIRSTITEM && !TryDropItem())
		return;
	if (pcurs > CURSOR_HAND)
		SetCursor_(CURSOR_HAND);

	if (spselflag) {
		SetSpell();
		return;
	}

	int spl = plr[myplr]._pRSpell;
	if ((pcursplr == -1 && (spl == SPL_RESURRECT || spl == SPL_HEALOTHER))
	    || (pcursobj == -1 && spl == SPL_DISARM)) {
		if (plr[myplr]._pClass == PC_WARRIOR) {
			PlaySFX(PS_WARR27);
#ifndef SPAWN
		} else if (plr[myplr]._pClass == PC_ROGUE) {
			PlaySFX(PS_ROGUE27);
		} else if (plr[myplr]._pClass == PC_SORCERER) {
			PlaySFX(PS_MAGE27);
#endif
		}
		return;
	}

	UpdateSpellTarget();
	CheckPlrSpell();
}

void CtrlUseInvItem()
{
	ItemStruct *Item;

	if (pcursinvitem == -1)
		return;

	if (pcursinvitem <= INVITEM_INV_LAST)
		Item = &plr[myplr].InvList[pcursinvitem - INVITEM_INV_FIRST];
	else
		Item = &plr[myplr].SpdList[pcursinvitem - INVITEM_BELT_FIRST];

	if ((Item->_iMiscId == IMISC_SCROLLT || Item->_iMiscId == IMISC_SCROLL) && spelldata[Item->_iSpell].sTargeted) {
		return;
	}

	UseInvItem(myplr, pcursinvitem);
}

void PerformSecondaryAction()
{
	if (invflag) {
		CtrlUseInvItem();
		return;
	}

	if (pcurs >= CURSOR_FIRSTITEM && !TryDropItem())
		return;
	if (pcurs > CURSOR_HAND)
		SetCursor_(CURSOR_HAND);

	if (pcursitem != -1) {
		NetSendCmdLocParam1(true, CMD_GOTOAGETITEM, cursmx, cursmy, pcursitem);
	} else if (pcursobj != -1) {
		NetSendCmdLocParam1(true, CMD_OPOBJXY, cursmx, cursmy, pcursobj);
	} else if (pcursmissile != -1) {
		MakePlrPath(myplr, missile[pcursmissile]._mix, missile[pcursmissile]._miy, true);
		plr[myplr].destAction = ACTION_WALK;
	} else if (pcurstrig != -1) {
		MakePlrPath(myplr, trigs[pcurstrig]._tx, trigs[pcurstrig]._ty, true);
		plr[myplr].destAction = ACTION_WALK;
	} else if (pcursquest != -1) {
		MakePlrPath(myplr, quests[pcursquest]._qtx, quests[pcursquest]._qty, true);
		plr[myplr].destAction = ACTION_WALK;
	}
}

} // namespace dvl
<|MERGE_RESOLUTION|>--- conflicted
+++ resolved
@@ -1,1231 +1,1168 @@
-#include "controls/plrctrls.h"
-
-#ifndef _XBOX
-#include <cstdint>
-#include <algorithm>
-#endif
-#include <list>
-
-#include "controls/controller.h"
-#include "controls/controller_motion.h"
-#include "controls/game_controls.h"
-
-namespace dvl {
-
-bool sgbControllerActive = false;
-coords speedspellscoords[50];
-const int repeatRate = 100;
-int speedspellcount = 0;
-
-// Native game menu, controlled by simulating a keyboard.
-bool InGameMenu()
-{
-	return stextflag > 0
-	    || helpflag
-	    || talkflag
-	    || qtextflag
-	    || gmenu_is_active()
-	    || PauseMode == 2
-	    || plr[myplr]._pInvincible;
-}
-
-namespace {
-
-DWORD invmove = 0;
-int hsr[3] = { 0, 0, 0 }; // hot spell row counts
-int slot = SLOTXY_INV_FIRST;
-int spbslot = 0;
-
-/**
- * Number of angles to turn to face the coordinate
- * @param x Tile coordinates
- * @param y Tile coordinates
- * @return -1 == down
- */
-int GetRotaryDistance(int x, int y)
-{
-	int d, d1, d2;
-
-	if (plr[myplr]._pfutx == x && plr[myplr]._pfuty == y)
-		return -1;
-
-	d1 = plr[myplr]._pdir;
-	d2 = GetDirection(plr[myplr]._pfutx, plr[myplr]._pfuty, x, y);
-
-	d = abs(d1 - d2);
-	if (d > 4)
-		return 4 - (d % 4);
-
-	return d;
-}
-
-/**
- * @brief Get the best case walking steps to coordinates
- * @param dx Tile coordinates
- * @param dy Tile coordinates
- */
-int GetMinDistance(int dx, int dy)
-{
-	return std::max(abs(plr[myplr]._pfutx - dx), abs(plr[myplr]._pfuty - dy));
-}
-
-/**
- * @brief Get walking steps to coordinate
- * @param dx Tile coordinates
- * @param dy Tile coordinates
- * @param maxDistance the max number of steps to search
- * @return number of steps, or 0 if not reachable
- */
-int GetDistance(int dx, int dy, int maxDistance)
-{
-	if (GetMinDistance(dx, dy) > maxDistance) {
-		return 0;
-	}
-
-	char walkpath[MAX_PATH_LENGTH];
-	int steps = FindPath(PosOkPlayer, myplr, plr[myplr]._pfutx, plr[myplr]._pfuty, dx, dy, walkpath);
-	if (steps > maxDistance)
-		return 0;
-
-	return steps;
-}
-
-/**
- * @brief Get distance to coordinate
- * @param dx Tile coordinates
- * @param dy Tile coordinates
- */
-int GetDistanceRanged(int dx, int dy)
-{
-	int a = plr[myplr]._pfutx - dx;
-	int b = plr[myplr]._pfuty - dy;
-
-#ifdef _XBOX
-	return sqrt(static_cast<double>(a * a + b * b));
-#else
-	return sqrt(a * a + b * b);
-#endif
-}
-
-void FindItemOrObject()
-{
-	int mx = plr[myplr]._pfutx;
-	int my = plr[myplr]._pfuty;
-	int rotations = 5;
-
-	// As the player can not stand on the edge fo the map this is safe from OOB
-	for (int xx = -1; xx < 2; xx++) {
-		for (int yy = -1; yy < 2; yy++) {
-			if (dItem[mx + xx][my + yy] <= 0)
-				continue;
-			int i = dItem[mx + xx][my + yy] - 1;
-			if (item[i]._itype == ITYPE_NONE
-			    || item[i]._iSelFlag == 0)
-				continue;
-			int newRotations = GetRotaryDistance(mx + xx, my + yy);
-			if (rotations < newRotations)
-				continue;
-			if (xx != 0 && yy != 0 && GetDistance(mx + xx, my + yy, 1) == 0)
-				continue;
-			rotations = newRotations;
-			pcursitem = i;
-			cursmx = mx + xx;
-			cursmy = my + yy;
-		}
-	}
-
-	if (leveltype == DTYPE_TOWN || pcursitem != -1)
-		return; // Don't look for objects in town
-
-	for (int xx = -1; xx < 2; xx++) {
-		for (int yy = -1; yy < 2; yy++) {
-			if (dObject[mx + xx][my + yy] == 0)
-				continue;
-			int o = dObject[mx + xx][my + yy] > 0 ? dObject[mx + xx][my + yy] - 1 : -(dObject[mx + xx][my + yy] + 1);
-			if (object[o]._oSelFlag == 0)
-				continue;
-			if (xx == 0 && yy == 0 && object[o]._oDoorFlag)
-				continue; // Ignore doorway so we don't get stuck behind barrels
-			int newRotations = GetRotaryDistance(mx + xx, my + yy);
-			if (rotations < newRotations)
-				continue;
-			if (xx != 0 && yy != 0 && GetDistance(mx + xx, my + yy, 1) == 0)
-				continue;
-			rotations = newRotations;
-			pcursobj = o;
-			cursmx = mx + xx;
-			cursmy = my + yy;
-		}
-	}
-}
-
-void CheckTownersNearby()
-{
-	for (int i = 0; i < 16; i++) {
-		int distance = GetDistance(towner[i]._tx, towner[i]._ty, 2);
-		if (distance == 0)
-			continue;
-		pcursmonst = i;
-	}
-}
-
-bool HasRangedSpell()
-{
-	int spl = plr[myplr]._pRSpell;
-
-	return spl != SPL_INVALID
-	    && spl != SPL_TOWN
-	    && spl != SPL_TELEPORT
-	    && spelldata[spl].sTargeted
-	    && !spelldata[spl].sTownSpell;
-}
-
-bool CanTargetMonster(int mi)
-{
-	const MonsterStruct &monst = monster[mi];
-
-	if (monst._mFlags & (MFLAG_HIDDEN | MFLAG_GOLEM))
-		return false;
-	if (monst._mhitpoints >> 6 <= 0) // dead
-		return false;
-
-	const int mx = monst._mx;
-	const int my = monst._my;
-	if (!(dFlags[mx][my] & BFLAG_LIT)) // not visable
-		return false;
-	if (dMonster[mx][my] == 0)
-		return false;
-
-	return true;
-}
-
-void FindRangedTarget()
-{
-	int distance, rotations;
-	bool canTalk;
-
-	// The first MAX_PLRS monsters are reserved for players' golems.
-	for (int mi = MAX_PLRS; mi < MAXMONSTERS; mi++) {
-		const MonsterStruct &monst = monster[mi];
-		const int mx = monst._mfutx;
-		const int my = monst._mfuty;
-		if (!CanTargetMonster(mi))
-			continue;
-
-		const bool newCanTalk = CanTalkToMonst(mi);
-		if (pcursmonst != -1 && !canTalk && newCanTalk)
-			continue;
-		const int newDdistance = GetDistanceRanged(mx, my);
-		const int newRotations = GetRotaryDistance(mx, my);
-		if (pcursmonst != -1 && canTalk == newCanTalk) {
-			if (distance < newDdistance)
-				continue;
-			if (distance == newDdistance && rotations < newRotations)
-				continue;
-		}
-		distance = newDdistance;
-		rotations = newRotations;
-		canTalk = newCanTalk;
-		pcursmonst = mi;
-	}
-}
-
-struct SearchNode {
-	SearchNode()
-	{
-		x = y = steps = 0;
-	}
-
-	SearchNode(int iX, int iY, int iSteps)
-	{
-		x = iX;
-		y = iY;
-		steps = iSteps;
-	}
-
-	int x, y;
-	int steps;
-};
-
-void FindMeleeTarget()
-{
-	bool visited[MAXDUNX][MAXDUNY] = { { 0 } };
-	int maxSteps = 25; // Max steps for FindPath is 25
-	int rotations;
-	bool canTalk;
-
-	std::list<SearchNode> queue;
-
-	{
-		const int start_x = plr[myplr]._pfutx;
-		const int start_y = plr[myplr]._pfuty;
-		visited[start_x][start_y] = true;
-		
-		SearchNode sTmp(start_x, start_y, 0);
-		queue.push_back(sTmp);
-	}
-
-	while (!queue.empty()) {
-		SearchNode node = queue.front();
-		queue.pop_front();
-
-		for (int i = 0; i < 8; i++) {
-			const int dx = node.x + pathxdir[i];
-			const int dy = node.y + pathydir[i];
-
-			if (visited[dx][dy])
-				continue; // already visisted
-
-			if (node.steps > maxSteps) {
-				visited[dx][dy] = true;
-				continue;
-			}
-
-			if (!PosOkPlayer(myplr, dx, dy)) {
-				visited[dx][dy] = true;
-
-				if (dMonster[dx][dy] != 0) {
-					const int mi = dMonster[dx][dy] > 0 ? dMonster[dx][dy] - 1 : -(dMonster[dx][dy] + 1);
-					if (CanTargetMonster(mi)) {
-						const bool newCanTalk = CanTalkToMonst(mi);
-						if (pcursmonst != -1 && !canTalk && newCanTalk)
-							continue;
-						const int newRotations = GetRotaryDistance(dx, dy);
-						if (pcursmonst != -1 && canTalk == newCanTalk && rotations < newRotations)
-							continue;
-						rotations = newRotations;
-						canTalk = newCanTalk;
-						pcursmonst = mi;
-						if (!canTalk)
-							maxSteps = node.steps; // Monsters found, cap search to current steps
-					}
-				}
-
-				continue;
-			}
-
-			PATHNODE pPath;
-			pPath.x = node.x;
-			pPath.y = node.y;
-
-			if (path_solid_pieces(&pPath, dx, dy)) {
-				SearchNode sTmp(dx, dy, node.steps + 1);
-				queue.push_back(sTmp);
-				visited[dx][dy] = true;
-			}
-		}
-	}
-}
-
-void CheckMonstersNearby()
-{
-	if (plr[myplr]._pwtype == WT_RANGED || HasRangedSpell()) {
-		FindRangedTarget();
-		return;
-	}
-
-	FindMeleeTarget();
-}
-
-void CheckPlayerNearby()
-{
-	int distance, newDdistance, rotations;
-
-	if (pcursmonst != -1)
-		return;
-
-	int spl = plr[myplr]._pRSpell;
-	if (FriendlyMode && spl != SPL_RESURRECT && spl != SPL_HEALOTHER)
-		return;
-
-	for (int i = 0; i < MAX_PLRS; i++) {
-		if (i == myplr)
-			continue;
-		const int mx = plr[i]._pfutx;
-		const int my = plr[i]._pfuty;
-		if (dPlayer[mx][my] == 0
-		    || !(dFlags[mx][my] & BFLAG_LIT)
-		    || (plr[i]._pHitPoints == 0 && spl != SPL_RESURRECT))
-			continue;
-
-		if (plr[myplr]._pwtype == WT_RANGED || HasRangedSpell() || spl == SPL_HEALOTHER) {
-			newDdistance = GetDistanceRanged(mx, my);
-		} else {
-			newDdistance = GetDistance(mx, my, distance);
-			if (newDdistance == 0)
-				continue;
-		}
-
-		if (pcursplr != -1 && distance < newDdistance)
-			continue;
-		const int newRotations = GetRotaryDistance(mx, my);
-		if (pcursplr != -1 && distance == newDdistance && rotations < newRotations)
-			continue;
-
-		distance = newDdistance;
-		rotations = newRotations;
-		pcursplr = i;
-	}
-}
-
-void FindActor()
-{
-	if (leveltype != DTYPE_TOWN)
-		CheckMonstersNearby();
-	else
-		CheckTownersNearby();
-
-	if (gbMaxPlayers != 1)
-		CheckPlayerNearby();
-}
-
-int pcursmissile;
-int pcurstrig;
-int pcursquest;
-
-void FindTrigger()
-{
-	int distance, rotations;
-
-	if (pcursitem != -1 || pcursobj != -1)
-		return; // Prefer showing items/objects over triggers (use of cursm* conflicts)
-
-	for (int i = 0; i < nummissiles; i++) {
-		int mi = missileactive[i];
-		if (missile[mi]._mitype == MIS_TOWN || missile[mi]._mitype == MIS_RPORTAL) {
-			int mix = missile[mi]._mix;
-			int miy = missile[mi]._miy;
-			const int newDdistance = GetDistance(mix, miy, 2);
-			if (newDdistance == 0)
-				continue;
-			if (pcursmissile != -1 && distance < newDdistance)
-				continue;
-			const int newRotations = GetRotaryDistance(mix, miy);
-			if (pcursmissile != -1 && distance == newDdistance && rotations < newRotations)
-				continue;
-			cursmx = mix;
-			cursmy = miy;
-			pcursmissile = mi;
-			distance = newDdistance;
-			rotations = newRotations;
-		}
-	}
-
-	if (pcursmissile == -1) {
-		for (int i = 0; i < numtrigs; i++) {
-			int tx = trigs[i]._tx;
-			int ty = trigs[i]._ty;
-			if (trigs[i]._tlvl == 13)
-				ty -= 1;
-			const int newDdistance = GetDistance(tx, ty, 2);
-			if (newDdistance == 0)
-				continue;
-			cursmx = tx;
-			cursmy = ty;
-			pcurstrig = i;
-		}
-
-		if (pcurstrig == -1) {
-			for (int i = 0; i < MAXQUESTS; i++) {
-				if (i == Q_BETRAYER || currlevel != quests[i]._qlevel || quests[i]._qslvl == 0)
-					continue;
-				const int newDdistance = GetDistance(quests[i]._qtx, quests[i]._qty, 2);
-				if (newDdistance == 0)
-					continue;
-				cursmx = quests[i]._qtx;
-				cursmy = quests[i]._qty;
-				pcursquest = i;
-			}
-		}
-	}
-
-	if (pcursmonst != -1 || pcursplr != -1 || cursmx == -1 || cursmy == -1)
-		return; // Prefer monster/player info text
-
-	CheckTrigForce();
-	CheckTown();
-	CheckRportal();
-}
-
-void Interact()
-{
-	if (leveltype == DTYPE_TOWN && pcursmonst != -1) {
-		NetSendCmdLocParam1(true, CMD_TALKXY, towner[pcursmonst]._tx, towner[pcursmonst]._ty, pcursmonst);
-	} else if (pcursmonst != -1) {
-		if (plr[myplr]._pwtype != WT_RANGED || CanTalkToMonst(pcursmonst)) {
-			NetSendCmdParam1(true, CMD_ATTACKID, pcursmonst);
-		} else {
-			NetSendCmdParam1(true, CMD_RATTACKID, pcursmonst);
-		}
-	} else if (leveltype != DTYPE_TOWN && pcursplr != -1 && !FriendlyMode) {
-		NetSendCmdParam1(true, plr[myplr]._pwtype == WT_RANGED ? CMD_RATTACKPID : CMD_ATTACKPID, pcursplr);
-	}
-}
-
-void AttrIncBtnSnap(MoveDirectionYNS::MoveDirectionY dir)
-{
-<<<<<<< HEAD
-	if (dir == MoveDirectionYNS::NONE)
-=======
-	if (dir == MoveDirectionY_NONE)
->>>>>>> 8726e801
-		return;
-
-	if (chrbtnactive && plr[myplr]._pStatPts <= 0)
-		return;
-
-	DWORD ticks = SDL_GetTicks();
-	if (ticks - invmove < repeatRate) {
-		return;
-	}
-	invmove = ticks;
-
-	// first, find our cursor location
-	int slot = 0;
-	for (int i = 0; i < 4; i++) {
-		if (MouseX >= ChrBtnsRect[i].x
-		    && MouseX <= ChrBtnsRect[i].x + ChrBtnsRect[i].w
-		    && MouseY >= ChrBtnsRect[i].y
-		    && MouseY <= ChrBtnsRect[i].h + ChrBtnsRect[i].y) {
-			slot = i;
-			break;
-		}
-	}
-
-<<<<<<< HEAD
-	if (dir == MoveDirectionYNS::UP) {
-		if (slot > 0)
-			--slot;
-	} else if (dir == MoveDirectionYNS::DOWN) {
-=======
-	if (dir == MoveDirectionY_UP) {
-		if (slot > 0)
-			--slot;
-	} else if (dir == MoveDirectionY_DOWN) {
->>>>>>> 8726e801
-		if (slot < 3)
-			++slot;
-	}
-
-	// move cursor to our new location
-	int x = ChrBtnsRect[slot].x + (ChrBtnsRect[slot].w / 2);
-	int y = ChrBtnsRect[slot].y + (ChrBtnsRect[slot].h / 2);
-	SetCursorPos(x, y);
-}
-
-// move the cursor around in our inventory
-// if mouse coords are at SLOTXY_CHEST_LAST, consider this center of equipment
-// small inventory squares are 29x29 (roughly)
-void InvMove(MoveDirection dir)
-{
-	DWORD ticks = SDL_GetTicks();
-	if (ticks - invmove < repeatRate) {
-		return;
-	}
-	invmove = ticks;
-	int x = MouseX;
-	int y = MouseY;
-
-	// check which inventory rectangle the mouse is in, if any
-	for (int r = 0; (DWORD)r < NUM_XY_SLOTS; r++) {
-		if (x >= InvRect[r].X && x < InvRect[r].X + (INV_SLOT_SIZE_PX + 1) && y >= InvRect[r].Y - (INV_SLOT_SIZE_PX + 1) && y < InvRect[r].Y) {
-			slot = r;
-			break;
-		}
-	}
-
-	if (slot < 0)
-		slot = 0;
-	if (slot > SLOTXY_BELT_LAST)
-		slot = SLOTXY_BELT_LAST;
-
-	// when item is on cursor, this is the real cursor XY
-<<<<<<< HEAD
-	if (dir.x == MoveDirectionXNS::LEFT) {
-=======
-	if (dir.x == MoveDirectionX_LEFT) {
->>>>>>> 8726e801
-		if (slot >= SLOTXY_HAND_RIGHT_FIRST && slot <= SLOTXY_HAND_RIGHT_LAST) {
-			x = InvRect[SLOTXY_CHEST_FIRST].X + (INV_SLOT_SIZE_PX / 2);
-			y = InvRect[SLOTXY_CHEST_FIRST].Y - (INV_SLOT_SIZE_PX / 2);
-		} else if (slot >= SLOTXY_CHEST_FIRST && slot <= SLOTXY_CHEST_LAST) {
-			x = InvRect[SLOTXY_HAND_LEFT_FIRST + 2].X + (INV_SLOT_SIZE_PX / 2);
-			y = InvRect[SLOTXY_HAND_LEFT_FIRST + 2].Y - (INV_SLOT_SIZE_PX / 2);
-		} else if (slot == SLOTXY_AMULET) {
-			x = InvRect[SLOTXY_HEAD_FIRST].X + (INV_SLOT_SIZE_PX / 2);
-			y = InvRect[SLOTXY_HEAD_FIRST].Y - (INV_SLOT_SIZE_PX / 2);
-		} else if (slot == SLOTXY_RING_RIGHT) {
-			x = InvRect[SLOTXY_RING_LEFT].X + (INV_SLOT_SIZE_PX / 2);
-			y = InvRect[SLOTXY_RING_LEFT].Y - (INV_SLOT_SIZE_PX / 2);
-		} else if (slot == SLOTXY_BELT_FIRST) {
-			// do nothing
-		} else if (slot == SLOTXY_RING_LEFT) {                                        // left ring
-			                                                                          // do nothing
-		} else if (slot >= SLOTXY_HAND_LEFT_FIRST && slot <= SLOTXY_HAND_LEFT_LAST) { // left hand
-			                                                                          // do nothing
-		} else if (slot >= SLOTXY_HEAD_FIRST && slot <= SLOTXY_HEAD_LAST) {           // head
-			                                                                          // do nothing
-		} else if (slot > SLOTXY_INV_FIRST) {                                         // general inventory
-			if (slot != SLOTXY_INV_FIRST && slot != 35 && slot != 45 && slot != 55) { // left bounds
-				slot -= 1;
-				x = InvRect[slot].X + (INV_SLOT_SIZE_PX / 2);
-				y = InvRect[slot].Y - (INV_SLOT_SIZE_PX / 2);
-			}
-		}
-<<<<<<< HEAD
-	} else if (dir.x == MoveDirectionXNS::RIGHT) {
-=======
-	} else if (dir.x == MoveDirectionX_RIGHT) {
->>>>>>> 8726e801
-		if (slot == SLOTXY_RING_LEFT) {
-			x = InvRect[SLOTXY_RING_RIGHT].X + (INV_SLOT_SIZE_PX / 2);
-			y = InvRect[SLOTXY_RING_RIGHT].Y - (INV_SLOT_SIZE_PX / 2);
-		} else if (slot >= SLOTXY_HAND_LEFT_FIRST && slot <= SLOTXY_HAND_LEFT_LAST) {
-			x = InvRect[SLOTXY_CHEST_FIRST].X + (INV_SLOT_SIZE_PX / 2);
-			y = InvRect[SLOTXY_CHEST_FIRST].Y - (INV_SLOT_SIZE_PX / 2);
-		} else if (slot >= SLOTXY_CHEST_FIRST && slot <= SLOTXY_CHEST_LAST) {
-			x = InvRect[SLOTXY_HAND_RIGHT_FIRST + 2].X + (INV_SLOT_SIZE_PX / 2);
-			y = InvRect[SLOTXY_HAND_RIGHT_FIRST + 2].Y - (INV_SLOT_SIZE_PX / 2);
-		} else if (slot >= SLOTXY_HEAD_FIRST && slot <= SLOTXY_HEAD_LAST) { // head to amulet
-			x = InvRect[SLOTXY_AMULET].X + (INV_SLOT_SIZE_PX / 2);
-			y = InvRect[SLOTXY_AMULET].Y - (INV_SLOT_SIZE_PX / 2);
-		} else if (slot >= SLOTXY_HAND_RIGHT_FIRST && slot <= SLOTXY_HAND_RIGHT_LAST) { // right hand
-			                                                                            // do nothing
-		} else if (slot == SLOTXY_AMULET) {
-			// do nothing
-		} else if (slot == SLOTXY_RING_RIGHT) {
-			// do nothing
-		} else if (slot < SLOTXY_BELT_LAST && slot >= SLOTXY_INV_FIRST) {            // general inventory
-			if (slot != 34 && slot != 44 && slot != 54 && slot != SLOTXY_INV_LAST) { // right bounds
-				slot += 1;
-				x = InvRect[slot].X + (INV_SLOT_SIZE_PX / 2);
-				y = InvRect[slot].Y - (INV_SLOT_SIZE_PX / 2);
-			}
-		}
-	}
-<<<<<<< HEAD
-	if (dir.y == MoveDirectionYNS::UP) {
-=======
-	if (dir.y == MoveDirectionY_UP) {
->>>>>>> 8726e801
-		if (slot > 24 && slot <= 27) { // first 3 general slots
-			x = InvRect[SLOTXY_RING_LEFT].X + (INV_SLOT_SIZE_PX / 2);
-			y = InvRect[SLOTXY_RING_LEFT].Y - (INV_SLOT_SIZE_PX / 2);
-		} else if (slot >= 28 && slot <= 32) { // middle 4 general slots
-			x = InvRect[SLOTXY_CHEST_FIRST].X + (INV_SLOT_SIZE_PX / 2);
-			y = InvRect[SLOTXY_CHEST_FIRST].Y - (INV_SLOT_SIZE_PX / 2);
-		} else if (slot >= 33 && slot < 35) { // last 3 general slots
-			x = InvRect[SLOTXY_RING_RIGHT].X + (INV_SLOT_SIZE_PX / 2);
-			y = InvRect[SLOTXY_RING_RIGHT].Y - (INV_SLOT_SIZE_PX / 2);
-		} else if (slot >= SLOTXY_CHEST_FIRST && slot <= SLOTXY_CHEST_LAST) { // chest to head
-			x = InvRect[SLOTXY_HEAD_FIRST].X + (INV_SLOT_SIZE_PX / 2);
-			y = InvRect[SLOTXY_HEAD_FIRST].Y - (INV_SLOT_SIZE_PX / 2);
-		} else if (slot == SLOTXY_RING_LEFT) { // left ring to left hand
-			x = InvRect[SLOTXY_HAND_LEFT_FIRST + 2].X + (INV_SLOT_SIZE_PX / 2);
-			y = InvRect[SLOTXY_HAND_LEFT_FIRST + 2].Y - (INV_SLOT_SIZE_PX / 2);
-		} else if (slot == SLOTXY_RING_RIGHT) { // right ring to right hand
-			x = InvRect[SLOTXY_HAND_RIGHT_FIRST + 2].X + (INV_SLOT_SIZE_PX / 2);
-			y = InvRect[SLOTXY_HAND_RIGHT_FIRST + 2].Y - (INV_SLOT_SIZE_PX / 2);
-		} else if (slot >= SLOTXY_HAND_RIGHT_FIRST && slot <= SLOTXY_HAND_RIGHT_LAST) { // right hand to amulet
-			x = InvRect[SLOTXY_AMULET].X + (INV_SLOT_SIZE_PX / 2);
-			y = InvRect[SLOTXY_AMULET].Y - (INV_SLOT_SIZE_PX / 2);
-		} else if (slot >= SLOTXY_HEAD_FIRST && slot <= SLOTXY_HEAD_LAST) {
-			// do nothing
-		} else if (slot >= SLOTXY_HAND_LEFT_FIRST && slot <= SLOTXY_HAND_LEFT_LAST) { // left hand to head
-			x = InvRect[SLOTXY_HEAD_FIRST].X + (INV_SLOT_SIZE_PX / 2);
-			y = InvRect[SLOTXY_HEAD_FIRST].Y - (INV_SLOT_SIZE_PX / 2);
-		} else if (slot == SLOTXY_AMULET) {
-			// do nothing
-		} else if (slot >= (SLOTXY_INV_FIRST + 10)) { // general inventory
-			slot -= 10;
-			x = InvRect[slot].X + (INV_SLOT_SIZE_PX / 2);
-			y = InvRect[slot].Y - (INV_SLOT_SIZE_PX / 2);
-		}
-<<<<<<< HEAD
-	} else if (dir.y == MoveDirectionYNS::DOWN) {
-=======
-	} else if (dir.y == MoveDirectionY_DOWN) {
->>>>>>> 8726e801
-		if (slot >= SLOTXY_HEAD_FIRST && slot <= SLOTXY_HEAD_LAST) {
-			x = InvRect[SLOTXY_CHEST_FIRST].X + (INV_SLOT_SIZE_PX / 2);
-			y = InvRect[SLOTXY_CHEST_FIRST].Y - (INV_SLOT_SIZE_PX / 2);
-		} else if (slot >= SLOTXY_CHEST_FIRST && slot <= SLOTXY_CHEST_LAST) {
-			x = InvRect[30].X + (INV_SLOT_SIZE_PX / 2);
-			y = InvRect[30].Y - (INV_SLOT_SIZE_PX / 2);
-		} else if (slot >= SLOTXY_HAND_LEFT_FIRST && slot <= SLOTXY_HAND_LEFT_LAST) {
-			x = InvRect[SLOTXY_RING_LEFT].X + (INV_SLOT_SIZE_PX / 2);
-			y = InvRect[SLOTXY_RING_LEFT].Y - (INV_SLOT_SIZE_PX / 2);
-		} else if (slot == SLOTXY_RING_LEFT) {
-			x = InvRect[26].X + (INV_SLOT_SIZE_PX / 2);
-			y = InvRect[26].Y - (INV_SLOT_SIZE_PX / 2);
-		} else if (slot == SLOTXY_RING_RIGHT) {
-			x = InvRect[34].X + (INV_SLOT_SIZE_PX / 2);
-			y = InvRect[34].Y - (INV_SLOT_SIZE_PX / 2);
-		} else if (slot == SLOTXY_AMULET) {
-			x = InvRect[SLOTXY_HAND_RIGHT_FIRST + 2].X + (INV_SLOT_SIZE_PX / 2);
-			y = InvRect[SLOTXY_HAND_RIGHT_FIRST + 2].Y - (INV_SLOT_SIZE_PX / 2);
-		} else if (slot >= SLOTXY_HAND_RIGHT_FIRST && slot <= SLOTXY_HAND_RIGHT_LAST) {
-			x = InvRect[SLOTXY_RING_RIGHT].X + (INV_SLOT_SIZE_PX / 2);
-			y = InvRect[SLOTXY_RING_RIGHT].Y - (INV_SLOT_SIZE_PX / 2);
-		} else if (slot < (SLOTXY_BELT_LAST - 10)) { // general inventory
-			slot += 10;
-			x = InvRect[slot].X + (INV_SLOT_SIZE_PX / 2);
-			y = InvRect[slot].Y - (INV_SLOT_SIZE_PX / 2);
-		}
-	}
-
-	if (x == MouseX && y == MouseY) {
-		return; // Avoid wobeling when scalled
-	}
-
-	if (pcurs > 1) {       // [3] Keep item in the same slot, don't jump it up
-		if (x != MouseX) { // without this, the cursor keeps moving -10
-			x -= 10;
-			y -= 10;
-		}
-	}
-	SetCursorPos(x, y);
-}
-
-// check if hot spell at X Y exists
-bool HSExists(int x, int y)
-{
-	for (int r = 0; r < speedspellcount; r++) { // speedbook cells are 56x56
-		if (MouseX >= speedspellscoords[r].x - 28 && MouseX < speedspellscoords[r].x + (28) && MouseY >= speedspellscoords[r].y - (28) && MouseY < speedspellscoords[r].y + 28) {
-			return true;
-		}
-	}
-	return false;
-}
-
-void HotSpellMove(MoveDirection dir)
-{
-	int x = 0;
-	int y = 0;
-
-	DWORD ticks = SDL_GetTicks();
-	if (ticks - invmove < repeatRate) {
-		return;
-	}
-	invmove = ticks;
-
-	for (int r = 0; r < speedspellcount; r++) { // speedbook cells are 56x56
-		// our 3 rows by y axis
-		if (speedspellscoords[r].y == 307)
-			hsr[0]++;
-		if (speedspellscoords[r].y == 251)
-			hsr[1]++;
-		if (speedspellscoords[r].y == 195)
-			hsr[2]++;
-		if (MouseX >= speedspellscoords[r].x - 28 && MouseX < speedspellscoords[r].x + (28) && MouseY >= speedspellscoords[r].y - (28) && MouseY < speedspellscoords[r].y + 28) {
-			spbslot = r;
-			//sprintf(tempstr, "IN HOT SPELL CELL NUM:%i", r);
-			//NetSendCmdString(1 << myplr, tempstr);
-		}
-	}
-
-<<<<<<< HEAD
-	if (dir.y == MoveDirectionYNS::UP) {
-=======
-	if (dir.y == MoveDirectionY_UP) {
->>>>>>> 8726e801
-		if (speedspellscoords[spbslot].y == 307 && hsr[1] > 0) { // we're in row 1, check if row 2 has spells
-			if (HSExists(MouseX, 251)) {
-				x = MouseX;
-				y = 251;
-			}
-		} else if (speedspellscoords[spbslot].y == 251 && hsr[2] > 0) { // we're in row 2, check if row 3 has spells
-			if (HSExists(MouseX, 195)) {
-				x = MouseX;
-				y = 195;
-			}
-		}
-<<<<<<< HEAD
-	} else if (dir.y == MoveDirectionYNS::DOWN) {
-=======
-	} else if (dir.y == MoveDirectionY_DOWN) {
->>>>>>> 8726e801
-		if (speedspellscoords[spbslot].y == 251) { // we're in row 2
-			if (HSExists(MouseX, 307)) {
-				x = MouseX;
-				y = 307;
-			}
-		} else if (speedspellscoords[spbslot].y == 195) { // we're in row 3
-			if (HSExists(MouseX, 251)) {
-				x = MouseX;
-				y = 251;
-			}
-		}
-	}
-<<<<<<< HEAD
-	if (dir.x == MoveDirectionXNS::LEFT) {
-=======
-	if (dir.x == MoveDirectionX_LEFT) {
->>>>>>> 8726e801
-		if (spbslot >= speedspellcount - 1)
-			return;
-		spbslot++;
-		x = speedspellscoords[spbslot].x;
-		y = speedspellscoords[spbslot].y;
-<<<<<<< HEAD
-	} else if (dir.x == MoveDirectionXNS::RIGHT) {
-=======
-	} else if (dir.x == MoveDirectionX_RIGHT) {
->>>>>>> 8726e801
-		if (spbslot <= 0)
-			return;
-		spbslot--;
-		x = speedspellscoords[spbslot].x;
-		y = speedspellscoords[spbslot].y;
-	}
-
-	if (x > 0 && y > 0) {
-		SetCursorPos(x, y);
-	}
-}
-
-void SpellBookMove(MoveDirection dir)
-{
-	DWORD ticks = SDL_GetTicks();
-	if (ticks - invmove < repeatRate) {
-		return;
-	}
-	invmove = ticks;
-
-<<<<<<< HEAD
-	if (dir.x == MoveDirectionXNS::LEFT) {
-		if (sbooktab > 0)
-			sbooktab--;
-	} else if (dir.x == MoveDirectionXNS::RIGHT) {
-=======
-	if (dir.x == MoveDirectionX_LEFT) {
-		if (sbooktab > 0)
-			sbooktab--;
-	} else if (dir.x == MoveDirectionX_RIGHT) {
->>>>>>> 8726e801
-		if (sbooktab < 3)
-			sbooktab++;
-	}
-}
-
-static const direction kFaceDir[3][3] = {
-	// NONE      UP      DOWN
-	{ DIR_OMNI, DIR_N, DIR_S }, // NONE
-	{ DIR_W, DIR_NW, DIR_SW },  // LEFT
-	{ DIR_E, DIR_NE, DIR_SE },  // RIGHT
-};
-static const int kOffsets[8][2] = {
-	{ 1, 1 },   // DIR_S
-	{ 0, 1 },   // DIR_SW
-	{ -1, 1 },  // DIR_W
-	{ -1, 0 },  // DIR_NW
-	{ -1, -1 }, // DIR_N
-	{ 0, -1 },  // DIR_NE
-	{ 1, -1 },  // DIR_E
-	{ 1, 0 },   // DIR_SE
-};
-
-/**
- * @brief check if stepping in direction (dir) from x, y is blocked.
- *
- * If you step from A to B, at leat one of the Xs need to be clear:
- *
- *  AX
- *  XB
- *
- *  @return true if step is blocked
- */
-bool IsPathBlocked(int x, int y, int dir)
-{
-	int d1, d2, d1x, d1y, d2x, d2y;
-
-	switch (dir) {
-	case DIR_N:
-		d1 = DIR_NW;
-		d2 = DIR_NE;
-		break;
-	case DIR_E:
-		d1 = DIR_NE;
-		d2 = DIR_SE;
-		break;
-	case DIR_S:
-		d1 = DIR_SE;
-		d2 = DIR_SW;
-		break;
-	case DIR_W:
-		d1 = DIR_SW;
-		d2 = DIR_NW;
-		break;
-	default:
-		return false;
-	}
-
-	d1x = x + kOffsets[d1][0];
-	d1y = y + kOffsets[d1][1];
-	d2x = x + kOffsets[d2][0];
-	d2y = y + kOffsets[d2][1];
-
-	if (!nSolidTable[dPiece[d1x][d1y]] && !nSolidTable[dPiece[d2x][d2y]])
-		return false;
-
-	return !PosOkPlayer(myplr, d1x, d1y) && !PosOkPlayer(myplr, d2x, d2y);
-}
-
-void WalkInDir(MoveDirection dir)
-{
-	const int x = plr[myplr]._pfutx;
-	const int y = plr[myplr]._pfuty;
-
-<<<<<<< HEAD
-	if (dir.x == MoveDirectionXNS::NONE && dir.y == MoveDirectionYNS::NONE) {
-=======
-	if (dir.x == MoveDirectionX_NONE && dir.y == MoveDirectionY_NONE) {
->>>>>>> 8726e801
-		if (sgbControllerActive && plr[myplr].walkpath[0] != WALK_NONE && plr[myplr].destAction == ACTION_NONE)
-			NetSendCmdLoc(true, CMD_WALKXY, x, y); // Stop walking
-		return;
-	}
-
-	const int pdir = kFaceDir[static_cast<std::size_t>(dir.x)][static_cast<std::size_t>(dir.y)];
-	const int dx = x + kOffsets[pdir][0];
-	const int dy = y + kOffsets[pdir][1];
-	plr[myplr]._pdir = pdir;
-
-	if (PosOkPlayer(myplr, dx, dy) && IsPathBlocked(x, y, pdir))
-		return; // Don't start backtrack around obstacles
-
-	NetSendCmdLoc(true, CMD_WALKXY, dx, dy);
-}
-
-void Movement()
-{
-	if (InGameMenu() || questlog
-<<<<<<< HEAD
-	    || IsControllerButtonPressed(ControllerButtonNS::BUTTON_START)
-	    || IsControllerButtonPressed(ControllerButtonNS::BUTTON_BACK))
-		return;
-
-	MoveDirection move_dir = GetMoveDirection();
-	if (move_dir.x != MoveDirectionXNS::NONE || move_dir.y != MoveDirectionYNS::NONE) {
-=======
-	    || IsControllerButtonPressed(ControllerButton_BUTTON_START)
-	    || IsControllerButtonPressed(ControllerButton_BUTTON_BACK))
-		return;
-
-	MoveDirection move_dir = GetMoveDirection();
-	if (move_dir.x != MoveDirectionX_NONE || move_dir.y != MoveDirectionY_NONE) {
->>>>>>> 8726e801
-		sgbControllerActive = true;
-	}
-
-	if (invflag) {
-		InvMove(move_dir);
-	} else if (chrflag && plr[myplr]._pStatPts > 0) {
-		AttrIncBtnSnap(move_dir.y);
-	} else if (spselflag) {
-		HotSpellMove(move_dir);
-	} else if (sbookflag) {
-		SpellBookMove(move_dir);
-	} else {
-		WalkInDir(move_dir);
-	}
-}
-
-struct RightStickAccumulator {
-
-	RightStickAccumulator()
-	{
-		lastTc = SDL_GetTicks();
-		hiresDX = 0;
-		hiresDY = 0;
-	}
-
-	void pool(int *x, int *y, int slowdown)
-	{
-		DWORD tc = SDL_GetTicks();
-		hiresDX += rightStickX * (tc - lastTc);
-		hiresDY += rightStickY * (tc - lastTc);
-		*x += hiresDX / slowdown;
-		*y += -hiresDY / slowdown;
-		lastTc = tc;
-		// keep track of remainder for sub-pixel motion
-		hiresDX %= slowdown;
-		hiresDY %= slowdown;
-	}
-
-	void clear()
-	{
-		lastTc = SDL_GetTicks();
-	}
-
-	DWORD lastTc;
-	int hiresDX;
-	int hiresDY;
-};
-
-} // namespace
-
-bool IsAutomapActive()
-{
-	return automapflag && leveltype != DTYPE_TOWN;
-}
-
-void HandleRightStickMotion()
-{
-	static RightStickAccumulator acc;
-	// deadzone is handled in ScaleJoystickAxes() already
-	if (rightStickX == 0 && rightStickY == 0) {
-		acc.clear();
-		return;
-	}
-
-	if (IsAutomapActive()) { // move map
-		int dx = 0, dy = 0;
-		acc.pool(&dx, &dy, 32);
-		AutoMapXOfs += dy + dx;
-		AutoMapYOfs += dy - dx;
-		return;
-	}
-
-	{ // move cursor
-		sgbControllerActive = false;
-		int x = MouseX;
-		int y = MouseY;
-		acc.pool(&x, &y, 2);
-		x = std::min(std::max(x, 0), SCREEN_WIDTH - 1);
-		y = std::min(std::max(y, 0), SCREEN_HEIGHT - 1);
-		SetCursorPos(x, y);
-	}
-}
-
-/**
- * @brief Moves the mouse to the first inventory slot.
- */
-void FocusOnInventory()
-{
-	SetCursorPos(InvRect[25].X + (INV_SLOT_SIZE_PX / 2), InvRect[25].Y - (INV_SLOT_SIZE_PX / 2));
-}
-
-void plrctrls_after_check_curs_move()
-{
-	HandleRightStickMotion();
-
-	// check for monsters first, then items, then towners.
-	if (sgbControllerActive) {
-		// Clear focuse set by cursor
-		pcursplr = -1;
-		pcursmonst = -1;
-		pcursitem = -1;
-		pcursobj = -1;
-		pcursmissile = -1;
-		pcurstrig = -1;
-		pcursquest = -1;
-		cursmx = -1;
-		cursmy = -1;
-		if (!invflag) {
-			*infostr = '\0';
-			ClearPanel();
-			FindActor();
-			FindItemOrObject();
-			FindTrigger();
-		}
-	}
-}
-
-void plrctrls_after_game_logic()
-{
-	Movement();
-}
-
-void UseBeltItem(int type)
-{
-	for (int i = 0; i < MAXBELTITEMS; i++) {
-		const int id = AllItemsList[plr[myplr].SpdList[i].IDidx].iMiscId;
-		const int spellId = AllItemsList[plr[myplr].SpdList[i].IDidx].iSpell;
-		if ((type == BLT_HEALING && (id == IMISC_HEAL || id == IMISC_FULLHEAL || (id == IMISC_SCROLL && spellId == SPL_HEAL)))
-		    || (type == BLT_MANA && (id == IMISC_MANA || id == IMISC_FULLMANA))
-		    || id == IMISC_REJUV || id == IMISC_FULLREJUV) {
-			if (plr[myplr].SpdList[i]._itype > -1) {
-				UseInvItem(myplr, INVITEM_BELT_FIRST + i);
-				break;
-			}
-		}
-	}
-}
-
-void PerformPrimaryAction()
-{
-	if (invflag) { // inventory is open
-		if (pcurs > CURSOR_HAND && pcurs < CURSOR_FIRSTITEM) {
-			TryIconCurs();
-			SetCursor_(CURSOR_HAND);
-		} else {
-			CheckInvItem();
-		}
-		return;
-	}
-
-	if (spselflag) {
-		SetSpell();
-		return;
-	}
-
-	if (chrflag && !chrbtnactive && plr[myplr]._pStatPts > 0) {
-		CheckChrBtns();
-		for (int i = 0; i < 4; i++) {
-			if (MouseX >= ChrBtnsRect[i].x
-			    && MouseX <= ChrBtnsRect[i].x + ChrBtnsRect[i].w
-			    && MouseY >= ChrBtnsRect[i].y
-			    && MouseY <= ChrBtnsRect[i].h + ChrBtnsRect[i].y) {
-				chrbtn[i] = 1;
-				chrbtnactive = true;
-				ReleaseChrBtns();
-			}
-		}
-		return;
-	}
-
-	Interact();
-}
-
-bool SpellHasActorTarget()
-{
-	int spl = plr[myplr]._pRSpell;
-	if (spl == SPL_TOWN || spl == SPL_TELEPORT)
-		return false;
-
-	if (spl == SPL_FIREWALL && pcursmonst != -1) {
-		cursmx = monster[pcursmonst]._mx;
-		cursmy = monster[pcursmonst]._my;
-	}
-
-	return pcursplr != -1 || pcursmonst != -1;
-}
-
-void UpdateSpellTarget()
-{
-	if (SpellHasActorTarget())
-		return;
-
-	pcursplr = -1;
-	pcursmonst = -1;
-
-	const PlayerStruct &player = plr[myplr];
-
-	int range = 1;
-	if (plr[myplr]._pRSpell == SPL_TELEPORT)
-		range = 4;
-
-	cursmx = player._pfutx + kOffsets[player._pdir][0] * range;
-	cursmy = player._pfuty + kOffsets[player._pdir][1] * range;
-}
-
-/**
- * @brief Try dropping item in all 9 possible places
- */
-bool TryDropItem()
-{
-	cursmx = plr[myplr]._pfutx + 1;
-	cursmy = plr[myplr]._pfuty;
-	if (!DropItemBeforeTrig()) {
-		// Try to drop on the other side
-		cursmx = plr[myplr]._pfutx;
-		cursmy = plr[myplr]._pfuty + 1;
-		DropItemBeforeTrig();
-	}
-
-	return pcurs == CURSOR_HAND;
-}
-
-void PerformSpellAction()
-{
-	if (InGameMenu() || questlog || sbookflag)
-		return;
-
-	if (invflag) {
-		if (pcurs >= CURSOR_FIRSTITEM)
-			TryDropItem();
-		else if (pcurs > CURSOR_HAND) {
-			TryIconCurs();
-			SetCursor_(CURSOR_HAND);
-		}
-		return;
-	}
-
-	if (pcurs >= CURSOR_FIRSTITEM && !TryDropItem())
-		return;
-	if (pcurs > CURSOR_HAND)
-		SetCursor_(CURSOR_HAND);
-
-	if (spselflag) {
-		SetSpell();
-		return;
-	}
-
-	int spl = plr[myplr]._pRSpell;
-	if ((pcursplr == -1 && (spl == SPL_RESURRECT || spl == SPL_HEALOTHER))
-	    || (pcursobj == -1 && spl == SPL_DISARM)) {
-		if (plr[myplr]._pClass == PC_WARRIOR) {
-			PlaySFX(PS_WARR27);
-#ifndef SPAWN
-		} else if (plr[myplr]._pClass == PC_ROGUE) {
-			PlaySFX(PS_ROGUE27);
-		} else if (plr[myplr]._pClass == PC_SORCERER) {
-			PlaySFX(PS_MAGE27);
-#endif
-		}
-		return;
-	}
-
-	UpdateSpellTarget();
-	CheckPlrSpell();
-}
-
-void CtrlUseInvItem()
-{
-	ItemStruct *Item;
-
-	if (pcursinvitem == -1)
-		return;
-
-	if (pcursinvitem <= INVITEM_INV_LAST)
-		Item = &plr[myplr].InvList[pcursinvitem - INVITEM_INV_FIRST];
-	else
-		Item = &plr[myplr].SpdList[pcursinvitem - INVITEM_BELT_FIRST];
-
-	if ((Item->_iMiscId == IMISC_SCROLLT || Item->_iMiscId == IMISC_SCROLL) && spelldata[Item->_iSpell].sTargeted) {
-		return;
-	}
-
-	UseInvItem(myplr, pcursinvitem);
-}
-
-void PerformSecondaryAction()
-{
-	if (invflag) {
-		CtrlUseInvItem();
-		return;
-	}
-
-	if (pcurs >= CURSOR_FIRSTITEM && !TryDropItem())
-		return;
-	if (pcurs > CURSOR_HAND)
-		SetCursor_(CURSOR_HAND);
-
-	if (pcursitem != -1) {
-		NetSendCmdLocParam1(true, CMD_GOTOAGETITEM, cursmx, cursmy, pcursitem);
-	} else if (pcursobj != -1) {
-		NetSendCmdLocParam1(true, CMD_OPOBJXY, cursmx, cursmy, pcursobj);
-	} else if (pcursmissile != -1) {
-		MakePlrPath(myplr, missile[pcursmissile]._mix, missile[pcursmissile]._miy, true);
-		plr[myplr].destAction = ACTION_WALK;
-	} else if (pcurstrig != -1) {
-		MakePlrPath(myplr, trigs[pcurstrig]._tx, trigs[pcurstrig]._ty, true);
-		plr[myplr].destAction = ACTION_WALK;
-	} else if (pcursquest != -1) {
-		MakePlrPath(myplr, quests[pcursquest]._qtx, quests[pcursquest]._qty, true);
-		plr[myplr].destAction = ACTION_WALK;
-	}
-}
-
-} // namespace dvl
+#include "controls/plrctrls.h"
+
+#ifndef _XBOX
+#include <cstdint>
+#include <algorithm>
+#endif
+#include <list>
+
+#include "controls/controller.h"
+#include "controls/controller_motion.h"
+#include "controls/game_controls.h"
+
+namespace dvl {
+
+bool sgbControllerActive = false;
+coords speedspellscoords[50];
+const int repeatRate = 100;
+int speedspellcount = 0;
+
+// Native game menu, controlled by simulating a keyboard.
+bool InGameMenu()
+{
+	return stextflag > 0
+	    || helpflag
+	    || talkflag
+	    || qtextflag
+	    || gmenu_is_active()
+	    || PauseMode == 2
+	    || plr[myplr]._pInvincible;
+}
+
+namespace {
+
+DWORD invmove = 0;
+int hsr[3] = { 0, 0, 0 }; // hot spell row counts
+int slot = SLOTXY_INV_FIRST;
+int spbslot = 0;
+
+/**
+ * Number of angles to turn to face the coordinate
+ * @param x Tile coordinates
+ * @param y Tile coordinates
+ * @return -1 == down
+ */
+int GetRotaryDistance(int x, int y)
+{
+	int d, d1, d2;
+
+	if (plr[myplr]._pfutx == x && plr[myplr]._pfuty == y)
+		return -1;
+
+	d1 = plr[myplr]._pdir;
+	d2 = GetDirection(plr[myplr]._pfutx, plr[myplr]._pfuty, x, y);
+
+	d = abs(d1 - d2);
+	if (d > 4)
+		return 4 - (d % 4);
+
+	return d;
+}
+
+/**
+ * @brief Get the best case walking steps to coordinates
+ * @param dx Tile coordinates
+ * @param dy Tile coordinates
+ */
+int GetMinDistance(int dx, int dy)
+{
+	return std::max(abs(plr[myplr]._pfutx - dx), abs(plr[myplr]._pfuty - dy));
+}
+
+/**
+ * @brief Get walking steps to coordinate
+ * @param dx Tile coordinates
+ * @param dy Tile coordinates
+ * @param maxDistance the max number of steps to search
+ * @return number of steps, or 0 if not reachable
+ */
+int GetDistance(int dx, int dy, int maxDistance)
+{
+	if (GetMinDistance(dx, dy) > maxDistance) {
+		return 0;
+	}
+
+	char walkpath[MAX_PATH_LENGTH];
+	int steps = FindPath(PosOkPlayer, myplr, plr[myplr]._pfutx, plr[myplr]._pfuty, dx, dy, walkpath);
+	if (steps > maxDistance)
+		return 0;
+
+	return steps;
+}
+
+/**
+ * @brief Get distance to coordinate
+ * @param dx Tile coordinates
+ * @param dy Tile coordinates
+ */
+int GetDistanceRanged(int dx, int dy)
+{
+	int a = plr[myplr]._pfutx - dx;
+	int b = plr[myplr]._pfuty - dy;
+
+#ifdef _XBOX
+	return sqrt(static_cast<double>(a * a + b * b));
+#else
+	return sqrt(a * a + b * b);
+#endif
+}
+
+void FindItemOrObject()
+{
+	int mx = plr[myplr]._pfutx;
+	int my = plr[myplr]._pfuty;
+	int rotations = 5;
+
+	// As the player can not stand on the edge fo the map this is safe from OOB
+	for (int xx = -1; xx < 2; xx++) {
+		for (int yy = -1; yy < 2; yy++) {
+			if (dItem[mx + xx][my + yy] <= 0)
+				continue;
+			int i = dItem[mx + xx][my + yy] - 1;
+			if (item[i]._itype == ITYPE_NONE
+			    || item[i]._iSelFlag == 0)
+				continue;
+			int newRotations = GetRotaryDistance(mx + xx, my + yy);
+			if (rotations < newRotations)
+				continue;
+			if (xx != 0 && yy != 0 && GetDistance(mx + xx, my + yy, 1) == 0)
+				continue;
+			rotations = newRotations;
+			pcursitem = i;
+			cursmx = mx + xx;
+			cursmy = my + yy;
+		}
+	}
+
+	if (leveltype == DTYPE_TOWN || pcursitem != -1)
+		return; // Don't look for objects in town
+
+	for (int xx = -1; xx < 2; xx++) {
+		for (int yy = -1; yy < 2; yy++) {
+			if (dObject[mx + xx][my + yy] == 0)
+				continue;
+			int o = dObject[mx + xx][my + yy] > 0 ? dObject[mx + xx][my + yy] - 1 : -(dObject[mx + xx][my + yy] + 1);
+			if (object[o]._oSelFlag == 0)
+				continue;
+			if (xx == 0 && yy == 0 && object[o]._oDoorFlag)
+				continue; // Ignore doorway so we don't get stuck behind barrels
+			int newRotations = GetRotaryDistance(mx + xx, my + yy);
+			if (rotations < newRotations)
+				continue;
+			if (xx != 0 && yy != 0 && GetDistance(mx + xx, my + yy, 1) == 0)
+				continue;
+			rotations = newRotations;
+			pcursobj = o;
+			cursmx = mx + xx;
+			cursmy = my + yy;
+		}
+	}
+}
+
+void CheckTownersNearby()
+{
+	for (int i = 0; i < 16; i++) {
+		int distance = GetDistance(towner[i]._tx, towner[i]._ty, 2);
+		if (distance == 0)
+			continue;
+		pcursmonst = i;
+	}
+}
+
+bool HasRangedSpell()
+{
+	int spl = plr[myplr]._pRSpell;
+
+	return spl != SPL_INVALID
+	    && spl != SPL_TOWN
+	    && spl != SPL_TELEPORT
+	    && spelldata[spl].sTargeted
+	    && !spelldata[spl].sTownSpell;
+}
+
+bool CanTargetMonster(int mi)
+{
+	const MonsterStruct &monst = monster[mi];
+
+	if (monst._mFlags & (MFLAG_HIDDEN | MFLAG_GOLEM))
+		return false;
+	if (monst._mhitpoints >> 6 <= 0) // dead
+		return false;
+
+	const int mx = monst._mx;
+	const int my = monst._my;
+	if (!(dFlags[mx][my] & BFLAG_LIT)) // not visable
+		return false;
+	if (dMonster[mx][my] == 0)
+		return false;
+
+	return true;
+}
+
+void FindRangedTarget()
+{
+	int distance, rotations;
+	bool canTalk;
+
+	// The first MAX_PLRS monsters are reserved for players' golems.
+	for (int mi = MAX_PLRS; mi < MAXMONSTERS; mi++) {
+		const MonsterStruct &monst = monster[mi];
+		const int mx = monst._mfutx;
+		const int my = monst._mfuty;
+		if (!CanTargetMonster(mi))
+			continue;
+
+		const bool newCanTalk = CanTalkToMonst(mi);
+		if (pcursmonst != -1 && !canTalk && newCanTalk)
+			continue;
+		const int newDdistance = GetDistanceRanged(mx, my);
+		const int newRotations = GetRotaryDistance(mx, my);
+		if (pcursmonst != -1 && canTalk == newCanTalk) {
+			if (distance < newDdistance)
+				continue;
+			if (distance == newDdistance && rotations < newRotations)
+				continue;
+		}
+		distance = newDdistance;
+		rotations = newRotations;
+		canTalk = newCanTalk;
+		pcursmonst = mi;
+	}
+}
+
+struct SearchNode {
+	SearchNode()
+	{
+		x = y = steps = 0;
+	}
+
+	SearchNode(int iX, int iY, int iSteps)
+	{
+		x = iX;
+		y = iY;
+		steps = iSteps;
+	}
+
+	int x, y;
+	int steps;
+};
+
+void FindMeleeTarget()
+{
+	bool visited[MAXDUNX][MAXDUNY] = { { 0 } };
+	int maxSteps = 25; // Max steps for FindPath is 25
+	int rotations;
+	bool canTalk;
+
+	std::list<SearchNode> queue;
+
+	{
+		const int start_x = plr[myplr]._pfutx;
+		const int start_y = plr[myplr]._pfuty;
+		visited[start_x][start_y] = true;
+
+		SearchNode sTmp(start_x, start_y, 0);
+		queue.push_back(sTmp);
+	}
+
+	while (!queue.empty()) {
+		SearchNode node = queue.front();
+		queue.pop_front();
+
+		for (int i = 0; i < 8; i++) {
+			const int dx = node.x + pathxdir[i];
+			const int dy = node.y + pathydir[i];
+
+			if (visited[dx][dy])
+				continue; // already visisted
+
+			if (node.steps > maxSteps) {
+				visited[dx][dy] = true;
+				continue;
+			}
+
+			if (!PosOkPlayer(myplr, dx, dy)) {
+				visited[dx][dy] = true;
+
+				if (dMonster[dx][dy] != 0) {
+					const int mi = dMonster[dx][dy] > 0 ? dMonster[dx][dy] - 1 : -(dMonster[dx][dy] + 1);
+					if (CanTargetMonster(mi)) {
+						const bool newCanTalk = CanTalkToMonst(mi);
+						if (pcursmonst != -1 && !canTalk && newCanTalk)
+							continue;
+						const int newRotations = GetRotaryDistance(dx, dy);
+						if (pcursmonst != -1 && canTalk == newCanTalk && rotations < newRotations)
+							continue;
+						rotations = newRotations;
+						canTalk = newCanTalk;
+						pcursmonst = mi;
+						if (!canTalk)
+							maxSteps = node.steps; // Monsters found, cap search to current steps
+					}
+				}
+
+				continue;
+			}
+
+			PATHNODE pPath;
+			pPath.x = node.x;
+			pPath.y = node.y;
+
+			if (path_solid_pieces(&pPath, dx, dy)) {
+				SearchNode sTmp(dx, dy, node.steps + 1);
+				queue.push_back(sTmp);
+				visited[dx][dy] = true;
+			}
+		}
+	}
+}
+
+void CheckMonstersNearby()
+{
+	if (plr[myplr]._pwtype == WT_RANGED || HasRangedSpell()) {
+		FindRangedTarget();
+		return;
+	}
+
+	FindMeleeTarget();
+}
+
+void CheckPlayerNearby()
+{
+	int distance, newDdistance, rotations;
+
+	if (pcursmonst != -1)
+		return;
+
+	int spl = plr[myplr]._pRSpell;
+	if (FriendlyMode && spl != SPL_RESURRECT && spl != SPL_HEALOTHER)
+		return;
+
+	for (int i = 0; i < MAX_PLRS; i++) {
+		if (i == myplr)
+			continue;
+		const int mx = plr[i]._pfutx;
+		const int my = plr[i]._pfuty;
+		if (dPlayer[mx][my] == 0
+		    || !(dFlags[mx][my] & BFLAG_LIT)
+		    || (plr[i]._pHitPoints == 0 && spl != SPL_RESURRECT))
+			continue;
+
+		if (plr[myplr]._pwtype == WT_RANGED || HasRangedSpell() || spl == SPL_HEALOTHER) {
+			newDdistance = GetDistanceRanged(mx, my);
+		} else {
+			newDdistance = GetDistance(mx, my, distance);
+			if (newDdistance == 0)
+				continue;
+		}
+
+		if (pcursplr != -1 && distance < newDdistance)
+			continue;
+		const int newRotations = GetRotaryDistance(mx, my);
+		if (pcursplr != -1 && distance == newDdistance && rotations < newRotations)
+			continue;
+
+		distance = newDdistance;
+		rotations = newRotations;
+		pcursplr = i;
+	}
+}
+
+void FindActor()
+{
+	if (leveltype != DTYPE_TOWN)
+		CheckMonstersNearby();
+	else
+		CheckTownersNearby();
+
+	if (gbMaxPlayers != 1)
+		CheckPlayerNearby();
+}
+
+int pcursmissile;
+int pcurstrig;
+int pcursquest;
+
+void FindTrigger()
+{
+	int distance, rotations;
+
+	if (pcursitem != -1 || pcursobj != -1)
+		return; // Prefer showing items/objects over triggers (use of cursm* conflicts)
+
+	for (int i = 0; i < nummissiles; i++) {
+		int mi = missileactive[i];
+		if (missile[mi]._mitype == MIS_TOWN || missile[mi]._mitype == MIS_RPORTAL) {
+			int mix = missile[mi]._mix;
+			int miy = missile[mi]._miy;
+			const int newDdistance = GetDistance(mix, miy, 2);
+			if (newDdistance == 0)
+				continue;
+			if (pcursmissile != -1 && distance < newDdistance)
+				continue;
+			const int newRotations = GetRotaryDistance(mix, miy);
+			if (pcursmissile != -1 && distance == newDdistance && rotations < newRotations)
+				continue;
+			cursmx = mix;
+			cursmy = miy;
+			pcursmissile = mi;
+			distance = newDdistance;
+			rotations = newRotations;
+		}
+	}
+
+	if (pcursmissile == -1) {
+		for (int i = 0; i < numtrigs; i++) {
+			int tx = trigs[i]._tx;
+			int ty = trigs[i]._ty;
+			if (trigs[i]._tlvl == 13)
+				ty -= 1;
+			const int newDdistance = GetDistance(tx, ty, 2);
+			if (newDdistance == 0)
+				continue;
+			cursmx = tx;
+			cursmy = ty;
+			pcurstrig = i;
+		}
+
+		if (pcurstrig == -1) {
+			for (int i = 0; i < MAXQUESTS; i++) {
+				if (i == Q_BETRAYER || currlevel != quests[i]._qlevel || quests[i]._qslvl == 0)
+					continue;
+				const int newDdistance = GetDistance(quests[i]._qtx, quests[i]._qty, 2);
+				if (newDdistance == 0)
+					continue;
+				cursmx = quests[i]._qtx;
+				cursmy = quests[i]._qty;
+				pcursquest = i;
+			}
+		}
+	}
+
+	if (pcursmonst != -1 || pcursplr != -1 || cursmx == -1 || cursmy == -1)
+		return; // Prefer monster/player info text
+
+	CheckTrigForce();
+	CheckTown();
+	CheckRportal();
+}
+
+void Interact()
+{
+	if (leveltype == DTYPE_TOWN && pcursmonst != -1) {
+		NetSendCmdLocParam1(true, CMD_TALKXY, towner[pcursmonst]._tx, towner[pcursmonst]._ty, pcursmonst);
+	} else if (pcursmonst != -1) {
+		if (plr[myplr]._pwtype != WT_RANGED || CanTalkToMonst(pcursmonst)) {
+			NetSendCmdParam1(true, CMD_ATTACKID, pcursmonst);
+		} else {
+			NetSendCmdParam1(true, CMD_RATTACKID, pcursmonst);
+		}
+	} else if (leveltype != DTYPE_TOWN && pcursplr != -1 && !FriendlyMode) {
+		NetSendCmdParam1(true, plr[myplr]._pwtype == WT_RANGED ? CMD_RATTACKPID : CMD_ATTACKPID, pcursplr);
+	}
+}
+
+void AttrIncBtnSnap(MoveDirectionY dir)
+{
+	if (dir == MoveDirectionY_NONE)
+		return;
+
+	if (chrbtnactive && plr[myplr]._pStatPts <= 0)
+		return;
+
+	DWORD ticks = SDL_GetTicks();
+	if (ticks - invmove < repeatRate) {
+		return;
+	}
+	invmove = ticks;
+
+	// first, find our cursor location
+	int slot = 0;
+	for (int i = 0; i < 4; i++) {
+		if (MouseX >= ChrBtnsRect[i].x
+		    && MouseX <= ChrBtnsRect[i].x + ChrBtnsRect[i].w
+		    && MouseY >= ChrBtnsRect[i].y
+		    && MouseY <= ChrBtnsRect[i].h + ChrBtnsRect[i].y) {
+			slot = i;
+			break;
+		}
+	}
+
+	if (dir == MoveDirectionY_UP) {
+		if (slot > 0)
+			--slot;
+	} else if (dir == MoveDirectionY_DOWN) {
+		if (slot < 3)
+			++slot;
+	}
+
+	// move cursor to our new location
+	int x = ChrBtnsRect[slot].x + (ChrBtnsRect[slot].w / 2);
+	int y = ChrBtnsRect[slot].y + (ChrBtnsRect[slot].h / 2);
+	SetCursorPos(x, y);
+}
+
+// move the cursor around in our inventory
+// if mouse coords are at SLOTXY_CHEST_LAST, consider this center of equipment
+// small inventory squares are 29x29 (roughly)
+void InvMove(MoveDirection dir)
+{
+	DWORD ticks = SDL_GetTicks();
+	if (ticks - invmove < repeatRate) {
+		return;
+	}
+	invmove = ticks;
+	int x = MouseX;
+	int y = MouseY;
+
+	// check which inventory rectangle the mouse is in, if any
+	for (int r = 0; (DWORD)r < NUM_XY_SLOTS; r++) {
+		if (x >= InvRect[r].X && x < InvRect[r].X + (INV_SLOT_SIZE_PX + 1) && y >= InvRect[r].Y - (INV_SLOT_SIZE_PX + 1) && y < InvRect[r].Y) {
+			slot = r;
+			break;
+		}
+	}
+
+	if (slot < 0)
+		slot = 0;
+	if (slot > SLOTXY_BELT_LAST)
+		slot = SLOTXY_BELT_LAST;
+
+	// when item is on cursor, this is the real cursor XY
+	if (dir.x == MoveDirectionX_LEFT) {
+		if (slot >= SLOTXY_HAND_RIGHT_FIRST && slot <= SLOTXY_HAND_RIGHT_LAST) {
+			x = InvRect[SLOTXY_CHEST_FIRST].X + (INV_SLOT_SIZE_PX / 2);
+			y = InvRect[SLOTXY_CHEST_FIRST].Y - (INV_SLOT_SIZE_PX / 2);
+		} else if (slot >= SLOTXY_CHEST_FIRST && slot <= SLOTXY_CHEST_LAST) {
+			x = InvRect[SLOTXY_HAND_LEFT_FIRST + 2].X + (INV_SLOT_SIZE_PX / 2);
+			y = InvRect[SLOTXY_HAND_LEFT_FIRST + 2].Y - (INV_SLOT_SIZE_PX / 2);
+		} else if (slot == SLOTXY_AMULET) {
+			x = InvRect[SLOTXY_HEAD_FIRST].X + (INV_SLOT_SIZE_PX / 2);
+			y = InvRect[SLOTXY_HEAD_FIRST].Y - (INV_SLOT_SIZE_PX / 2);
+		} else if (slot == SLOTXY_RING_RIGHT) {
+			x = InvRect[SLOTXY_RING_LEFT].X + (INV_SLOT_SIZE_PX / 2);
+			y = InvRect[SLOTXY_RING_LEFT].Y - (INV_SLOT_SIZE_PX / 2);
+		} else if (slot == SLOTXY_BELT_FIRST) {
+			// do nothing
+		} else if (slot == SLOTXY_RING_LEFT) {                                        // left ring
+			                                                                          // do nothing
+		} else if (slot >= SLOTXY_HAND_LEFT_FIRST && slot <= SLOTXY_HAND_LEFT_LAST) { // left hand
+			                                                                          // do nothing
+		} else if (slot >= SLOTXY_HEAD_FIRST && slot <= SLOTXY_HEAD_LAST) {           // head
+			                                                                          // do nothing
+		} else if (slot > SLOTXY_INV_FIRST) {                                         // general inventory
+			if (slot != SLOTXY_INV_FIRST && slot != 35 && slot != 45 && slot != 55) { // left bounds
+				slot -= 1;
+				x = InvRect[slot].X + (INV_SLOT_SIZE_PX / 2);
+				y = InvRect[slot].Y - (INV_SLOT_SIZE_PX / 2);
+			}
+		}
+	} else if (dir.x == MoveDirectionX_RIGHT) {
+		if (slot == SLOTXY_RING_LEFT) {
+			x = InvRect[SLOTXY_RING_RIGHT].X + (INV_SLOT_SIZE_PX / 2);
+			y = InvRect[SLOTXY_RING_RIGHT].Y - (INV_SLOT_SIZE_PX / 2);
+		} else if (slot >= SLOTXY_HAND_LEFT_FIRST && slot <= SLOTXY_HAND_LEFT_LAST) {
+			x = InvRect[SLOTXY_CHEST_FIRST].X + (INV_SLOT_SIZE_PX / 2);
+			y = InvRect[SLOTXY_CHEST_FIRST].Y - (INV_SLOT_SIZE_PX / 2);
+		} else if (slot >= SLOTXY_CHEST_FIRST && slot <= SLOTXY_CHEST_LAST) {
+			x = InvRect[SLOTXY_HAND_RIGHT_FIRST + 2].X + (INV_SLOT_SIZE_PX / 2);
+			y = InvRect[SLOTXY_HAND_RIGHT_FIRST + 2].Y - (INV_SLOT_SIZE_PX / 2);
+		} else if (slot >= SLOTXY_HEAD_FIRST && slot <= SLOTXY_HEAD_LAST) { // head to amulet
+			x = InvRect[SLOTXY_AMULET].X + (INV_SLOT_SIZE_PX / 2);
+			y = InvRect[SLOTXY_AMULET].Y - (INV_SLOT_SIZE_PX / 2);
+		} else if (slot >= SLOTXY_HAND_RIGHT_FIRST && slot <= SLOTXY_HAND_RIGHT_LAST) { // right hand
+			                                                                            // do nothing
+		} else if (slot == SLOTXY_AMULET) {
+			// do nothing
+		} else if (slot == SLOTXY_RING_RIGHT) {
+			// do nothing
+		} else if (slot < SLOTXY_BELT_LAST && slot >= SLOTXY_INV_FIRST) {            // general inventory
+			if (slot != 34 && slot != 44 && slot != 54 && slot != SLOTXY_INV_LAST) { // right bounds
+				slot += 1;
+				x = InvRect[slot].X + (INV_SLOT_SIZE_PX / 2);
+				y = InvRect[slot].Y - (INV_SLOT_SIZE_PX / 2);
+			}
+		}
+	}
+	if (dir.y == MoveDirectionY_UP) {
+		if (slot > 24 && slot <= 27) { // first 3 general slots
+			x = InvRect[SLOTXY_RING_LEFT].X + (INV_SLOT_SIZE_PX / 2);
+			y = InvRect[SLOTXY_RING_LEFT].Y - (INV_SLOT_SIZE_PX / 2);
+		} else if (slot >= 28 && slot <= 32) { // middle 4 general slots
+			x = InvRect[SLOTXY_CHEST_FIRST].X + (INV_SLOT_SIZE_PX / 2);
+			y = InvRect[SLOTXY_CHEST_FIRST].Y - (INV_SLOT_SIZE_PX / 2);
+		} else if (slot >= 33 && slot < 35) { // last 3 general slots
+			x = InvRect[SLOTXY_RING_RIGHT].X + (INV_SLOT_SIZE_PX / 2);
+			y = InvRect[SLOTXY_RING_RIGHT].Y - (INV_SLOT_SIZE_PX / 2);
+		} else if (slot >= SLOTXY_CHEST_FIRST && slot <= SLOTXY_CHEST_LAST) { // chest to head
+			x = InvRect[SLOTXY_HEAD_FIRST].X + (INV_SLOT_SIZE_PX / 2);
+			y = InvRect[SLOTXY_HEAD_FIRST].Y - (INV_SLOT_SIZE_PX / 2);
+		} else if (slot == SLOTXY_RING_LEFT) { // left ring to left hand
+			x = InvRect[SLOTXY_HAND_LEFT_FIRST + 2].X + (INV_SLOT_SIZE_PX / 2);
+			y = InvRect[SLOTXY_HAND_LEFT_FIRST + 2].Y - (INV_SLOT_SIZE_PX / 2);
+		} else if (slot == SLOTXY_RING_RIGHT) { // right ring to right hand
+			x = InvRect[SLOTXY_HAND_RIGHT_FIRST + 2].X + (INV_SLOT_SIZE_PX / 2);
+			y = InvRect[SLOTXY_HAND_RIGHT_FIRST + 2].Y - (INV_SLOT_SIZE_PX / 2);
+		} else if (slot >= SLOTXY_HAND_RIGHT_FIRST && slot <= SLOTXY_HAND_RIGHT_LAST) { // right hand to amulet
+			x = InvRect[SLOTXY_AMULET].X + (INV_SLOT_SIZE_PX / 2);
+			y = InvRect[SLOTXY_AMULET].Y - (INV_SLOT_SIZE_PX / 2);
+		} else if (slot >= SLOTXY_HEAD_FIRST && slot <= SLOTXY_HEAD_LAST) {
+			// do nothing
+		} else if (slot >= SLOTXY_HAND_LEFT_FIRST && slot <= SLOTXY_HAND_LEFT_LAST) { // left hand to head
+			x = InvRect[SLOTXY_HEAD_FIRST].X + (INV_SLOT_SIZE_PX / 2);
+			y = InvRect[SLOTXY_HEAD_FIRST].Y - (INV_SLOT_SIZE_PX / 2);
+		} else if (slot == SLOTXY_AMULET) {
+			// do nothing
+		} else if (slot >= (SLOTXY_INV_FIRST + 10)) { // general inventory
+			slot -= 10;
+			x = InvRect[slot].X + (INV_SLOT_SIZE_PX / 2);
+			y = InvRect[slot].Y - (INV_SLOT_SIZE_PX / 2);
+		}
+	} else if (dir.y == MoveDirectionY_DOWN) {
+		if (slot >= SLOTXY_HEAD_FIRST && slot <= SLOTXY_HEAD_LAST) {
+			x = InvRect[SLOTXY_CHEST_FIRST].X + (INV_SLOT_SIZE_PX / 2);
+			y = InvRect[SLOTXY_CHEST_FIRST].Y - (INV_SLOT_SIZE_PX / 2);
+		} else if (slot >= SLOTXY_CHEST_FIRST && slot <= SLOTXY_CHEST_LAST) {
+			x = InvRect[30].X + (INV_SLOT_SIZE_PX / 2);
+			y = InvRect[30].Y - (INV_SLOT_SIZE_PX / 2);
+		} else if (slot >= SLOTXY_HAND_LEFT_FIRST && slot <= SLOTXY_HAND_LEFT_LAST) {
+			x = InvRect[SLOTXY_RING_LEFT].X + (INV_SLOT_SIZE_PX / 2);
+			y = InvRect[SLOTXY_RING_LEFT].Y - (INV_SLOT_SIZE_PX / 2);
+		} else if (slot == SLOTXY_RING_LEFT) {
+			x = InvRect[26].X + (INV_SLOT_SIZE_PX / 2);
+			y = InvRect[26].Y - (INV_SLOT_SIZE_PX / 2);
+		} else if (slot == SLOTXY_RING_RIGHT) {
+			x = InvRect[34].X + (INV_SLOT_SIZE_PX / 2);
+			y = InvRect[34].Y - (INV_SLOT_SIZE_PX / 2);
+		} else if (slot == SLOTXY_AMULET) {
+			x = InvRect[SLOTXY_HAND_RIGHT_FIRST + 2].X + (INV_SLOT_SIZE_PX / 2);
+			y = InvRect[SLOTXY_HAND_RIGHT_FIRST + 2].Y - (INV_SLOT_SIZE_PX / 2);
+		} else if (slot >= SLOTXY_HAND_RIGHT_FIRST && slot <= SLOTXY_HAND_RIGHT_LAST) {
+			x = InvRect[SLOTXY_RING_RIGHT].X + (INV_SLOT_SIZE_PX / 2);
+			y = InvRect[SLOTXY_RING_RIGHT].Y - (INV_SLOT_SIZE_PX / 2);
+		} else if (slot < (SLOTXY_BELT_LAST - 10)) { // general inventory
+			slot += 10;
+			x = InvRect[slot].X + (INV_SLOT_SIZE_PX / 2);
+			y = InvRect[slot].Y - (INV_SLOT_SIZE_PX / 2);
+		}
+	}
+
+	if (x == MouseX && y == MouseY) {
+		return; // Avoid wobeling when scalled
+	}
+
+	if (pcurs > 1) {       // [3] Keep item in the same slot, don't jump it up
+		if (x != MouseX) { // without this, the cursor keeps moving -10
+			x -= 10;
+			y -= 10;
+		}
+	}
+	SetCursorPos(x, y);
+}
+
+// check if hot spell at X Y exists
+bool HSExists(int x, int y)
+{
+	for (int r = 0; r < speedspellcount; r++) { // speedbook cells are 56x56
+		if (MouseX >= speedspellscoords[r].x - 28 && MouseX < speedspellscoords[r].x + (28) && MouseY >= speedspellscoords[r].y - (28) && MouseY < speedspellscoords[r].y + 28) {
+			return true;
+		}
+	}
+	return false;
+}
+
+void HotSpellMove(MoveDirection dir)
+{
+	int x = 0;
+	int y = 0;
+
+	DWORD ticks = SDL_GetTicks();
+	if (ticks - invmove < repeatRate) {
+		return;
+	}
+	invmove = ticks;
+
+	for (int r = 0; r < speedspellcount; r++) { // speedbook cells are 56x56
+		// our 3 rows by y axis
+		if (speedspellscoords[r].y == 307)
+			hsr[0]++;
+		if (speedspellscoords[r].y == 251)
+			hsr[1]++;
+		if (speedspellscoords[r].y == 195)
+			hsr[2]++;
+		if (MouseX >= speedspellscoords[r].x - 28 && MouseX < speedspellscoords[r].x + (28) && MouseY >= speedspellscoords[r].y - (28) && MouseY < speedspellscoords[r].y + 28) {
+			spbslot = r;
+			//sprintf(tempstr, "IN HOT SPELL CELL NUM:%i", r);
+			//NetSendCmdString(1 << myplr, tempstr);
+		}
+	}
+
+	if (dir.y == MoveDirectionY_UP) {
+		if (speedspellscoords[spbslot].y == 307 && hsr[1] > 0) { // we're in row 1, check if row 2 has spells
+			if (HSExists(MouseX, 251)) {
+				x = MouseX;
+				y = 251;
+			}
+		} else if (speedspellscoords[spbslot].y == 251 && hsr[2] > 0) { // we're in row 2, check if row 3 has spells
+			if (HSExists(MouseX, 195)) {
+				x = MouseX;
+				y = 195;
+			}
+		}
+	} else if (dir.y == MoveDirectionY_DOWN) {
+		if (speedspellscoords[spbslot].y == 251) { // we're in row 2
+			if (HSExists(MouseX, 307)) {
+				x = MouseX;
+				y = 307;
+			}
+		} else if (speedspellscoords[spbslot].y == 195) { // we're in row 3
+			if (HSExists(MouseX, 251)) {
+				x = MouseX;
+				y = 251;
+			}
+		}
+	}
+	if (dir.x == MoveDirectionX_LEFT) {
+		if (spbslot >= speedspellcount - 1)
+			return;
+		spbslot++;
+		x = speedspellscoords[spbslot].x;
+		y = speedspellscoords[spbslot].y;
+	} else if (dir.x == MoveDirectionX_RIGHT) {
+		if (spbslot <= 0)
+			return;
+		spbslot--;
+		x = speedspellscoords[spbslot].x;
+		y = speedspellscoords[spbslot].y;
+	}
+
+	if (x > 0 && y > 0) {
+		SetCursorPos(x, y);
+	}
+}
+
+void SpellBookMove(MoveDirection dir)
+{
+	DWORD ticks = SDL_GetTicks();
+	if (ticks - invmove < repeatRate) {
+		return;
+	}
+	invmove = ticks;
+
+	if (dir.x == MoveDirectionX_LEFT) {
+		if (sbooktab > 0)
+			sbooktab--;
+	} else if (dir.x == MoveDirectionX_RIGHT) {
+		if (sbooktab < 3)
+			sbooktab++;
+	}
+}
+
+static const direction kFaceDir[3][3] = {
+	// NONE      UP      DOWN
+	{ DIR_OMNI, DIR_N, DIR_S }, // NONE
+	{ DIR_W, DIR_NW, DIR_SW },  // LEFT
+	{ DIR_E, DIR_NE, DIR_SE },  // RIGHT
+};
+static const int kOffsets[8][2] = {
+	{ 1, 1 },   // DIR_S
+	{ 0, 1 },   // DIR_SW
+	{ -1, 1 },  // DIR_W
+	{ -1, 0 },  // DIR_NW
+	{ -1, -1 }, // DIR_N
+	{ 0, -1 },  // DIR_NE
+	{ 1, -1 },  // DIR_E
+	{ 1, 0 },   // DIR_SE
+};
+
+/**
+ * @brief check if stepping in direction (dir) from x, y is blocked.
+ *
+ * If you step from A to B, at leat one of the Xs need to be clear:
+ *
+ *  AX
+ *  XB
+ *
+ *  @return true if step is blocked
+ */
+bool IsPathBlocked(int x, int y, int dir)
+{
+	int d1, d2, d1x, d1y, d2x, d2y;
+
+	switch (dir) {
+	case DIR_N:
+		d1 = DIR_NW;
+		d2 = DIR_NE;
+		break;
+	case DIR_E:
+		d1 = DIR_NE;
+		d2 = DIR_SE;
+		break;
+	case DIR_S:
+		d1 = DIR_SE;
+		d2 = DIR_SW;
+		break;
+	case DIR_W:
+		d1 = DIR_SW;
+		d2 = DIR_NW;
+		break;
+	default:
+		return false;
+	}
+
+	d1x = x + kOffsets[d1][0];
+	d1y = y + kOffsets[d1][1];
+	d2x = x + kOffsets[d2][0];
+	d2y = y + kOffsets[d2][1];
+
+	if (!nSolidTable[dPiece[d1x][d1y]] && !nSolidTable[dPiece[d2x][d2y]])
+		return false;
+
+	return !PosOkPlayer(myplr, d1x, d1y) && !PosOkPlayer(myplr, d2x, d2y);
+}
+
+void WalkInDir(MoveDirection dir)
+{
+	const int x = plr[myplr]._pfutx;
+	const int y = plr[myplr]._pfuty;
+
+	if (dir.x == MoveDirectionX_NONE && dir.y == MoveDirectionY_NONE) {
+		if (sgbControllerActive && plr[myplr].walkpath[0] != WALK_NONE && plr[myplr].destAction == ACTION_NONE)
+			NetSendCmdLoc(true, CMD_WALKXY, x, y); // Stop walking
+		return;
+	}
+
+	const int pdir = kFaceDir[static_cast<std::size_t>(dir.x)][static_cast<std::size_t>(dir.y)];
+	const int dx = x + kOffsets[pdir][0];
+	const int dy = y + kOffsets[pdir][1];
+	plr[myplr]._pdir = pdir;
+
+	if (PosOkPlayer(myplr, dx, dy) && IsPathBlocked(x, y, pdir))
+		return; // Don't start backtrack around obstacles
+
+	NetSendCmdLoc(true, CMD_WALKXY, dx, dy);
+}
+
+void Movement()
+{
+	if (InGameMenu() || questlog
+	    || IsControllerButtonPressed(ControllerButton_BUTTON_START)
+	    || IsControllerButtonPressed(ControllerButton_BUTTON_BACK))
+		return;
+
+	MoveDirection move_dir = GetMoveDirection();
+	if (move_dir.x != MoveDirectionX_NONE || move_dir.y != MoveDirectionY_NONE) {
+		sgbControllerActive = true;
+	}
+
+	if (invflag) {
+		InvMove(move_dir);
+	} else if (chrflag && plr[myplr]._pStatPts > 0) {
+		AttrIncBtnSnap(move_dir.y);
+	} else if (spselflag) {
+		HotSpellMove(move_dir);
+	} else if (sbookflag) {
+		SpellBookMove(move_dir);
+	} else {
+		WalkInDir(move_dir);
+	}
+}
+
+struct RightStickAccumulator {
+
+	RightStickAccumulator()
+	{
+		lastTc = SDL_GetTicks();
+		hiresDX = 0;
+		hiresDY = 0;
+	}
+
+	void pool(int *x, int *y, int slowdown)
+	{
+		DWORD tc = SDL_GetTicks();
+		hiresDX += rightStickX * (tc - lastTc);
+		hiresDY += rightStickY * (tc - lastTc);
+		*x += hiresDX / slowdown;
+		*y += -hiresDY / slowdown;
+		lastTc = tc;
+		// keep track of remainder for sub-pixel motion
+		hiresDX %= slowdown;
+		hiresDY %= slowdown;
+	}
+
+	void clear()
+	{
+		lastTc = SDL_GetTicks();
+	}
+
+	DWORD lastTc;
+	int hiresDX;
+	int hiresDY;
+};
+
+} // namespace
+
+bool IsAutomapActive()
+{
+	return automapflag && leveltype != DTYPE_TOWN;
+}
+
+void HandleRightStickMotion()
+{
+	static RightStickAccumulator acc;
+	// deadzone is handled in ScaleJoystickAxes() already
+	if (rightStickX == 0 && rightStickY == 0) {
+		acc.clear();
+		return;
+	}
+
+	if (IsAutomapActive()) { // move map
+		int dx = 0, dy = 0;
+		acc.pool(&dx, &dy, 32);
+		AutoMapXOfs += dy + dx;
+		AutoMapYOfs += dy - dx;
+		return;
+	}
+
+	{ // move cursor
+		sgbControllerActive = false;
+		int x = MouseX;
+		int y = MouseY;
+		acc.pool(&x, &y, 2);
+		x = std::min(std::max(x, 0), SCREEN_WIDTH - 1);
+		y = std::min(std::max(y, 0), SCREEN_HEIGHT - 1);
+		SetCursorPos(x, y);
+	}
+}
+
+/**
+ * @brief Moves the mouse to the first inventory slot.
+ */
+void FocusOnInventory()
+{
+	SetCursorPos(InvRect[25].X + (INV_SLOT_SIZE_PX / 2), InvRect[25].Y - (INV_SLOT_SIZE_PX / 2));
+}
+
+void plrctrls_after_check_curs_move()
+{
+	HandleRightStickMotion();
+
+	// check for monsters first, then items, then towners.
+	if (sgbControllerActive) {
+		// Clear focuse set by cursor
+		pcursplr = -1;
+		pcursmonst = -1;
+		pcursitem = -1;
+		pcursobj = -1;
+		pcursmissile = -1;
+		pcurstrig = -1;
+		pcursquest = -1;
+		cursmx = -1;
+		cursmy = -1;
+		if (!invflag) {
+			*infostr = '\0';
+			ClearPanel();
+			FindActor();
+			FindItemOrObject();
+			FindTrigger();
+		}
+	}
+}
+
+void plrctrls_after_game_logic()
+{
+	Movement();
+}
+
+void UseBeltItem(int type)
+{
+	for (int i = 0; i < MAXBELTITEMS; i++) {
+		const int id = AllItemsList[plr[myplr].SpdList[i].IDidx].iMiscId;
+		const int spellId = AllItemsList[plr[myplr].SpdList[i].IDidx].iSpell;
+		if ((type == BLT_HEALING && (id == IMISC_HEAL || id == IMISC_FULLHEAL || (id == IMISC_SCROLL && spellId == SPL_HEAL)))
+		    || (type == BLT_MANA && (id == IMISC_MANA || id == IMISC_FULLMANA))
+		    || id == IMISC_REJUV || id == IMISC_FULLREJUV) {
+			if (plr[myplr].SpdList[i]._itype > -1) {
+				UseInvItem(myplr, INVITEM_BELT_FIRST + i);
+				break;
+			}
+		}
+	}
+}
+
+void PerformPrimaryAction()
+{
+	if (invflag) { // inventory is open
+		if (pcurs > CURSOR_HAND && pcurs < CURSOR_FIRSTITEM) {
+			TryIconCurs();
+			SetCursor_(CURSOR_HAND);
+		} else {
+			CheckInvItem();
+		}
+		return;
+	}
+
+	if (spselflag) {
+		SetSpell();
+		return;
+	}
+
+	if (chrflag && !chrbtnactive && plr[myplr]._pStatPts > 0) {
+		CheckChrBtns();
+		for (int i = 0; i < 4; i++) {
+			if (MouseX >= ChrBtnsRect[i].x
+			    && MouseX <= ChrBtnsRect[i].x + ChrBtnsRect[i].w
+			    && MouseY >= ChrBtnsRect[i].y
+			    && MouseY <= ChrBtnsRect[i].h + ChrBtnsRect[i].y) {
+				chrbtn[i] = 1;
+				chrbtnactive = true;
+				ReleaseChrBtns();
+			}
+		}
+		return;
+	}
+
+	Interact();
+}
+
+bool SpellHasActorTarget()
+{
+	int spl = plr[myplr]._pRSpell;
+	if (spl == SPL_TOWN || spl == SPL_TELEPORT)
+		return false;
+
+	if (spl == SPL_FIREWALL && pcursmonst != -1) {
+		cursmx = monster[pcursmonst]._mx;
+		cursmy = monster[pcursmonst]._my;
+	}
+
+	return pcursplr != -1 || pcursmonst != -1;
+}
+
+void UpdateSpellTarget()
+{
+	if (SpellHasActorTarget())
+		return;
+
+	pcursplr = -1;
+	pcursmonst = -1;
+
+	const PlayerStruct &player = plr[myplr];
+
+	int range = 1;
+	if (plr[myplr]._pRSpell == SPL_TELEPORT)
+		range = 4;
+
+	cursmx = player._pfutx + kOffsets[player._pdir][0] * range;
+	cursmy = player._pfuty + kOffsets[player._pdir][1] * range;
+}
+
+/**
+ * @brief Try dropping item in all 9 possible places
+ */
+bool TryDropItem()
+{
+	cursmx = plr[myplr]._pfutx + 1;
+	cursmy = plr[myplr]._pfuty;
+	if (!DropItemBeforeTrig()) {
+		// Try to drop on the other side
+		cursmx = plr[myplr]._pfutx;
+		cursmy = plr[myplr]._pfuty + 1;
+		DropItemBeforeTrig();
+	}
+
+	return pcurs == CURSOR_HAND;
+}
+
+void PerformSpellAction()
+{
+	if (InGameMenu() || questlog || sbookflag)
+		return;
+
+	if (invflag) {
+		if (pcurs >= CURSOR_FIRSTITEM)
+			TryDropItem();
+		else if (pcurs > CURSOR_HAND) {
+			TryIconCurs();
+			SetCursor_(CURSOR_HAND);
+		}
+		return;
+	}
+
+	if (pcurs >= CURSOR_FIRSTITEM && !TryDropItem())
+		return;
+	if (pcurs > CURSOR_HAND)
+		SetCursor_(CURSOR_HAND);
+
+	if (spselflag) {
+		SetSpell();
+		return;
+	}
+
+	int spl = plr[myplr]._pRSpell;
+	if ((pcursplr == -1 && (spl == SPL_RESURRECT || spl == SPL_HEALOTHER))
+	    || (pcursobj == -1 && spl == SPL_DISARM)) {
+		if (plr[myplr]._pClass == PC_WARRIOR) {
+			PlaySFX(PS_WARR27);
+#ifndef SPAWN
+		} else if (plr[myplr]._pClass == PC_ROGUE) {
+			PlaySFX(PS_ROGUE27);
+		} else if (plr[myplr]._pClass == PC_SORCERER) {
+			PlaySFX(PS_MAGE27);
+#endif
+		}
+		return;
+	}
+
+	UpdateSpellTarget();
+	CheckPlrSpell();
+}
+
+void CtrlUseInvItem()
+{
+	ItemStruct *Item;
+
+	if (pcursinvitem == -1)
+		return;
+
+	if (pcursinvitem <= INVITEM_INV_LAST)
+		Item = &plr[myplr].InvList[pcursinvitem - INVITEM_INV_FIRST];
+	else
+		Item = &plr[myplr].SpdList[pcursinvitem - INVITEM_BELT_FIRST];
+
+	if ((Item->_iMiscId == IMISC_SCROLLT || Item->_iMiscId == IMISC_SCROLL) && spelldata[Item->_iSpell].sTargeted) {
+		return;
+	}
+
+	UseInvItem(myplr, pcursinvitem);
+}
+
+void PerformSecondaryAction()
+{
+	if (invflag) {
+		CtrlUseInvItem();
+		return;
+	}
+
+	if (pcurs >= CURSOR_FIRSTITEM && !TryDropItem())
+		return;
+	if (pcurs > CURSOR_HAND)
+		SetCursor_(CURSOR_HAND);
+
+	if (pcursitem != -1) {
+		NetSendCmdLocParam1(true, CMD_GOTOAGETITEM, cursmx, cursmy, pcursitem);
+	} else if (pcursobj != -1) {
+		NetSendCmdLocParam1(true, CMD_OPOBJXY, cursmx, cursmy, pcursobj);
+	} else if (pcursmissile != -1) {
+		MakePlrPath(myplr, missile[pcursmissile]._mix, missile[pcursmissile]._miy, true);
+		plr[myplr].destAction = ACTION_WALK;
+	} else if (pcurstrig != -1) {
+		MakePlrPath(myplr, trigs[pcurstrig]._tx, trigs[pcurstrig]._ty, true);
+		plr[myplr].destAction = ACTION_WALK;
+	} else if (pcursquest != -1) {
+		MakePlrPath(myplr, quests[pcursquest]._qtx, quests[pcursquest]._qty, true);
+		plr[myplr].destAction = ACTION_WALK;
+	}
+}
+
+} // namespace dvl