#pragma once

#include "all.h"

namespace dvl {
<<<<<<< HEAD
namespace MenuActionNS {
enum MenuAction {
	NONE = 0,
	SELECT,
	BACK,
	MADELETE,
=======

enum MenuAction {
	MenuAction_NONE = 0,
	MenuAction_SELECT,
	MenuAction_BACK,
	MenuAction_DELETE,
>>>>>>> 8726e801

	MenuAction_UP,
	MenuAction_DOWN,
	MenuAction_LEFT,
	MenuAction_RIGHT,

	MenuAction_PAGE_UP,
	MenuAction_PAGE_DOWN,
};
}

MenuActionNS::MenuAction GetMenuAction(const SDL_Event &event);

} // namespace dvl
<|MERGE_RESOLUTION|>--- conflicted
+++ resolved
@@ -1,34 +1,24 @@
-#pragma once
-
-#include "all.h"
-
-namespace dvl {
-<<<<<<< HEAD
-namespace MenuActionNS {
-enum MenuAction {
-	NONE = 0,
-	SELECT,
-	BACK,
-	MADELETE,
-=======
-
-enum MenuAction {
-	MenuAction_NONE = 0,
-	MenuAction_SELECT,
-	MenuAction_BACK,
-	MenuAction_DELETE,
->>>>>>> 8726e801
-
-	MenuAction_UP,
-	MenuAction_DOWN,
-	MenuAction_LEFT,
-	MenuAction_RIGHT,
-
-	MenuAction_PAGE_UP,
-	MenuAction_PAGE_DOWN,
-};
-}
-
-MenuActionNS::MenuAction GetMenuAction(const SDL_Event &event);
-
-} // namespace dvl
+#pragma once
+
+#include "all.h"
+
+namespace dvl {
+
+enum MenuAction {
+	MenuAction_NONE = 0,
+	MenuAction_SELECT,
+	MenuAction_BACK,
+	MenuAction_DELETE,
+
+	MenuAction_UP,
+	MenuAction_DOWN,
+	MenuAction_LEFT,
+	MenuAction_RIGHT,
+
+	MenuAction_PAGE_UP,
+	MenuAction_PAGE_DOWN,
+};
+
+MenuAction GetMenuAction(const SDL_Event &event);
+
+} // namespace dvl