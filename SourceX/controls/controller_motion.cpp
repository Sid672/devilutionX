#include "controls/controller_motion.h"

#include "controls/devices/joystick.h"
#ifndef _XBOX
#include "controls/devices/game_controller.h"
#include "controls/devices/kbcontroller.h"
#endif
#include "controls/controller.h"

namespace dvl {

namespace {

void ScaleJoystickAxes(float *x, float *y, float deadzone)
{
	//radial and scaled dead_zone
	//http://www.third-helix.com/2013/04/12/doing-thumbstick-dead-zones-right.html
	//input values go from -32767.0...+32767.0, output values are from -1.0 to 1.0;

	if (deadzone == 0) {
		return;
	}
	if (deadzone >= 1.0) {
		*x = 0;
		*y = 0;
		return;
	}

	const float maximum = 32767.0f;
	float analog_x = *x;
	float analog_y = *y;
	float dead_zone = deadzone * maximum;

	float magnitude = sqrtf(analog_x * analog_x + analog_y * analog_y);
	if (magnitude >= dead_zone) {
		// find scaled axis values with magnitudes between zero and maximum
		float scalingFactor = 1.0 / magnitude * (magnitude - dead_zone) / (maximum - dead_zone);
		analog_x = (analog_x * scalingFactor);
		analog_y = (analog_y * scalingFactor);

		// clamp to ensure results will never exceed the max_axis value
		float clamping_factor = 1.0f;
		float abs_analog_x = fabs(analog_x);
		float abs_analog_y = fabs(analog_y);
		if (abs_analog_x > 1.0 || abs_analog_y > 1.0) {
			if (abs_analog_x > abs_analog_y) {
				clamping_factor = 1 / abs_analog_x;
			} else {
				clamping_factor = 1 / abs_analog_y;
			}
		}
		*x = (clamping_factor * analog_x);
		*y = (clamping_factor * analog_y);
	} else {
		*x = 0;
		*y = 0;
	}
}

} // namespace

float leftStickX, leftStickY, rightStickX, rightStickY;
float leftStickXUnscaled, leftStickYUnscaled, rightStickXUnscaled, rightStickYUnscaled;
bool leftStickNeedsScaling, rightStickNeedsScaling;

void ScaleJoysticks()
{
	const float rightDeadzone = 0.07;
	const float leftDeadzone = 0.07;

	if (leftStickNeedsScaling) {
		leftStickX = leftStickXUnscaled;
		leftStickY = leftStickYUnscaled;
		ScaleJoystickAxes(&leftStickX, &leftStickY, leftDeadzone);
		leftStickNeedsScaling = false;
	}

	if (rightStickNeedsScaling) {
		rightStickX = rightStickXUnscaled;
		rightStickY = rightStickYUnscaled;
		ScaleJoystickAxes(&rightStickX, &rightStickY, rightDeadzone);
		rightStickNeedsScaling = false;
	}
}

// Updates motion state for mouse and joystick sticks.
bool ProcessControllerMotion(const SDL_Event &event)
{
#ifndef USE_SDL1
	if (ProcessGameControllerAxisMotion(event))
		return true;
#endif
	if (ProcessJoystickAxisMotion(event))
		return true;
#if HAS_KBCTRL == 1
	if (ProcessKbCtrlAxisMotion(event))
		return true;
#endif

	// SELECT + D-Pad simulating mouse movement.
<<<<<<< HEAD
	if (!IsControllerButtonPressed(ControllerButtonNS::BUTTON_BACK)) {
=======
	if (!IsControllerButtonPressed(ControllerButton_BUTTON_BACK)) {
>>>>>>> 8726e801
		rightStickX = 0;
		rightStickY = 0;
		return false;
	}

	const ControllerButtonEvent ctrl_event = ToControllerButtonEvent(event);
	if (!IsDPadButton(ctrl_event.button))
		return false;
<<<<<<< HEAD
	if (IsControllerButtonPressed(ControllerButtonNS::BUTTON_DPAD_LEFT)) {
		rightStickX = -1;
	} else if (IsControllerButtonPressed(ControllerButtonNS::BUTTON_DPAD_RIGHT)) {
=======
	if (IsControllerButtonPressed(ControllerButton_BUTTON_DPAD_LEFT)) {
		rightStickX = -1;
	} else if (IsControllerButtonPressed(ControllerButton_BUTTON_DPAD_RIGHT)) {
>>>>>>> 8726e801
		rightStickX = 1;
	} else {
		rightStickX = 0;
	}
<<<<<<< HEAD
	if (IsControllerButtonPressed(ControllerButtonNS::BUTTON_DPAD_UP)) {
		rightStickY = 1;
	} else if (IsControllerButtonPressed(ControllerButtonNS::BUTTON_DPAD_DOWN)) {
=======
	if (IsControllerButtonPressed(ControllerButton_BUTTON_DPAD_UP)) {
		rightStickY = 1;
	} else if (IsControllerButtonPressed(ControllerButton_BUTTON_DPAD_DOWN)) {
>>>>>>> 8726e801
		rightStickY = -1;
	} else {
		rightStickY = 0;
	}
	return true;
}

} // namespace dvl
<|MERGE_RESOLUTION|>--- conflicted
+++ resolved
@@ -1,143 +1,127 @@
-#include "controls/controller_motion.h"
-
-#include "controls/devices/joystick.h"
-#ifndef _XBOX
-#include "controls/devices/game_controller.h"
-#include "controls/devices/kbcontroller.h"
-#endif
-#include "controls/controller.h"
-
-namespace dvl {
-
-namespace {
-
-void ScaleJoystickAxes(float *x, float *y, float deadzone)
-{
-	//radial and scaled dead_zone
-	//http://www.third-helix.com/2013/04/12/doing-thumbstick-dead-zones-right.html
-	//input values go from -32767.0...+32767.0, output values are from -1.0 to 1.0;
-
-	if (deadzone == 0) {
-		return;
-	}
-	if (deadzone >= 1.0) {
-		*x = 0;
-		*y = 0;
-		return;
-	}
-
-	const float maximum = 32767.0f;
-	float analog_x = *x;
-	float analog_y = *y;
-	float dead_zone = deadzone * maximum;
-
-	float magnitude = sqrtf(analog_x * analog_x + analog_y * analog_y);
-	if (magnitude >= dead_zone) {
-		// find scaled axis values with magnitudes between zero and maximum
-		float scalingFactor = 1.0 / magnitude * (magnitude - dead_zone) / (maximum - dead_zone);
-		analog_x = (analog_x * scalingFactor);
-		analog_y = (analog_y * scalingFactor);
-
-		// clamp to ensure results will never exceed the max_axis value
-		float clamping_factor = 1.0f;
-		float abs_analog_x = fabs(analog_x);
-		float abs_analog_y = fabs(analog_y);
-		if (abs_analog_x > 1.0 || abs_analog_y > 1.0) {
-			if (abs_analog_x > abs_analog_y) {
-				clamping_factor = 1 / abs_analog_x;
-			} else {
-				clamping_factor = 1 / abs_analog_y;
-			}
-		}
-		*x = (clamping_factor * analog_x);
-		*y = (clamping_factor * analog_y);
-	} else {
-		*x = 0;
-		*y = 0;
-	}
-}
-
-} // namespace
-
-float leftStickX, leftStickY, rightStickX, rightStickY;
-float leftStickXUnscaled, leftStickYUnscaled, rightStickXUnscaled, rightStickYUnscaled;
-bool leftStickNeedsScaling, rightStickNeedsScaling;
-
-void ScaleJoysticks()
-{
-	const float rightDeadzone = 0.07;
-	const float leftDeadzone = 0.07;
-
-	if (leftStickNeedsScaling) {
-		leftStickX = leftStickXUnscaled;
-		leftStickY = leftStickYUnscaled;
-		ScaleJoystickAxes(&leftStickX, &leftStickY, leftDeadzone);
-		leftStickNeedsScaling = false;
-	}
-
-	if (rightStickNeedsScaling) {
-		rightStickX = rightStickXUnscaled;
-		rightStickY = rightStickYUnscaled;
-		ScaleJoystickAxes(&rightStickX, &rightStickY, rightDeadzone);
-		rightStickNeedsScaling = false;
-	}
-}
-
-// Updates motion state for mouse and joystick sticks.
-bool ProcessControllerMotion(const SDL_Event &event)
-{
-#ifndef USE_SDL1
-	if (ProcessGameControllerAxisMotion(event))
-		return true;
-#endif
-	if (ProcessJoystickAxisMotion(event))
-		return true;
-#if HAS_KBCTRL == 1
-	if (ProcessKbCtrlAxisMotion(event))
-		return true;
-#endif
-
-	// SELECT + D-Pad simulating mouse movement.
-<<<<<<< HEAD
-	if (!IsControllerButtonPressed(ControllerButtonNS::BUTTON_BACK)) {
-=======
-	if (!IsControllerButtonPressed(ControllerButton_BUTTON_BACK)) {
->>>>>>> 8726e801
-		rightStickX = 0;
-		rightStickY = 0;
-		return false;
-	}
-
-	const ControllerButtonEvent ctrl_event = ToControllerButtonEvent(event);
-	if (!IsDPadButton(ctrl_event.button))
-		return false;
-<<<<<<< HEAD
-	if (IsControllerButtonPressed(ControllerButtonNS::BUTTON_DPAD_LEFT)) {
-		rightStickX = -1;
-	} else if (IsControllerButtonPressed(ControllerButtonNS::BUTTON_DPAD_RIGHT)) {
-=======
-	if (IsControllerButtonPressed(ControllerButton_BUTTON_DPAD_LEFT)) {
-		rightStickX = -1;
-	} else if (IsControllerButtonPressed(ControllerButton_BUTTON_DPAD_RIGHT)) {
->>>>>>> 8726e801
-		rightStickX = 1;
-	} else {
-		rightStickX = 0;
-	}
-<<<<<<< HEAD
-	if (IsControllerButtonPressed(ControllerButtonNS::BUTTON_DPAD_UP)) {
-		rightStickY = 1;
-	} else if (IsControllerButtonPressed(ControllerButtonNS::BUTTON_DPAD_DOWN)) {
-=======
-	if (IsControllerButtonPressed(ControllerButton_BUTTON_DPAD_UP)) {
-		rightStickY = 1;
-	} else if (IsControllerButtonPressed(ControllerButton_BUTTON_DPAD_DOWN)) {
->>>>>>> 8726e801
-		rightStickY = -1;
-	} else {
-		rightStickY = 0;
-	}
-	return true;
-}
-
-} // namespace dvl
+#include "controls/controller_motion.h"
+
+#include "controls/devices/joystick.h"
+#ifndef _XBOX
+#include "controls/devices/game_controller.h"
+#include "controls/devices/kbcontroller.h"
+#endif
+#include "controls/controller.h"
+
+namespace dvl {
+
+namespace {
+
+void ScaleJoystickAxes(float *x, float *y, float deadzone)
+{
+	//radial and scaled dead_zone
+	//http://www.third-helix.com/2013/04/12/doing-thumbstick-dead-zones-right.html
+	//input values go from -32767.0...+32767.0, output values are from -1.0 to 1.0;
+
+	if (deadzone == 0) {
+		return;
+	}
+	if (deadzone >= 1.0) {
+		*x = 0;
+		*y = 0;
+		return;
+	}
+
+	const float maximum = 32767.0f;
+	float analog_x = *x;
+	float analog_y = *y;
+	float dead_zone = deadzone * maximum;
+
+	float magnitude = sqrtf(analog_x * analog_x + analog_y * analog_y);
+	if (magnitude >= dead_zone) {
+		// find scaled axis values with magnitudes between zero and maximum
+		float scalingFactor = 1.0 / magnitude * (magnitude - dead_zone) / (maximum - dead_zone);
+		analog_x = (analog_x * scalingFactor);
+		analog_y = (analog_y * scalingFactor);
+
+		// clamp to ensure results will never exceed the max_axis value
+		float clamping_factor = 1.0f;
+		float abs_analog_x = fabs(analog_x);
+		float abs_analog_y = fabs(analog_y);
+		if (abs_analog_x > 1.0 || abs_analog_y > 1.0) {
+			if (abs_analog_x > abs_analog_y) {
+				clamping_factor = 1 / abs_analog_x;
+			} else {
+				clamping_factor = 1 / abs_analog_y;
+			}
+		}
+		*x = (clamping_factor * analog_x);
+		*y = (clamping_factor * analog_y);
+	} else {
+		*x = 0;
+		*y = 0;
+	}
+}
+
+} // namespace
+
+float leftStickX, leftStickY, rightStickX, rightStickY;
+float leftStickXUnscaled, leftStickYUnscaled, rightStickXUnscaled, rightStickYUnscaled;
+bool leftStickNeedsScaling, rightStickNeedsScaling;
+
+void ScaleJoysticks()
+{
+	const float rightDeadzone = 0.07;
+	const float leftDeadzone = 0.07;
+
+	if (leftStickNeedsScaling) {
+		leftStickX = leftStickXUnscaled;
+		leftStickY = leftStickYUnscaled;
+		ScaleJoystickAxes(&leftStickX, &leftStickY, leftDeadzone);
+		leftStickNeedsScaling = false;
+	}
+
+	if (rightStickNeedsScaling) {
+		rightStickX = rightStickXUnscaled;
+		rightStickY = rightStickYUnscaled;
+		ScaleJoystickAxes(&rightStickX, &rightStickY, rightDeadzone);
+		rightStickNeedsScaling = false;
+	}
+}
+
+// Updates motion state for mouse and joystick sticks.
+bool ProcessControllerMotion(const SDL_Event &event)
+{
+#ifndef USE_SDL1
+	if (ProcessGameControllerAxisMotion(event))
+		return true;
+#endif
+	if (ProcessJoystickAxisMotion(event))
+		return true;
+#if HAS_KBCTRL == 1
+	if (ProcessKbCtrlAxisMotion(event))
+		return true;
+#endif
+
+	// SELECT + D-Pad simulating mouse movement.
+	if (!IsControllerButtonPressed(ControllerButton_BUTTON_BACK)) {
+		rightStickX = 0;
+		rightStickY = 0;
+		return false;
+	}
+
+	const ControllerButtonEvent ctrl_event = ToControllerButtonEvent(event);
+	if (!IsDPadButton(ctrl_event.button))
+		return false;
+	if (IsControllerButtonPressed(ControllerButton_BUTTON_DPAD_LEFT)) {
+		rightStickX = -1;
+	} else if (IsControllerButtonPressed(ControllerButton_BUTTON_DPAD_RIGHT)) {
+		rightStickX = 1;
+	} else {
+		rightStickX = 0;
+	}
+	if (IsControllerButtonPressed(ControllerButton_BUTTON_DPAD_UP)) {
+		rightStickY = 1;
+	} else if (IsControllerButtonPressed(ControllerButton_BUTTON_DPAD_DOWN)) {
+		rightStickY = -1;
+	} else {
+		rightStickY = 0;
+	}
+	return true;
+}
+
+} // namespace dvl