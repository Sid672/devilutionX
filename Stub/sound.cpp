--- conflicted
+++ resolved
@@ -111,11 +111,11 @@
 		// This is a hack.... I don't like it .
 		// If you know this better than I , please help clean it up.
 
-<<<<<<< HEAD
+
 		//Mix_OpenAudio(44100, AUDIO_S16LSB, 1, 1024); //No need to Mix_OpenAudio. Already done in the function __fastcall snd_init
-=======
-		Mix_OpenAudio(44100, AUDIO_S16LSB, 2, 1024);
->>>>>>> 62357a25
+
+		//Mix_OpenAudio(44100, AUDIO_S16LSB, 2, 1024);
+
 		file = sgpMusicTrack;
 		bytestoread = (int)SFileGetFileSize((HANDLE)file, 0);
 		buffer = DiabloAllocPtr(bytestoread);
@@ -235,4 +235,4 @@
 {
 
 	// DUMMY_PRINT("stopall: %d", bStopAll);
-}
+}